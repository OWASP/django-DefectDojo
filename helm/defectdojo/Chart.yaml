--- conflicted
+++ resolved
@@ -2,9 +2,5 @@
 appVersion: "1.11.0-dev"
 description: A Helm chart for Kubernetes to install DefectDojo
 name: defectdojo
-<<<<<<< HEAD
 version: 1.4.2
-=======
-version: 1.4.1
->>>>>>> e3c5d65e
 icon: https://www.defectdojo.org/img/favicon.ico