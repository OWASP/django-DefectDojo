--- conflicted
+++ resolved
@@ -1,10 +1,5 @@
-<<<<<<< HEAD
 apiVersion: v2
-appVersion: "1.13.0-dev"
-=======
-apiVersion: v1
 appVersion: "1.14.0-dev"
->>>>>>> 8249f081
 description: A Helm chart for Kubernetes to install DefectDojo
 name: defectdojo
 version: 1.5.0
