--- conflicted
+++ resolved
@@ -11,7 +11,6 @@
 done
 echo
 
-<<<<<<< HEAD
 if [ "${DD_CELERY_WORKER_POOL_TYPE}" = "prefork" ]; then
   EXTRA_PARAMS="--autoscale=${DD_CELERY_WORKER_AUTOSCALE_MAX},${DD_CELERY_WORKER_AUTOSCALE_MIN}
     --prefetch-multiplier=${DD_CELERY_WORKER_PREFETCH_MULTIPLIER}"
@@ -22,11 +21,4 @@
   --loglevel="${DD_CELERY_LOG_LEVEL}" \
   --pool="${DD_CELERY_WORKER_POOL_TYPE}" \
   --concurrency=${DD_CELERY_WORKER_CONCURRENCY:-1} \
-  ${EXTRA_PARAMS}
-=======
-exec celery worker \
-    --app=dojo \
-    --loglevel="${DD_CELERY_LOG_LEVEL}" \
-    --pool=solo \
-    --concurrency=1
->>>>>>> d3545b3a
+  ${EXTRA_PARAMS}