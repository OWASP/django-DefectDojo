#!/bin/sh

# Allow for bind-mount setting.py overrides
FILE=/app/docker/extra_settings/settings.dist.py
if test -f "$FILE"; then
    echo "============================================================"
    echo "     Overriding DefectDojo's settings.dist.py with $FILE."
    echo "============================================================"
    cp "$FILE" /app/dojo/settings/settings.dist.py
fi

# Allow for bind-mount setting.py overrides
FILE=/app/docker/extra_settings/settings.py
if test -f "$FILE"; then
    echo "============================================================"
    echo "     Overriding DefectDojo's settings.py with $FILE."
    echo "============================================================"
    cp "$FILE" /app/dojo/settings/settings.py
fi

# Allow for bind-mount setting.py overrides
FILE=/app/docker/extra_settings/local_settings.py
if test -f "$FILE"; then
    echo "============================================================"
    echo "     Overriding DefectDojo's local_settings.py with $FILE."
    echo "============================================================"
    cp "$FILE" /app/dojo/settings/local_settings.py
fi

umask 0002

exec uwsgi \
  "--${DD_UWSGI_MODE}" "${DD_UWSGI_ENDPOINT}" \
  --protocol uwsgi \
  --enable-threads \
  --processes ${DD_UWSGI_NUM_OF_PROCESSES:-2} \
  --threads ${DD_UWSGI_NUM_OF_THREADS:-2} \
  --wsgi dojo.wsgi:application \
<<<<<<< HEAD
  --buffer-size="${DD_UWSGI_BUFFER_SIZE:-8192}"
=======
  --buffer-size="${DD_UWSGI_BUFFER_SIZE:-4096}" \
  # HTTP endpoint is enabled for Kubernetes liveness checks. It should not be exposed as a serivce.
  --http 0.0.0.0:8081 --http-to ${DD_UWSGI_ENDPOINT}
>>>>>>> 070833fb
<|MERGE_RESOLUTION|>--- conflicted
+++ resolved
@@ -36,10 +36,6 @@
   --processes ${DD_UWSGI_NUM_OF_PROCESSES:-2} \
   --threads ${DD_UWSGI_NUM_OF_THREADS:-2} \
   --wsgi dojo.wsgi:application \
-<<<<<<< HEAD
-  --buffer-size="${DD_UWSGI_BUFFER_SIZE:-8192}"
-=======
-  --buffer-size="${DD_UWSGI_BUFFER_SIZE:-4096}" \
+  --buffer-size="${DD_UWSGI_BUFFER_SIZE:-8192}" \
   # HTTP endpoint is enabled for Kubernetes liveness checks. It should not be exposed as a serivce.
-  --http 0.0.0.0:8081 --http-to ${DD_UWSGI_ENDPOINT}
->>>>>>> 070833fb
+  --http 0.0.0.0:8081 --http-to ${DD_UWSGI_ENDPOINT}