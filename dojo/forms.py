import re
from datetime import datetime, date
from urllib.parse import urlsplit, urlunsplit
import pickle
from crispy_forms.bootstrap import InlineRadios, InlineCheckboxes
from crispy_forms.helper import FormHelper
from crispy_forms.layout import Layout
from django.db.models import Count

from dateutil.relativedelta import relativedelta
from django import forms
from django.core import validators
from django.core.validators import RegexValidator
from django.core.exceptions import ValidationError
from django.forms import modelformset_factory
from django.forms.widgets import Widget, Select
from django.utils.dates import MONTHS
from django.utils.safestring import mark_safe
from django.utils import timezone
from tagging.models import Tag
from dojo.models import Finding, Product_Type, Product, Note_Type, ScanSettings, VA, \
    Check_List, User, Engagement, Test, Test_Type, Notes, Risk_Acceptance, \
    Development_Environment, Dojo_User, Scan, Endpoint, Stub_Finding, Finding_Template, Report, FindingImage, \
    JIRA_Issue, JIRA_PKey, JIRA_Conf, GITHUB_Issue, GITHUB_PKey, GITHUB_Conf, UserContactInfo, Tool_Type, \
    Tool_Configuration, Tool_Product_Settings, Cred_User, Cred_Mapping, System_Settings, Notifications, \
    Languages, Language_Type, App_Analysis, Objects, Benchmark_Product, Benchmark_Requirement, \
    Benchmark_Product_Summary, Rule, Child_Rule, Engagement_Presets, DojoMeta, Sonarqube_Product, \
    Engagement_Survey, Answered_Survey, TextAnswer, ChoiceAnswer, Choice, Question, TextQuestion, \
    ChoiceQuestion, General_Survey, Regulation

from dojo.tools import requires_file, SCAN_SONARQUBE_API
from dojo.utils import jira_get_issue
from dojo.user.helper import user_is_authorized
from django.urls import reverse
import logging

logger = logging.getLogger(__name__)

RE_DATE = re.compile(r'(\d{4})-(\d\d?)-(\d\d?)$')

FINDING_STATUS = (('verified', 'Verified'),
                  ('false_p', 'False Positive'),
                  ('duplicate', 'Duplicate'),
                  ('out_of_scope', 'Out of Scope'))

SEVERITY_CHOICES = (('Info', 'Info'), ('Low', 'Low'), ('Medium', 'Medium'),
                    ('High', 'High'), ('Critical', 'Critical'))


class SelectWithPop(forms.Select):
    def render(self, name, *args, **kwargs):
        html = super(SelectWithPop, self).render(name, *args, **kwargs)
        popup_plus = '<div class="input-group dojo-input-group">' + html + '<span class="input-group-btn"><a href="/' + name + '/add" class="btn btn-primary" class="add-another" id="add_id_' + name + '" onclick="return showAddAnotherPopup(this);"><span class="glyphicon glyphicon-plus"></span></a></span></div>'

        return mark_safe(popup_plus)


class MultipleSelectWithPop(forms.SelectMultiple):
    def render(self, name, *args, **kwargs):
        html = super(MultipleSelectWithPop, self).render(name, *args, **kwargs)
        popup_plus = '<div class="input-group dojo-input-group">' + html + '<span class="input-group-btn"><a href="/' + name + '/add" class="btn btn-primary" class="add-another" id="add_id_' + name + '" onclick="return showAddAnotherPopup(this);"><span class="glyphicon glyphicon-plus"></span></a></span></div>'

        return mark_safe(popup_plus)


class MultipleSelectWithPopPlusMinus(forms.SelectMultiple):
    def render(self, name, *args, **kwargs):
        html = super(MultipleSelectWithPopPlusMinus, self).render(name, *args, **kwargs)
        popup_plus = '<div class="input-group dojo-input-group">' + html + '<span class="input-group-btn"><a href="/' + name + '/add" class="btn btn-primary" class="add-another" id="add_id_' + name + '" onclick="return showAddAnotherPopup(this);"><span class="icon-plusminus"></span></a></span></div>'

        return mark_safe(popup_plus)


class MonthYearWidget(Widget):
    """
    A Widget that splits date input into two <select> boxes for month and year,
    with 'day' defaulting to the first of the month.

    Based on SelectDateWidget, in

    django/trunk/django/forms/extras/widgets.py
    """
    none_value = (0, '---')
    month_field = '%s_month'
    year_field = '%s_year'

    def __init__(self, attrs=None, years=None, required=True):
        # years is an optional list/tuple of years to use in the
        # "year" select box.
        self.attrs = attrs or {}
        self.required = required
        if years:
            self.years = years
        else:
            this_year = date.today().year
            self.years = list(range(this_year - 10, this_year + 1))

    def render(self, name, value, attrs=None, renderer=None):
        try:
            year_val, month_val = value.year, value.month
        except AttributeError:
            year_val = month_val = None
            if isinstance(value, str):
                match = RE_DATE.match(value)
                if match:
                    year_val,
                    month_val,
                    day_val = [int(v) for v in match.groups()]

        output = []

        if 'id' in self.attrs:
            id_ = self.attrs['id']
        else:
            id_ = 'id_%s' % name

        month_choices = list(MONTHS.items())
        if not (self.required and value):
            month_choices.append(self.none_value)
        month_choices.sort()
        local_attrs = self.build_attrs({'id': self.month_field % id_})
        s = Select(choices=month_choices)
        select_html = s.render(self.month_field % name, month_val, local_attrs)

        output.append(select_html)

        year_choices = [(i, i) for i in self.years]
        if not (self.required and value):
            year_choices.insert(0, self.none_value)
        local_attrs['id'] = self.year_field % id_
        s = Select(choices=year_choices)
        select_html = s.render(self.year_field % name, year_val, local_attrs)
        output.append(select_html)

        return mark_safe('\n'.join(output))

    def id_for_label(self, id_):
        return '%s_month' % id_

    id_for_label = classmethod(id_for_label)

    def value_from_datadict(self, data, files, name):
        y = data.get(self.year_field % name)
        m = data.get(self.month_field % name)
        if y == m == "0":
            return None
        if y and m:
            return '%s-%s-%s' % (y, m, 1)
        return data.get(name, None)


class Product_TypeForm(forms.ModelForm):
    authorized_users = forms.ModelMultipleChoiceField(
        queryset=None,
        required=False, label="Authorized Users")

    def __init__(self, *args, **kwargs):
        non_staff = Dojo_User.objects.exclude(is_staff=True) \
            .exclude(is_active=False).order_by('first_name', 'last_name')
        super(Product_TypeForm, self).__init__(*args, **kwargs)
        self.fields['authorized_users'].queryset = non_staff

    class Meta:
        model = Product_Type
        fields = ['name', 'authorized_users', 'critical_product', 'key_product']


class Delete_Product_TypeForm(forms.ModelForm):
    class Meta:
        model = Product_Type
        exclude = ['name', 'critical_product', 'key_product']


class Test_TypeForm(forms.ModelForm):
    class Meta:
        model = Test_Type
        exclude = ['']


class Development_EnvironmentForm(forms.ModelForm):
    class Meta:
        model = Development_Environment
        fields = ['name']


class Delete_Dev_EnvironmentForm(forms.ModelForm):
    class Meta:
        model = Development_Environment
        exclude = ['name']


class ProductForm(forms.ModelForm):
    name = forms.CharField(max_length=50, required=True)
    description = forms.CharField(widget=forms.Textarea(attrs={}),
                                  required=True)
    tags = forms.CharField(widget=forms.SelectMultiple(choices=[]),
                           required=False,
                           help_text="Add tags that help describe this product.  "
                                     "Choose from the list or add new tags.  Press TAB key to add.")
    prod_type = forms.ModelChoiceField(label='Product Type',
                                       queryset=Product_Type.objects.all().order_by('name'),
                                       required=True)

    authorized_users = forms.ModelMultipleChoiceField(
        queryset=None,
        required=False, label="Authorized Users")

    app_analysis = forms.ModelMultipleChoiceField(label='Technologies',
                                           queryset=App_Analysis.objects.all().order_by('name'),
                                           required=False)

    product_manager = forms.ModelChoiceField(queryset=Dojo_User.objects.exclude(is_active=False).order_by('first_name', 'last_name'), required=False)
    technical_contact = forms.ModelChoiceField(queryset=Dojo_User.objects.exclude(is_active=False).order_by('first_name', 'last_name'), required=False)
    team_manager = forms.ModelChoiceField(queryset=Dojo_User.objects.exclude(is_active=False).order_by('first_name', 'last_name'), required=False)

    def __init__(self, *args, **kwargs):
        non_staff = Dojo_User.objects.exclude(is_staff=True) \
            .exclude(is_active=False).order_by('first_name', 'last_name')
        tags = Tag.objects.usage_for_model(Product)
        t = [(tag.name, tag.name) for tag in tags]
        super(ProductForm, self).__init__(*args, **kwargs)
        self.fields['authorized_users'].queryset = non_staff
        self.fields['tags'].widget.choices = t

    class Meta:
        model = Product
        fields = ['name', 'description', 'tags', 'product_manager', 'technical_contact', 'team_manager', 'prod_type', 'regulations', 'app_analysis',
                  'authorized_users', 'business_criticality', 'platform', 'lifecycle', 'origin', 'user_records', 'revenue', 'external_audience', 'internet_accessible']


class DeleteProductForm(forms.ModelForm):
    id = forms.IntegerField(required=True,
                            widget=forms.widgets.HiddenInput())

    class Meta:
        model = Product
        exclude = ['name', 'description', 'prod_manager', 'tech_contact', 'manager', 'created',
                   'prod_type', 'updated', 'tid', 'authorized_users', 'product_manager',
                   'technical_contact', 'team_manager', 'prod_numeric_grade', 'business_criticality',
                   'platform', 'lifecycle', 'origin', 'user_records', 'revenue', 'external_audience',
                   'internet_accessible', 'regulations', 'product_meta']


class NoteTypeForm(forms.ModelForm):
    description = forms.CharField(widget=forms.Textarea(attrs={}),
                                  required=True)

    class Meta:
        model = Note_Type
        fields = ['name', 'description', 'is_single', 'is_mandatory']


class EditNoteTypeForm(NoteTypeForm):

    def __init__(self, *args, **kwargs):
        is_single = kwargs.pop('is_single')
        super(EditNoteTypeForm, self).__init__(*args, **kwargs)
        if is_single is False:
            self.fields['is_single'].widget = forms.HiddenInput()


class DisableOrEnableNoteTypeForm(NoteTypeForm):
    def __init__(self, *args, **kwargs):
        super(DisableOrEnableNoteTypeForm, self).__init__(*args, **kwargs)
        self.fields['name'].disabled = True
        self.fields['description'].disabled = True
        self.fields['is_single'].disabled = True
        self.fields['is_mandatory'].disabled = True
        self.fields['is_active'].disabled = True

    class Meta:
        model = Note_Type
        fields = '__all__'


class DojoMetaDataForm(forms.ModelForm):
    value = forms.CharField(widget=forms.Textarea(attrs={}),
                            required=True)

    def full_clean(self):
        super(DojoMetaDataForm, self).full_clean()
        try:
            self.instance.validate_unique()
        except ValidationError:
            msg = "A metadata entry with the same name exists already for this object."
            self.add_error('name', msg)

    class Meta:
        model = DojoMeta
        fields = '__all__'


class Product_TypeProductForm(forms.ModelForm):
    name = forms.CharField(max_length=50, required=True)
    description = forms.CharField(widget=forms.Textarea(attrs={}),
                                  required=True)
    tags = forms.CharField(widget=forms.SelectMultiple(choices=[]),
                           required=False,
                           help_text="Add tags that help describe this product.  "
                                     "Choose from the list or add new tags.  Press TAB key to add.")
    authorized_users = forms.ModelMultipleChoiceField(
        queryset=None,
        required=False, label="Authorized Users")
    prod_type = forms.ModelChoiceField(label='Product Type',
                                       queryset=Product_Type.objects.all().order_by('name'),
                                       required=True)

    def __init__(self, *args, **kwargs):
        non_staff = User.objects.exclude(is_staff=True) \
            .exclude(is_active=False)
        tags = Tag.objects.usage_for_model(Product)
        t = [(tag.name, tag.name) for tag in tags]
        super(Product_TypeProductForm, self).__init__(*args, **kwargs)
        self.fields['authorized_users'].queryset = non_staff
        self.fields['tags'].widget.choices = t

    class Meta:
        model = Product
        fields = ['name', 'description', 'tags', 'product_manager', 'technical_contact', 'team_manager', 'prod_type', 'regulations',
                  'authorized_users', 'business_criticality', 'platform', 'lifecycle', 'origin', 'user_records', 'revenue', 'external_audience', 'internet_accessible']


class ImportScanForm(forms.Form):
    SCAN_TYPE_CHOICES = (("", "Please Select a Scan Type"),
                         ("Netsparker Scan", "Netsparker Scan"),
                         ("Burp Scan", "Burp Scan"),
                         ("Nessus Scan", "Nessus Scan"),
                         ("Nmap Scan", "Nmap Scan"),
                         ("Nexpose Scan", "Nexpose Scan"),
                         ("AppSpider Scan", "AppSpider Scan"),
                         ("Veracode Scan", "Veracode Scan"),
                         ("Checkmarx Scan", "Checkmarx Scan"),
                         ("Checkmarx Scan detailed", "Checkmarx Scan detailed"),
                         ("Crashtest Security JSON File", "Crashtest Security JSON File"),
                         ("Crashtest Security XML File", "Crashtest Security XML File"),
                         ("ZAP Scan", "ZAP Scan"),
                         ("Arachni Scan", "Arachni Scan"),
                         ("VCG Scan", "VCG Scan"),
                         ("Dependency Check Scan", "Dependency Check Scan"),
                         ("Dependency Track Finding Packaging Format (FPF) Export", "Dependency Track Finding Packaging Format (FPF) Export"),
                         ("Retire.js Scan", "Retire.js Scan"),
                         ("Node Security Platform Scan", "Node Security Platform Scan"),
                         ("NPM Audit Scan", "NPM Audit Scan"),
                         ("Qualys Scan", "Qualys Scan"),
                         ("Qualys Infrastructure Scan (WebGUI XML)", "Qualys Infrastructure Scan (WebGUI XML)"),
                         ("Qualys Webapp Scan", "Qualys Webapp Scan"),
                         ("OpenVAS CSV", "OpenVAS CSV"),
                         ("Snyk Scan", "Snyk Scan"),
                         ("Generic Findings Import", "Generic Findings Import"),
                         ("Trustwave Scan (CSV)", "Trustwave Scan (CSV)"),
                         ("SKF Scan", "SKF Scan"),
                         ("Clair Klar Scan", "Clair Klar Scan"),
                         ("Bandit Scan", "Bandit Scan"),
                         ("ESLint Scan", "ESLint Scan"),
                         ("SSL Labs Scan", "SSL Labs Scan"),
                         ("Acunetix Scan", "Acunetix Scan"),
                         ("Fortify Scan", "Fortify Scan"),
                         ("Gosec Scanner", "Gosec Scanner"),
                         ("SonarQube Scan", "SonarQube Scan"),
                         ("SonarQube Scan detailed", "SonarQube Scan detailed"),
                         (SCAN_SONARQUBE_API, SCAN_SONARQUBE_API),
                         ("MobSF Scan", "MobSF Scan"),
                         ("Trufflehog Scan", "Trufflehog Scan"),
                         ("Nikto Scan", "Nikto Scan"),
                         ("Clair Scan", "Clair Scan"),
                         ("Brakeman Scan", "Brakeman Scan"),
                         ("SpotBugs Scan", "SpotBugs Scan"),
                         ("AWS Scout2 Scan", "AWS Scout2 Scan"),
                         ("AWS Prowler Scan", "AWS Prowler Scan"),
                         ("IBM AppScan DAST", "IBM AppScan DAST"),
                         ("PHP Security Audit v2", "PHP Security Audit v2"),
                         ("PHP Symfony Security Check", "PHP Symfony Security Check"),
                         ("Safety Scan", "Safety Scan"),
                         ("DawnScanner Scan", "DawnScanner Scan"),
                         ("Anchore Engine Scan", "Anchore Engine Scan"),
                         ("Bundler-Audit Scan", "Bundler-Audit Scan"),
                         ("Twistlock Image Scan", "Twistlock Image Scan"),
                         ("Kiuwan Scan", "Kiuwan Scan"),
                         ("Blackduck Hub Scan", "Blackduck Hub Scan"),
                         ("Blackduck Component Risk", "Blackduck Component Risk"),
                         ("Openscap Vulnerability Scan", "Openscap Vulnerability Scan"),
                         ("Wapiti Scan", "Wapiti Scan"),
                         ("Immuniweb Scan", "Immuniweb Scan"),
                         ("Sonatype Application Scan", "Sonatype Application Scan"),
                         ("Cobalt.io Scan", "Cobalt.io Scan"),
                         ("Mozilla Observatory Scan", "Mozilla Observatory Scan"),
                         ("Whitesource Scan", "Whitesource Scan"),
                         ("Contrast Scan", "Contrast Scan"),
                         ("Microfocus Webinspect Scan", "Microfocus Webinspect Scan"),
                         ("Wpscan", "Wpscan"),
                         ("Sslscan", "Sslscan"),
                         ("JFrog Xray Scan", "JFrog Xray Scan"),
                         ("Sslyze Scan", "Sslyze Scan"),
                         ("SSLyze 3 Scan (JSON)", "SSLyze 3 Scan (JSON)"),
                         ("Testssl Scan", "Testssl Scan"),
                         ("Hadolint Dockerfile check", "Hadolint Dockerfile check"),
                         ("Aqua Scan", "Aqua Scan"),
                         ("HackerOne Cases", "HackerOne Cases"),
                         ("Xanitizer Scan", "Xanitizer Scan"),
                         ("Outpost24 Scan", "Outpost24 Scan"),
                         ("Burp Enterprise Scan", "Burp Enterprise Scan"),
                         ("DSOP Scan", "DSOP Scan"),
                         ("Trivy Scan", "Trivy Scan"),
                         ("Anchore Enterprise Policy Check", "Anchore Enterprise Policy Check"),
                         ("Gitleaks Scan", "Gitleaks Scan"),
                         ("Choctaw Hog Scan", "Choctaw Hog Scan"),
                         ("Harbor Vulnerability Scan", "Harbor Vulnerability Scan"),
                         ("Github Vulnerability Scan", "Github Vulnerability Scan"),
                         ("Yarn Audit Scan", "Yarn Audit Scan"),
                         ("BugCrowd Scan", "BugCrowd Scan"),
                         ("GitLab SAST Report", "GitLab SAST Report"),
                         ("AWS Security Hub Scan", "AWS Security Hub Scan"),
                         ("GitLab SAST Report", "GitLab SAST Report"),
                         ("HuskyCI Report", "HuskyCI Report"),
                         ("Semgrep JSON Report", "Semgrep JSON Report"),
                         ("Risk Recon API Importer", "Risk Recon API Importer"),
<<<<<<< HEAD
=======
                         ("DrHeader JSON Importer", "DrHeader JSON Importer"),
                         ("Checkov Scan", "Checkov Scan"),
                         ("kube-bench Scan", "Kube-Bench Scan"),
>>>>>>> 71690e3f
                         ("CCVS Report", "CCVS Report"))


    SORTED_SCAN_TYPE_CHOICES = sorted(SCAN_TYPE_CHOICES, key=lambda x: x[1])
    scan_date = forms.DateTimeField(
        required=True,
        label="Scan Completion Date",
        help_text="Scan completion date will be used on all findings.",
        initial=datetime.now().strftime("%Y-%m-%d"),
        widget=forms.TextInput(attrs={'class': 'datepicker'}))
    minimum_severity = forms.ChoiceField(help_text='Minimum severity level to be imported',
                                         required=True,
                                         choices=SEVERITY_CHOICES)
    active = forms.BooleanField(help_text="Select if these findings are currently active.", required=False)
    verified = forms.BooleanField(help_text="Select if these findings have been verified.", required=False)
    scan_type = forms.ChoiceField(required=True, choices=SORTED_SCAN_TYPE_CHOICES)
    endpoints = forms.ModelMultipleChoiceField(Endpoint.objects, required=False, label='Systems / Endpoints',
                                               widget=MultipleSelectWithPopPlusMinus(attrs={'size': '5'}))
    tags = forms.CharField(widget=forms.SelectMultiple(choices=[]),
                           required=False,
                           help_text="Add tags that help describe this scan.  "
                                     "Choose from the list or add new tags.  Press TAB key to add.")
    file = forms.FileField(widget=forms.widgets.FileInput(
        attrs={"accept": ".xml, .csv, .nessus, .json, .html, .js, .zip, .xlsx"}),
        label="Choose report file",
        required=False)

    def __init__(self, *args, **kwargs):
        tags = Tag.objects.usage_for_model(Test)
        t = [(tag.name, tag.name) for tag in tags]
        super(ImportScanForm, self).__init__(*args, **kwargs)
        self.fields['tags'].widget.choices = t

    def clean(self):
        cleaned_data = super().clean()
        scan_type = cleaned_data.get("scan_type")
        file = cleaned_data.get("file")
        if requires_file(scan_type) and not file:
            raise forms.ValidationError('Uploading a Report File is required for {}'.format(scan_type))
        return cleaned_data

    # date can only be today or in the past, not the future
    def clean_scan_date(self):
        date = self.cleaned_data['scan_date']
        if date.date() > datetime.today().date():
            raise forms.ValidationError("The date cannot be in the future!")
        return date

    def get_scan_type(self):
        TGT_scan = self.cleaned_data['scan_type']
        return TGT_scan


class ReImportScanForm(forms.Form):
    scan_date = forms.DateTimeField(
        required=True,
        label="Scan Completion Date",
        help_text="Scan completion date will be used on all findings.",
        initial=datetime.now().strftime("%m/%d/%Y"),
        widget=forms.TextInput(attrs={'class': 'datepicker'}))
    minimum_severity = forms.ChoiceField(help_text='Minimum severity level to be imported',
                                         required=True,
                                         choices=SEVERITY_CHOICES[0:4])
    active = forms.BooleanField(help_text="Select if these findings are currently active.", required=False)
    verified = forms.BooleanField(help_text="Select if these findings have been verified.", required=False)
    endpoints = forms.ModelMultipleChoiceField(Endpoint.objects, required=False, label='Systems / Endpoints',
                                               widget=MultipleSelectWithPopPlusMinus(attrs={'size': '5'}))
    tags = forms.CharField(widget=forms.SelectMultiple(choices=[]),
                           required=False,
                           help_text="Add tags that help describe this scan.  "
                                     "Choose from the list or add new tags.  Press TAB key to add.")
    file = forms.FileField(widget=forms.widgets.FileInput(
        attrs={"accept": ".xml, .csv, .nessus, .json, .html, .js, .zip, .xlsx"}),
        label="Choose report file",
        required=False)

    def __init__(self, *args, **kwargs):
        tags = Tag.objects.usage_for_model(Test)
        t = [(tag.name, tag.name) for tag in tags]
        super(ReImportScanForm, self).__init__(*args, **kwargs)
        self.fields['tags'].widget.choices = t

    def clean(self):
        cleaned_data = super().clean()
        scan_type = cleaned_data.get("scan_type")
        file = cleaned_data.get("file")
        if requires_file(scan_type) and not file:
            raise forms.ValidationError('Uploading a Report File is required for {}'.format(scan_type))
        return cleaned_data

    # date can only be today or in the past, not the future
    def clean_scan_date(self):
        date = self.cleaned_data['scan_date']
        if date.date() > datetime.today().date():
            raise forms.ValidationError("The date cannot be in the future!")
        return date


class DoneForm(forms.Form):
    done = forms.BooleanField()


class UploadThreatForm(forms.Form):
    file = forms.FileField(widget=forms.widgets.FileInput(
        attrs={"accept": ".jpg,.png,.pdf"}),
        label="Select Threat Model")


class MergeFindings(forms.ModelForm):
    FINDING_ACTION = (('', 'Select an Action'), ('inactive', 'Inactive'), ('delete', 'Delete'))

    append_description = forms.BooleanField(label="Append Description", initial=True, required=False,
                                            help_text="Description in all findings will be appended into the merged finding.")

    add_endpoints = forms.BooleanField(label="Add Endpoints", initial=True, required=False,
                                           help_text="Endpoints in all findings will be merged into the merged finding.")

    dynamic_raw = forms.BooleanField(label="Dynamic Scanner Raw Requests", initial=True, required=False,
                                           help_text="Dynamic scanner raw requests in all findings will be merged into the merged finding.")

    tag_finding = forms.BooleanField(label="Add Tags", initial=True, required=False,
                                           help_text="Tags in all findings will be merged into the merged finding.")

    mark_tag_finding = forms.BooleanField(label="Tag Merged Finding", initial=True, required=False,
                                           help_text="Creates a tag titled 'merged' for the finding that will be merged. If the 'Finding Action' is set to 'inactive' the inactive findings will be tagged with 'merged-inactive'.")

    append_reference = forms.BooleanField(label="Append Reference", initial=True, required=False,
                                            help_text="Reference in all findings will be appended into the merged finding.")

    finding_action = forms.ChoiceField(
        required=True,
        choices=FINDING_ACTION,
        label="Finding Action",
        help_text="The action to take on the merged finding. Set the findings to inactive or delete the findings.")

    def __init__(self, *args, **kwargs):
        finding = kwargs.pop('finding')
        findings = kwargs.pop('findings')
        super(MergeFindings, self).__init__(*args, **kwargs)

        self.fields['finding_to_merge_into'] = forms.ModelChoiceField(
            queryset=findings, initial=0, required="False", label="Finding to Merge Into", help_text="Findings selected below will be merged into this finding.")

        # Exclude the finding to merge into from the findings to merge into
        self.fields['findings_to_merge'] = forms.ModelMultipleChoiceField(
            queryset=findings, required=True, label="Findings to Merge",
            widget=forms.widgets.SelectMultiple(attrs={'size': 10}),
            help_text=('Select the findings to merge.'))
        self.fields.keyOrder = ['finding_to_merge_into', 'findings_to_merge', 'append_description', 'add_endpoints', 'append_reference']

    class Meta:
        model = Finding
        fields = ['append_description', 'add_endpoints', 'append_reference']


class UploadRiskForm(forms.ModelForm):
    # name = forms.CharField()
    path = forms.FileField(label="Select File",
                           required=False,
                           widget=forms.widgets.FileInput(
                               attrs={"accept": ".jpg,.png,.pdf"}))
    accepted_findings = forms.ModelMultipleChoiceField(
        queryset=Finding.objects.all(), required=True,
        widget=forms.widgets.SelectMultiple(attrs={'size': 10}),
        help_text=('Active, verified findings listed, please select to add findings.'))
    accepted_by = forms.CharField(help_text="The entity or person that accepts the risk.", required=False)
    expiration_date = forms.DateTimeField(label='Date Risk Exception Expires', required=False, widget=forms.TextInput(attrs={'class': 'datepicker'}))
    compensating_control = forms.CharField(label='Compensating Control', help_text="Compensating control (if applicable) for this risk acceptance", required=False, max_length=2400, widget=forms.Textarea)
    notes = forms.CharField(required=False, max_length=2400,
                            widget=forms.Textarea,
                            label='Notes')

    class Meta:
        model = Risk_Acceptance
        fields = ['name', 'accepted_findings', 'owner']


class ReplaceRiskAcceptanceForm(forms.ModelForm):
    path = forms.FileField(label="Select File",
                           required=True,
                           widget=forms.widgets.FileInput(
                               attrs={"accept": ".jpg,.png,.pdf"}))

    class Meta:
        model = Risk_Acceptance
        exclude = ('name', 'owner', 'accepted_findings', 'notes')


class AddFindingsRiskAcceptanceForm(forms.ModelForm):
    accepted_findings = forms.ModelMultipleChoiceField(
        queryset=Finding.objects.all(), required=True,
        widget=forms.widgets.SelectMultiple(attrs={'size': 10}),
        help_text=('Select to add findings.'), label="Add findings as accepted:")

    class Meta:
        model = Risk_Acceptance
        exclude = ('name', 'owner', 'path', 'notes', 'accepted_by', 'expiration_date', 'compensating_control')


class ScanSettingsForm(forms.ModelForm):
    addHelpTxt = "Enter IP addresses in x.x.x.x format separated by commas"
    proHelpTxt = "UDP scans require root privs. See docs for more information"
    msg = 'Addresses must be x.x.x.x format, separated by commas'
    addresses = forms.CharField(
        max_length=2000,
        widget=forms.Textarea,
        help_text=addHelpTxt,
        validators=[
            validators.RegexValidator(
                regex=r'^\s*([0-9]+\.[0-9]+\.[0-9]+\.[0-9]+,*\s*)+\s*$',
                message=msg,
                code='invalid_address')])
    options = (('Weekly', 'Weekly'), ('Monthly', 'Monthly'),
               ('Quarterly', 'Quarterly'))
    frequency = forms.ChoiceField(choices=options)
    prots = [('TCP', 'TCP'), ('UDP', 'UDP')]
    protocol = forms.ChoiceField(
        choices=prots,
        help_text=proHelpTxt)

    class Meta:
        model = ScanSettings
        fields = ['addresses', 'frequency', 'email', 'protocol']


class DeleteIPScanForm(forms.ModelForm):
    id = forms.IntegerField(required=True,
                            widget=forms.widgets.HiddenInput())

    class Meta:
        model = Scan
        exclude = ('scan_settings',
                   'date',
                   'protocol',
                   'status',
                   'baseline')


class VaForm(forms.ModelForm):
    addresses = forms.CharField(max_length=2000, widget=forms.Textarea)
    options = (('Immediately', 'Immediately'),
               ('6AM', '6AM'),
               ('10PM', '10PM'))
    start = forms.ChoiceField(choices=options)

    class Meta:
        model = VA
        fields = ['start', 'addresses']


class CheckForm(forms.ModelForm):
    options = (('Pass', 'Pass'), ('Fail', 'Fail'), ('N/A', 'N/A'))
    session_management = forms.ChoiceField(choices=options)
    encryption_crypto = forms.ChoiceField(choices=options)
    configuration_management = forms.ChoiceField(choices=options)
    authentication = forms.ChoiceField(choices=options)
    authorization_and_access_control = forms.ChoiceField(choices=options)
    data_input_sanitization_validation = forms.ChoiceField(choices=options)
    sensitive_data = forms.ChoiceField(choices=options)
    other = forms.ChoiceField(choices=options)

    def __init__(self, *args, **kwargs):
        findings = kwargs.pop('findings')
        super(CheckForm, self).__init__(*args, **kwargs)
        self.fields['session_issues'].queryset = findings
        self.fields['crypto_issues'].queryset = findings
        self.fields['config_issues'].queryset = findings
        self.fields['auth_issues'].queryset = findings
        self.fields['author_issues'].queryset = findings
        self.fields['data_issues'].queryset = findings
        self.fields['sensitive_issues'].queryset = findings
        self.fields['other_issues'].queryset = findings

    class Meta:
        model = Check_List
        fields = ['session_management', 'session_issues', 'encryption_crypto', 'crypto_issues',
                  'configuration_management', 'config_issues', 'authentication', 'auth_issues',
                  'authorization_and_access_control', 'author_issues',
                  'data_input_sanitization_validation', 'data_issues',
                  'sensitive_data', 'sensitive_issues', 'other', 'other_issues', ]


class EngForm(forms.ModelForm):
    name = forms.CharField(
        max_length=300, required=False,
        help_text="Add a descriptive name to identify this engagement. " +
                  "Without a name the target start date will be used in " +
                  "listings.")
    description = forms.CharField(widget=forms.Textarea(attrs={}),
                                  required=False, help_text="Description of the engagement and details regarding the engagement.")
    product = forms.ModelChoiceField(label='Product',
                                       queryset=Product.objects.all().order_by('name'),
                                       required=True)
    tags = forms.CharField(widget=forms.SelectMultiple(choices=[]),
                           required=False,
                           help_text="Add tags that help describe this engagement.  "
                                     "Choose from the list or add new tags.  Press TAB key to add.")
    target_start = forms.DateField(widget=forms.TextInput(
        attrs={'class': 'datepicker', 'autocomplete': 'off'}))
    target_end = forms.DateField(widget=forms.TextInput(
        attrs={'class': 'datepicker', 'autocomplete': 'off'}))
    lead = forms.ModelChoiceField(
        queryset=None,
        required=True, label="Testing Lead")
    test_strategy = forms.URLField(required=False, label="Test Strategy URL")

    def __init__(self, *args, **kwargs):
        cicd = False
        product = None
        if 'cicd' in kwargs:
            cicd = kwargs.pop('cicd')

        if 'product' in kwargs:
            product = kwargs.pop('product')

        self.user = None
        if 'user' in kwargs:
            self.user = kwargs.pop('user')

        tags = Tag.objects.usage_for_model(Engagement)
        t = [(tag.name, tag.name) for tag in tags]
        super(EngForm, self).__init__(*args, **kwargs)
        self.fields['tags'].widget.choices = t
        if product:
            self.fields['preset'] = forms.ModelChoiceField(help_text="Settings and notes for performing this engagement.", required=False, queryset=Engagement_Presets.objects.filter(product=product))
            prod = Product.objects.get(id=product)
            staff_users = [user.id for user in User.objects.all() if user_is_authorized(user, 'staff', prod)]
            self.fields['lead'].queryset = User.objects.filter(id__in=staff_users)
        else:
            self.fields['lead'].queryset = User.objects.exclude(is_staff=False)

        if self.user is not None and not self.user.is_staff and not self.user.is_superuser:
            self.fields['product'].queryset = Product.objects.all().filter(authorized_users__in=[self.user])

        # Don't show CICD fields on a interactive engagement
        if cicd is False:
            del self.fields['build_id']
            del self.fields['commit_hash']
            del self.fields['branch_tag']
            del self.fields['build_server']
            del self.fields['source_code_management_server']
            # del self.fields['source_code_management_uri']
            del self.fields['orchestration_engine']
        else:
            del self.fields['test_strategy']
            del self.fields['status']

    def is_valid(self):
        valid = super(EngForm, self).is_valid()

        # we're done now if not valid
        if not valid:
            return valid
        if self.cleaned_data['target_start'] > self.cleaned_data['target_end']:
            self.add_error('target_start', 'Your target start date exceeds your target end date')
            self.add_error('target_end', 'Your target start date exceeds your target end date')
            return False
        return True

    class Meta:
        model = Engagement
        exclude = ('first_contacted', 'eng_type', 'real_start',
                   'real_end', 'requester', 'reason', 'updated', 'report_type',
                   'product', 'threat_model', 'api_test', 'pen_test', 'check_list', 'engagement_type')


class DeleteEngagementForm(forms.ModelForm):
    id = forms.IntegerField(required=True,
                            widget=forms.widgets.HiddenInput())

    class Meta:
        model = Engagement
        exclude = ['name', 'version', 'eng_type', 'first_contacted', 'target_start',
                   'target_end', 'lead', 'requester', 'reason', 'report_type',
                   'product', 'test_strategy', 'threat_model', 'api_test', 'pen_test',
                   'check_list', 'status', 'description', 'engagement_type', 'build_id',
                   'commit_hash', 'branch_tag', 'build_server', 'source_code_management_server',
                   'source_code_management_uri', 'orchestration_engine', 'preset', 'tracker']


class TestForm(forms.ModelForm):
    title = forms.CharField(max_length=255, required=False)
    description = forms.CharField(widget=forms.Textarea(attrs={'rows': '3'}), required=False)
    test_type = forms.ModelChoiceField(queryset=Test_Type.objects.all().order_by('name'))
    environment = forms.ModelChoiceField(
        queryset=Development_Environment.objects.all().order_by('name'))
    # credential = forms.ModelChoiceField(Cred_User.objects.all(), required=False)
    target_start = forms.DateTimeField(widget=forms.TextInput(
        attrs={'class': 'datepicker', 'autocomplete': 'off'}))
    target_end = forms.DateTimeField(widget=forms.TextInput(
        attrs={'class': 'datepicker', 'autocomplete': 'off'}))
    tags = forms.CharField(widget=forms.SelectMultiple(choices=[]),
                           required=False,
                           help_text="Add tags that help describe this test.  "
                                     "Choose from the list or add new tags.  Press TAB key to add.")
    lead = forms.ModelChoiceField(
        queryset=None,
        required=False, label="Testing Lead")

    def __init__(self, *args, **kwargs):
        obj = None

        if 'engagement' in kwargs:
            obj = kwargs.pop('engagement')

        if 'instance' in kwargs:
            obj = kwargs.get('instance')

        tags = Tag.objects.usage_for_model(Test)
        t = [(tag.name, tag.name) for tag in tags]
        super(TestForm, self).__init__(*args, **kwargs)
        self.fields['tags'].widget.choices = t
        if obj:
            staff_users = [user.id for user in User.objects.all() if user_is_authorized(user, 'staff', obj)]
        else:
            staff_users = [user.id for user in User.objects.exclude(is_staff=False)]
        self.fields['lead'].queryset = User.objects.filter(id__in=staff_users)

    class Meta:
        model = Test
        fields = ['title', 'test_type', 'target_start', 'target_end', 'description',
                  'environment', 'percent_complete', 'tags', 'lead', 'version']


class DeleteTestForm(forms.ModelForm):
    id = forms.IntegerField(required=True,
                            widget=forms.widgets.HiddenInput())

    class Meta:
        model = Test
        exclude = ('test_type',
                   'environment',
                   'target_start',
                   'target_end',
                   'engagement',
                   'percent_complete',
                   'description',
                   'lead')


class AddFindingForm(forms.ModelForm):
    title = forms.CharField(max_length=1000)
    date = forms.DateField(required=True,
                           widget=forms.TextInput(attrs={'class': 'datepicker', 'autocomplete': 'off'}))
    cwe = forms.IntegerField(required=False)
    cve = forms.CharField(max_length=28, required=False)
    cvssv3 = forms.CharField(max_length=117, required=False, widget=forms.TextInput(attrs={'class': 'cvsscalculator', 'data-toggle': 'dropdown', 'aria-haspopup': 'true', 'aria-expanded': 'false'}))
    description = forms.CharField(widget=forms.Textarea)
    severity = forms.ChoiceField(
        choices=SEVERITY_CHOICES,
        error_messages={
            'required': 'Select valid choice: In Progress, On Hold, Completed',
            'invalid_choice': 'Select valid choice: Critical,High,Medium,Low'})
    mitigation = forms.CharField(widget=forms.Textarea)
    impact = forms.CharField(widget=forms.Textarea)
    request = forms.CharField(widget=forms.Textarea, required=False)
    response = forms.CharField(widget=forms.Textarea, required=False)
    endpoints = forms.ModelMultipleChoiceField(Endpoint.objects, required=False, label='Systems / Endpoints',
                                               widget=MultipleSelectWithPopPlusMinus(attrs={'size': '11'}))
    references = forms.CharField(widget=forms.Textarea, required=False)
    is_template = forms.BooleanField(label="Create Template?", required=False,
                                     help_text="A new finding template will be created from this finding.")

    # the onyl reliable way without hacking internal fields to get predicatble ordering is to make it explicit
    field_order = ('title', 'date', 'cwe', 'cve', 'severity', 'description', 'mitigation', 'impact', 'request', 'response', 'steps_to_reproduce',
                   'severity_justification', 'endpoints', 'references', 'is_template', 'active', 'verified', 'false_p', 'duplicate', 'out_of_scope', 'simple_risk_accept', 'under_defect_review')

    def __init__(self, *args, **kwargs):
        req_resp = kwargs.pop('req_resp')
        super(AddFindingForm, self).__init__(*args, **kwargs)
        if req_resp:
            self.fields['request'].initial = req_resp[0]
            self.fields['response'].initial = req_resp[1]

    def clean(self):
        # self.fields['endpoints'].queryset = Endpoint.objects.all()
        cleaned_data = super(AddFindingForm, self).clean()
        if ((cleaned_data['active'] or cleaned_data['verified']) and cleaned_data['duplicate']):
            raise forms.ValidationError('Duplicate findings cannot be'
                                        ' verified or active')
        if cleaned_data['false_p'] and cleaned_data['verified']:
            raise forms.ValidationError('False positive findings cannot '
                                        'be verified.')
        return cleaned_data

    class Meta:
        model = Finding
        order = ('title', 'severity', 'endpoints', 'description', 'impact')
        exclude = ('reporter', 'url', 'numerical_severity', 'endpoint', 'images', 'under_review', 'reviewers',
                   'review_requested_by', 'is_Mitigated', 'jira_creation', 'jira_change', 'endpoint_status')


class AdHocFindingForm(forms.ModelForm):
    title = forms.CharField(max_length=1000)
    date = forms.DateField(required=True,
                           widget=forms.TextInput(attrs={'class': 'datepicker', 'autocomplete': 'off'}))
    cwe = forms.IntegerField(required=False)
    cve = forms.CharField(max_length=28, required=False)
    cvssv3 = forms.CharField(max_length=117, required=False, widget=forms.TextInput(attrs={'class': 'cvsscalculator', 'data-toggle': 'dropdown', 'aria-haspopup': 'true', 'aria-expanded': 'false'}))
    description = forms.CharField(widget=forms.Textarea)
    severity = forms.ChoiceField(
        choices=SEVERITY_CHOICES,
        error_messages={
            'required': 'Select valid choice: In Progress, On Hold, Completed',
            'invalid_choice': 'Select valid choice: Critical,High,Medium,Low'})
    mitigation = forms.CharField(widget=forms.Textarea)
    impact = forms.CharField(widget=forms.Textarea)
    request = forms.CharField(widget=forms.Textarea, required=False)
    response = forms.CharField(widget=forms.Textarea, required=False)
    endpoints = forms.ModelMultipleChoiceField(Endpoint.objects, required=False, label='Systems / Endpoints',
                                               widget=MultipleSelectWithPopPlusMinus(attrs={'size': '11'}))
    references = forms.CharField(widget=forms.Textarea, required=False)
    is_template = forms.BooleanField(label="Create Template?", required=False,
                                     help_text="A new finding template will be created from this finding.")

    # the onyl reliable way without hacking internal fields to get predicatble ordering is to make it explicit
    field_order = ('title', 'date', 'cwe', 'cve', 'severity', 'description', 'mitigation', 'impact', 'request', 'response', 'steps_to_reproduce',
                   'severity_justification', 'endpoints', 'references', 'is_template', 'active', 'verified', 'false_p', 'duplicate', 'out_of_scope', 'simple_risk_accept', 'under_defect_review')

    def __init__(self, *args, **kwargs):
        req_resp = kwargs.pop('req_resp')
        super(AdHocFindingForm, self).__init__(*args, **kwargs)
        if req_resp:
            self.fields['request'].initial = req_resp[0]
            self.fields['response'].initial = req_resp[1]

    def clean(self):
        # self.fields['endpoints'].queryset = Endpoint.objects.all()
        cleaned_data = super(AdHocFindingForm, self).clean()
        if ((cleaned_data['active'] or cleaned_data['verified']) and cleaned_data['duplicate']):
            raise forms.ValidationError('Duplicate findings cannot be'
                                        ' verified or active')
        if cleaned_data['false_p'] and cleaned_data['verified']:
            raise forms.ValidationError('False positive findings cannot '
                                        'be verified.')
        return cleaned_data

    class Meta:
        model = Finding
        exclude = ('reporter', 'url', 'numerical_severity', 'endpoint', 'images', 'under_review', 'reviewers',
                   'review_requested_by', 'is_Mitigated', 'jira_creation', 'jira_change', 'endpoint_status')


class PromoteFindingForm(forms.ModelForm):
    title = forms.CharField(max_length=1000)
    date = forms.DateField(required=True,
                           widget=forms.TextInput(attrs={'class': 'datepicker', 'autocomplete': 'off'}))
    cwe = forms.IntegerField(required=False)
    cve = forms.CharField(max_length=28, required=False)
    cvssv3 = forms.CharField(max_length=117, required=False, widget=forms.TextInput(attrs={'class': 'cvsscalculator', 'data-toggle': 'dropdown', 'aria-haspopup': 'true', 'aria-expanded': 'false'}))
    description = forms.CharField(widget=forms.Textarea)
    severity = forms.ChoiceField(
        choices=SEVERITY_CHOICES,
        error_messages={
            'required': 'Select valid choice: In Progress, On Hold, Completed',
            'invalid_choice': 'Select valid choice: Critical,High,Medium,Low'})
    mitigation = forms.CharField(widget=forms.Textarea)
    impact = forms.CharField(widget=forms.Textarea)
    endpoints = forms.ModelMultipleChoiceField(Endpoint.objects, required=False, label='Systems / Endpoints',
                                               widget=MultipleSelectWithPopPlusMinus(attrs={'size': '11'}))
    references = forms.CharField(widget=forms.Textarea, required=False)

    class Meta:
        model = Finding
        order = ('title', 'severity', 'endpoints', 'description', 'impact')
        exclude = ('reporter', 'url', 'numerical_severity', 'endpoint', 'active', 'false_p', 'verified', 'is_template', 'endpoint_status'
                   'duplicate', 'out_of_scope', 'images', 'under_review', 'reviewers', 'review_requested_by', 'is_Mitigated', 'jira_creation', 'jira_change')


class FindingForm(forms.ModelForm):
    title = forms.CharField(max_length=1000)
    date = forms.DateField(required=True,
                           widget=forms.TextInput(attrs={'class': 'datepicker', 'autocomplete': 'off'}))
    cwe = forms.IntegerField(required=False)
    cve = forms.CharField(max_length=28, required=False, strip=False)
    cvssv3 = forms.CharField(max_length=117, required=False, widget=forms.TextInput(attrs={'class': 'cvsscalculator', 'data-toggle': 'dropdown', 'aria-haspopup': 'true', 'aria-expanded': 'false'}))
    description = forms.CharField(widget=forms.Textarea)
    severity = forms.ChoiceField(
        choices=SEVERITY_CHOICES,
        error_messages={
            'required': 'Select valid choice: In Progress, On Hold, Completed',
            'invalid_choice': 'Select valid choice: Critical,High,Medium,Low'})
    mitigation = forms.CharField(widget=forms.Textarea)
    impact = forms.CharField(widget=forms.Textarea)
    request = forms.CharField(widget=forms.Textarea, required=False)
    response = forms.CharField(widget=forms.Textarea, required=False)
    endpoints = forms.ModelMultipleChoiceField(Endpoint.objects, required=False, label='Systems / Endpoints',
                                               widget=MultipleSelectWithPopPlusMinus(attrs={'size': '11'}))
    references = forms.CharField(widget=forms.Textarea, required=False)
    tags = forms.CharField(widget=forms.SelectMultiple(choices=[]),
                           required=False,
                           help_text="Add tags that help describe this finding.  "
                                     "Choose from the list or add new tags.  Press TAB key to add.")
    is_template = forms.BooleanField(label="Create Template?", required=False,
                                     help_text="A new finding template will be created from this finding.")

    simple_risk_accept = forms.BooleanField(label="Accept Risk (simple)", required=False, help_text="Check to accept this risk and deactivate the finding. Uncheck to unaccept the risk. Use full risk acceptance from the dropdown menu if you need afvanced settings such as an expiry date.")

    # the onyl reliable way without hacking internal fields to get predicatble ordering is to make it explicit
    field_order = ('title', 'date', 'cwe', 'cve', 'severity', 'description', 'mitigation', 'impact', 'request', 'response', 'steps_to_reproduce',
                   'severity_justification', 'endpoints', 'references', 'is_template', 'active', 'verified', 'false_p', 'duplicate', 'out_of_scope', 'simple_risk_accept', 'under_defect_review')

    def __init__(self, *args, **kwargs):
        template = kwargs.pop('template')
        # Get tags from a template
        if template:
            tags = Tag.objects.usage_for_model(Finding_Template)
        # Get tags from a finding
        else:
            tags = Tag.objects.usage_for_model(Finding)

        req_resp = None
        if 'req_resp' in kwargs:
            req_resp = kwargs.pop('req_resp')

        t = [(tag.name, tag.name) for tag in tags]
        super(FindingForm, self).__init__(*args, **kwargs)
        print('instance: ', self.instance)
        self.fields['simple_risk_accept'].initial = True if hasattr(self, 'instance') and self.instance.is_simple_risk_accepted else False
        self.fields['tags'].widget.choices = t
        if req_resp:
            self.fields['request'].initial = req_resp[0]
            self.fields['response'].initial = req_resp[1]

        if self.instance.duplicate:
            self.fields['duplicate'].help_text = "Original finding that is being duplicated here (readonly). Use view finding page to manage duplicate relationships. Unchecking duplicate here will reset this findings duplicate status, but will trigger deduplication logic."
        else:
            self.fields['duplicate'].help_text = "You can mark findings as duplicate only from the view finding page."

    def clean(self):
        cleaned_data = super(FindingForm, self).clean()

        cleaned_data['cve'] = None if cleaned_data['cve'] == '' else cleaned_data['cve']
        if (cleaned_data['active'] or cleaned_data['verified']) and cleaned_data['duplicate']:
            raise forms.ValidationError('Duplicate findings cannot be'
                                        ' verified or active')
        if cleaned_data['false_p'] and cleaned_data['verified']:
            raise forms.ValidationError('False positive findings cannot '
                                        'be verified.')
        if cleaned_data['active'] and cleaned_data['simple_risk_accept']:
            raise forms.ValidationError('Active findings cannot '
                                        'be simple risk accepted.')

        return cleaned_data

    class Meta:
        model = Finding
        exclude = ('reporter', 'url', 'numerical_severity', 'endpoint', 'images', 'under_review', 'reviewers',
                   'review_requested_by', 'is_Mitigated', 'jira_creation', 'jira_change', 'sonarqube_issue', 'endpoint_status')


class StubFindingForm(forms.ModelForm):
    title = forms.CharField(required=True, max_length=1000)

    class Meta:
        model = Stub_Finding
        order = ('title',)
        exclude = (
            'date', 'description', 'severity', 'reporter', 'test', 'is_Mitigated')

    def clean(self):
        cleaned_data = super(StubFindingForm, self).clean()
        if 'title' in cleaned_data:
            if len(cleaned_data['title']) <= 0:
                raise forms.ValidationError("The title is required.")
        else:
            raise forms.ValidationError("The title is required.")

        return cleaned_data


class ApplyFindingTemplateForm(forms.Form):

    title = forms.CharField(max_length=1000, required=True)

    cwe = forms.IntegerField(label="CWE", required=False)
    cve = forms.CharField(label="CVE", max_length=28, required=False)
    cvssv3 = forms.CharField(label="CVSSv3", max_length=117, required=False, widget=forms.TextInput(attrs={'class': 'btn btn-secondary dropdown-toggle', 'data-toggle': 'dropdown', 'aria-haspopup': 'true', 'aria-expanded': 'false'}))

    severity = forms.ChoiceField(required=False, choices=SEVERITY_CHOICES, error_messages={'required': 'Select valid choice: In Progress, On Hold, Completed', 'invalid_choice': 'Select valid choice: Critical,High,Medium,Low'})

    description = forms.CharField(widget=forms.Textarea)
    mitigation = forms.CharField(widget=forms.Textarea)
    impact = forms.CharField(widget=forms.Textarea)
    references = forms.CharField(widget=forms.Textarea, required=False)
    tags = forms.CharField(widget=forms.SelectMultiple(choices=[]),
                           required=False,
                           help_text="Add tags that help describe this finding template.  "
                                     "Choose from the list or add new tags.  Press TAB key to add.")

    def __init__(self, template=None, *args, **kwargs):
        # django-tagging apparently can not filter for multiple models at once
        tags = Tag.objects.usage_for_model(Finding_Template) + Tag.objects.usage_for_model(Finding)
        t = sorted({(tag.name, tag.name) for tag in tags})
        super(ApplyFindingTemplateForm, self).__init__(*args, **kwargs)
        self.fields['tags'].widget.choices = t
        self.template = template

    def clean(self):
        cleaned_data = super(ApplyFindingTemplateForm, self).clean()

        if 'title' in cleaned_data:
            if len(cleaned_data['title']) <= 0:
                raise forms.ValidationError("The title is required.")
        else:
            raise forms.ValidationError("The title is required.")

        return cleaned_data

    class Meta:
        fields = ['title', 'cwe', 'cve', 'cvssv3', 'severity', 'description', 'mitigation', 'impact', 'references', 'tags']
        order = ('title', 'cwe', 'cve', 'cvssv3', 'severity', 'description', 'impact', 'is_Mitigated')


class FindingTemplateForm(forms.ModelForm):
    apply_to_findings = forms.BooleanField(required=False, help_text="Apply template to all findings that match this CWE. (Update will overwrite mitigation, impact and references for any active, verified findings.)")
    title = forms.CharField(max_length=1000, required=True)
    tags = forms.CharField(widget=forms.SelectMultiple(choices=[]),
                           required=False,
                           help_text="Add tags that help describe this finding template.  "
                                     "Choose from the list or add new tags.  Press TAB key to add.")
    cwe = forms.IntegerField(label="CWE", required=False)
    cve = forms.CharField(label="CVE", max_length=28, required=False)
    cvssv3 = forms.CharField(max_length=117, required=False, widget=forms.TextInput(attrs={'class': 'btn btn-secondary dropdown-toggle', 'data-toggle': 'dropdown', 'aria-haspopup': 'true', 'aria-expanded': 'false'}))
    severity = forms.ChoiceField(
        required=False,
        choices=SEVERITY_CHOICES,
        error_messages={
            'required': 'Select valid choice: In Progress, On Hold, Completed',
            'invalid_choice': 'Select valid choice: Critical,High,Medium,Low'})

    field_order = ['title', 'cwe', 'cve', 'cvssv3', 'severity', 'description', 'mitigation', 'impact', 'references', 'tags', 'template_match', 'template_match_cwe', 'template_match_title', 'apply_to_findings']

    def __init__(self, *args, **kwargs):
        tags = Tag.objects.usage_for_model(Finding_Template)
        t = [(tag.name, tag.name) for tag in tags]
        super(FindingTemplateForm, self).__init__(*args, **kwargs)
        self.fields['tags'].widget.choices = t

    class Meta:
        model = Finding_Template
        order = ('title', 'cwe', 'cve', 'cvssv3', 'severity', 'description', 'impact')
        exclude = ('numerical_severity', 'is_Mitigated', 'last_used', 'endpoint_status')


class DeleteFindingTemplateForm(forms.ModelForm):
    id = forms.IntegerField(required=True,
                            widget=forms.widgets.HiddenInput())

    class Meta:
        model = Finding_Template
        fields = ('id',)


class FindingBulkUpdateForm(forms.ModelForm):
    status = forms.BooleanField(required=False)
    risk_acceptance = forms.BooleanField(required=False)
    risk_accept = forms.BooleanField(required=False)
    risk_unaccept = forms.BooleanField(required=False)

    push_to_jira = forms.BooleanField(required=False)
    # unlink_from_jira = forms.BooleanField(required=False)
    push_to_github = forms.BooleanField(required=False)
    tags = forms.CharField(widget=forms.SelectMultiple(choices=[]),
                           required=False)

    def __init__(self, *args, **kwargs):
        super(FindingBulkUpdateForm, self).__init__(*args, **kwargs)
        self.fields['severity'].required = False

    def clean(self):
        cleaned_data = super(FindingBulkUpdateForm, self).clean()

        if (cleaned_data['active'] or cleaned_data['verified']) and cleaned_data['duplicate']:
            raise forms.ValidationError('Duplicate findings cannot be'
                                        ' verified or active')
        if cleaned_data['false_p'] and cleaned_data['verified']:
            raise forms.ValidationError('False positive findings cannot '
                                        'be verified.')
        return cleaned_data

    class Meta:
        model = Finding
        fields = ('severity', 'active', 'verified', 'false_p', 'duplicate', 'out_of_scope', 'is_Mitigated')


class EditEndpointForm(forms.ModelForm):
    tags = forms.CharField(widget=forms.SelectMultiple(choices=[]),
                           required=False,
                           help_text="Add tags that help describe this endpoint.  "
                                     "Choose from the list or add new tags.  Press TAB key to add.")

    class Meta:
        model = Endpoint
        exclude = ['product']

    def __init__(self, *args, **kwargs):
        self.product = None
        self.endpoint_instance = None
        tags = Tag.objects.usage_for_model(Endpoint)
        t = [(tag.name, tag.name) for tag in tags]
        super(EditEndpointForm, self).__init__(*args, **kwargs)
        if 'instance' in kwargs:
            self.endpoint_instance = kwargs.pop('instance')
            self.product = self.endpoint_instance.product
            self.fields['tags'].widget.choices = t

    def clean(self):
        from django.core.validators import URLValidator, validate_ipv46_address

        port_re = "(:[0-9]{1,5}|[1-5][0-9]{4}|6[0-4][0-9]{3}|65[0-4][0-9]{2}|655[0-2][0-9]|6553[0-5])"
        cleaned_data = super(EditEndpointForm, self).clean()

        if 'host' in cleaned_data:
            host = cleaned_data['host']
        else:
            raise forms.ValidationError('Please enter a valid URL or IP address.',
                                        code='invalid')

        protocol = cleaned_data['protocol']
        path = cleaned_data['path']
        query = cleaned_data['query']
        fragment = cleaned_data['fragment']

        if protocol and path:
            endpoint = urlunsplit((protocol, host, path, query, fragment))
        else:
            endpoint = host

        try:
            url_validator = URLValidator()
            url_validator(endpoint)
        except forms.ValidationError:
            try:
                # do we have a port number?
                regex = re.compile(port_re)
                host = endpoint
                if regex.findall(endpoint):
                    for g in regex.findall(endpoint):
                        host = re.sub(port_re, '', host)
                validate_ipv46_address(host)
            except forms.ValidationError:
                try:
                    validate_hostname = RegexValidator(regex=r'[a-zA-Z0-9-_]*\.[a-zA-Z]{2,6}')
                    # do we have a port number?
                    regex = re.compile(port_re)
                    host = endpoint
                    if regex.findall(endpoint):
                        for g in regex.findall(endpoint):
                            host = re.sub(port_re, '', host)
                    validate_hostname(host)
                except:
                    raise forms.ValidationError(
                        'It does not appear as though this endpoint is a valid URL or IP address.',
                        code='invalid')

        endpoint = Endpoint.objects.filter(protocol=protocol,
                                           host=host,
                                           path=path,
                                           query=query,
                                           fragment=fragment,
                                           product=self.product)
        if endpoint.count() > 0 and not self.instance:
            raise forms.ValidationError(
                'It appears as though an endpoint with this data already exists for this product.',
                code='invalid')

        return cleaned_data


class AddEndpointForm(forms.Form):
    endpoint = forms.CharField(max_length=5000, required=True, label="Endpoint(s)",
                               help_text="The IP address, host name or full URL. You may enter one endpoint per line. "
                                         "Each must be valid.",
                               widget=forms.widgets.Textarea(attrs={'rows': '15', 'cols': '400'}))
    product = forms.CharField(required=True,
                              widget=forms.widgets.HiddenInput(), help_text="The product this endpoint should be "
                                                                            "associated with.")
    tags = forms.CharField(widget=forms.SelectMultiple(choices=[]),
                           required=False,
                           help_text="Add tags that help describe this endpoint.  "
                                     "Choose from the list or add new tags.  Press TAB key to add.")

    def __init__(self, *args, **kwargs):
        product = None
        tags = Tag.objects.usage_for_model(Endpoint)
        t = [(tag.name, tag.name) for tag in tags]
        if 'product' in kwargs:
            product = kwargs.pop('product')
        super(AddEndpointForm, self).__init__(*args, **kwargs)
        if product is None:
            self.fields['product'] = forms.ModelChoiceField(queryset=Product.objects.all())
        else:
            self.fields['product'].initial = product.id

        self.product = product
        self.endpoints_to_process = []
        self.fields['tags'].widget.choices = t

    def save(self):
        processed_endpoints = []
        for e in self.endpoints_to_process:
            endpoint, created = Endpoint.objects.get_or_create(protocol=e[0],
                                                               host=e[1],
                                                               path=e[2],
                                                               query=e[3],
                                                               fragment=e[4],
                                                               product=self.product)
            processed_endpoints.append(endpoint)
        return processed_endpoints

    def clean(self):
        from django.core.validators import URLValidator, validate_ipv46_address

        port_re = "(:[0-9]{1,5}|[1-5][0-9]{4}|6[0-4][0-9]{3}|65[0-4][0-9]{2}|655[0-2][0-9]|6553[0-5])"
        cleaned_data = super(AddEndpointForm, self).clean()

        if 'endpoint' in cleaned_data and 'product' in cleaned_data:
            endpoint = cleaned_data['endpoint']
            product = cleaned_data['product']
            if isinstance(product, Product):
                self.product = product
            else:
                self.product = Product.objects.get(id=int(product))
        else:
            raise forms.ValidationError('Please enter a valid URL or IP address.',
                                        code='invalid')

        endpoints = endpoint.split()
        count = 0
        error = False
        for endpoint in endpoints:
            try:
                url_validator = URLValidator()
                url_validator(endpoint)
                protocol, host, path, query, fragment = urlsplit(endpoint)
                self.endpoints_to_process.append([protocol, host, path, query, fragment])
            except forms.ValidationError:
                try:
                    # do we have a port number?
                    host = endpoint
                    regex = re.compile(port_re)
                    if regex.findall(endpoint):
                        for g in regex.findall(endpoint):
                            host = re.sub(port_re, '', host)
                    validate_ipv46_address(host)
                    protocol, host, path, query, fragment = ("", endpoint, "", "", "")
                    self.endpoints_to_process.append([protocol, host, path, query, fragment])
                except forms.ValidationError:
                    try:
                        regex = re.compile(
                            r'^(?:(?:[A-Z0-9](?:[A-Z0-9-_]{0,61}[A-Z0-9])?\.)+(?:[A-Z]{2,6}\.?|[A-Z0-9-]{2,}(?<!-)\.?)|'  # domain...
                            r'localhost|'  # localhost...
                            r'\d{1,3}\.\d{1,3}\.\d{1,3}\.\d{1,3}|'  # ...or ipv4
                            r'\[?[A-F0-9]*:[A-F0-9:]+\]?)'  # ...or ipv6
                            r'(?::\d+)?'  # optional port
                            r'(?:/?|[/?]\S+)$', re.IGNORECASE)
                        validate_hostname = RegexValidator(regex=regex)
                        validate_hostname(host)
                        protocol, host, path, query, fragment = (None, host, None, None, None)
                        if "/" in host or "?" in host or "#" in host:
                            # add a fake protocol just to join, wont use in update to database
                            host_with_protocol = "http://" + host
                            p, host, path, query, fragment = urlsplit(host_with_protocol)
                        self.endpoints_to_process.append([protocol, host, path, query, fragment])
                    except forms.ValidationError:
                        raise forms.ValidationError(
                            'Please check items entered, one or more do not appear to be a valid URL or IP address.',
                            code='invalid')

        return cleaned_data


class DeleteEndpointForm(forms.ModelForm):
    id = forms.IntegerField(required=True,
                            widget=forms.widgets.HiddenInput())

    class Meta:
        model = Endpoint
        exclude = ('protocol',
                   'fqdn',
                   'port',
                   'host',
                   'path',
                   'query',
                   'fragment',
                   'product')


class NoteForm(forms.ModelForm):
    entry = forms.CharField(max_length=2400, widget=forms.Textarea(attrs={'rows': 4, 'cols': 15}),
                            label='Notes:')

    class Meta:
        model = Notes
        fields = ['entry', 'private']


class TypedNoteForm(NoteForm):

    def __init__(self, *args, **kwargs):
        queryset = kwargs.pop('available_note_types')
        super(TypedNoteForm, self).__init__(*args, **kwargs)
        self.fields['note_type'] = forms.ModelChoiceField(queryset=queryset, label='Note Type', required=True)

    class Meta():
        model = Notes
        fields = ['note_type', 'entry', 'private']


class DeleteNoteForm(forms.ModelForm):
    id = forms.IntegerField(required=True,
                            widget=forms.widgets.HiddenInput())

    class Meta:
        model = Notes
        fields = ('id',)


class CloseFindingForm(forms.ModelForm):
    entry = forms.CharField(
        required=True, max_length=2400,
        widget=forms.Textarea, label='Notes:',
        error_messages={'required': ('The reason for closing a finding is '
                                     'required, please use the text area '
                                     'below to provide documentation.')})

    def __init__(self, *args, **kwargs):
        queryset = kwargs.pop('missing_note_types')
        super(CloseFindingForm, self).__init__(*args, **kwargs)
        if len(queryset) == 0:
            self.fields['note_type'].widget = forms.HiddenInput()
        else:
            self.fields['note_type'] = forms.ModelChoiceField(queryset=queryset, label='Note Type', required=True)

    class Meta:
        model = Notes
        fields = ['note_type', 'entry']


class DefectFindingForm(forms.ModelForm):
    CLOSE_CHOICES = (("Close Finding", "Close Finding"), ("Not Fixed", "Not Fixed"))
    defect_choice = forms.ChoiceField(required=True, choices=CLOSE_CHOICES)

    entry = forms.CharField(
        required=True, max_length=2400,
        widget=forms.Textarea, label='Notes:',
        error_messages={'required': ('The reason for closing a finding is '
                                     'required, please use the text area '
                                     'below to provide documentation.')})

    class Meta:
        model = Notes
        fields = ['entry']


class ClearFindingReviewForm(forms.ModelForm):
    entry = forms.CharField(
        required=True, max_length=2400,
        help_text='Please provide a message.',
        widget=forms.Textarea, label='Notes:',
        error_messages={'required': ('The reason for clearing a review is '
                                     'required, please use the text area '
                                     'below to provide documentation.')})

    class Meta:
        model = Finding
        fields = ['active', 'verified', 'false_p', 'out_of_scope', 'duplicate']


class ReviewFindingForm(forms.Form):
    reviewers = forms.ModelMultipleChoiceField(queryset=Dojo_User.objects.filter(is_staff=True, is_active=True),
                                               help_text="Select all users who can review Finding.")
    entry = forms.CharField(
        required=True, max_length=2400,
        help_text='Please provide a message for reviewers.',
        widget=forms.Textarea, label='Notes:',
        error_messages={'required': ('The reason for requesting a review is '
                                     'required, please use the text area '
                                     'below to provide documentation.')})

    class Meta:
        fields = ['reviewers', 'entry']


class WeeklyMetricsForm(forms.Form):
    dates = forms.ChoiceField()

    def __init__(self, *args, **kwargs):
        super(WeeklyMetricsForm, self).__init__(*args, **kwargs)
        wmf_options = []

        for i in range(6):
            # Weeks start on Monday
            curr = datetime.now() - relativedelta(weeks=i)
            start_of_period = curr - relativedelta(weeks=1, weekday=0,
                                                   hour=0, minute=0, second=0)
            end_of_period = curr + relativedelta(weeks=0, weekday=0,
                                                 hour=0, minute=0, second=0)

            wmf_options.append((end_of_period.strftime("%b %d %Y %H %M %S %Z"),
                                start_of_period.strftime("%b %d") +
                                " - " + end_of_period.strftime("%b %d")))

        wmf_options = tuple(wmf_options)

        self.fields['dates'].choices = wmf_options


class SimpleMetricsForm(forms.Form):
    date = forms.DateField(
        label="",
        widget=MonthYearWidget())


class SimpleSearchForm(forms.Form):
    query = forms.CharField(required=False)


class DateRangeMetrics(forms.Form):
    start_date = forms.DateField(required=True, label="To",
                                 widget=forms.TextInput(attrs={'class': 'datepicker', 'autocomplete': 'off'}))
    end_date = forms.DateField(required=True,
                               label="From",
                               widget=forms.TextInput(attrs={'class': 'datepicker', 'autocomplete': 'off'}))


class MetricsFilterForm(forms.Form):
    start_date = forms.DateField(required=False,
                                 label="To",
                                 widget=forms.TextInput(attrs={'class': 'datepicker', 'autocomplete': 'off'}))
    end_date = forms.DateField(required=False,
                               label="From",
                               widget=forms.TextInput(attrs={'class': 'datepicker', 'autocomplete': 'off'}))
    finding_status = forms.MultipleChoiceField(
        required=False,
        widget=forms.CheckboxSelectMultiple,
        choices=FINDING_STATUS,
        label="Status")
    severity = forms.MultipleChoiceField(required=False,
                                         choices=(('Low', 'Low'),
                                                  ('Medium', 'Medium'),
                                                  ('High', 'High'),
                                                  ('Critical', 'Critical')),
                                         help_text=('Hold down "Control", or '
                                                    '"Command" on a Mac, to '
                                                    'select more than one.'))
    exclude_product_types = forms.ModelMultipleChoiceField(
        required=False, queryset=Product_Type.objects.all().order_by('name'))

    # add the ability to exclude the exclude_product_types field
    def __init__(self, *args, **kwargs):
        exclude_product_types = kwargs.get('exclude_product_types', False)
        if 'exclude_product_types' in kwargs:
            del kwargs['exclude_product_types']
        super(MetricsFilterForm, self).__init__(*args, **kwargs)
        if exclude_product_types:
            del self.fields['exclude_product_types']


class DojoUserForm(forms.ModelForm):
    class Meta:
        model = Dojo_User
        exclude = ['password', 'last_login', 'is_superuser', 'groups',
                   'username', 'is_staff', 'is_active', 'date_joined',
                   'user_permissions']


class AddDojoUserForm(forms.ModelForm):
    authorized_products = forms.ModelMultipleChoiceField(
        queryset=Product.objects.all(), required=False,
        help_text='Select the products this user should have access to.')
    authorized_product_types = forms.ModelMultipleChoiceField(
        queryset=Product_Type.objects.all(), required=False,
        help_text='Select the product types this user should have access to.')

    class Meta:
        model = Dojo_User
        fields = ['username', 'first_name', 'last_name', 'email', 'is_active',
                  'is_staff', 'is_superuser']
        exclude = ['password', 'last_login', 'groups',
                   'date_joined', 'user_permissions']


class DeleteUserForm(forms.ModelForm):
    id = forms.IntegerField(required=True,
                            widget=forms.widgets.HiddenInput())

    class Meta:
        model = User
        exclude = ['username', 'first_name', 'last_name', 'email', 'is_active',
                   'is_staff', 'is_superuser', 'password', 'last_login', 'groups',
                   'date_joined', 'user_permissions']


class UserContactInfoForm(forms.ModelForm):
    class Meta:
        model = UserContactInfo
        exclude = ['user', 'slack_user_id']


def get_years():
    now = timezone.now()
    return [(now.year, now.year), (now.year - 1, now.year - 1), (now.year - 2, now.year - 2)]


class ProductTypeCountsForm(forms.Form):
    month = forms.ChoiceField(choices=list(MONTHS.items()), required=True, error_messages={
        'required': '*'})
    year = forms.ChoiceField(choices=get_years, required=True, error_messages={
        'required': '*'})
    product_type = forms.ModelChoiceField(required=True,
                                          queryset=Product_Type.objects.all(),
                                          error_messages={
                                              'required': '*'})


class APIKeyForm(forms.ModelForm):
    id = forms.IntegerField(required=True,
                            widget=forms.widgets.HiddenInput())

    class Meta:
        model = User
        exclude = ['username', 'first_name', 'last_name', 'email', 'is_active',
                   'is_staff', 'is_superuser', 'password', 'last_login', 'groups',
                   'date_joined', 'user_permissions']


class ReportOptionsForm(forms.Form):
    yes_no = (('0', 'No'), ('1', 'Yes'))
    include_finding_notes = forms.ChoiceField(choices=yes_no, label="Finding Notes")
    include_finding_images = forms.ChoiceField(choices=yes_no, label="Finding Images")
    include_executive_summary = forms.ChoiceField(choices=yes_no, label="Executive Summary")
    include_table_of_contents = forms.ChoiceField(choices=yes_no, label="Table of Contents")
    report_type = forms.ChoiceField(choices=(('HTML', 'HTML'), ('AsciiDoc', 'AsciiDoc')))


class CustomReportOptionsForm(forms.Form):
    yes_no = (('0', 'No'), ('1', 'Yes'))
    report_name = forms.CharField(required=False, max_length=100)
    include_finding_notes = forms.ChoiceField(required=False, choices=yes_no)
    include_finding_images = forms.ChoiceField(choices=yes_no, label="Finding Images")
    report_type = forms.ChoiceField(required=False, choices=(('AsciiDoc', 'AsciiDoc'),))


class DeleteReportForm(forms.ModelForm):
    id = forms.IntegerField(required=True,
                            widget=forms.widgets.HiddenInput())

    class Meta:
        model = Report
        fields = ('id',)


class DeleteFindingForm(forms.ModelForm):
    id = forms.IntegerField(required=True,
                            widget=forms.widgets.HiddenInput())

    class Meta:
        model = Finding
        fields = ('id',)


class FindingFormID(forms.ModelForm):
    id = forms.IntegerField(required=True,
                            widget=forms.widgets.HiddenInput())

    class Meta:
        model = Finding
        fields = ('id',)


class DeleteStubFindingForm(forms.ModelForm):
    id = forms.IntegerField(required=True,
                            widget=forms.widgets.HiddenInput())

    class Meta:
        model = Stub_Finding
        fields = ('id',)


class AddFindingImageForm(forms.ModelForm):
    class Meta:
        model = FindingImage
        exclude = ['']


FindingImageFormSet = modelformset_factory(FindingImage, extra=3, max_num=10, exclude=[''], can_delete=True)


class GITHUB_IssueForm(forms.ModelForm):

    class Meta:
        model = GITHUB_Issue
        exclude = ['product']


class GITHUBForm(forms.ModelForm):
    api_key = forms.CharField(widget=forms.PasswordInput, required=True)

    class Meta:
        model = GITHUB_Conf
        exclude = ['product']


class DeleteGITHUBConfForm(forms.ModelForm):
    id = forms.IntegerField(required=True,
                            widget=forms.widgets.HiddenInput())

    class Meta:
        model = GITHUB_Conf
        fields = ('id',)


class ExpressGITHUBForm(forms.ModelForm):
    password = forms.CharField(widget=forms.PasswordInput, required=True)
    issue_key = forms.CharField(required=True, help_text='A valid issue ID is required to gather the necessary information.')

    class Meta:
        model = GITHUB_Conf
        exclude = ['product', 'epic_name_id', 'open_status_key',
                    'close_status_key', 'info_mapping_severity',
                    'low_mapping_severity', 'medium_mapping_severity',
                    'high_mapping_severity', 'critical_mapping_severity', 'finding_text']


class JIRA_IssueForm(forms.ModelForm):

    class Meta:
        model = JIRA_Issue
        exclude = ['product']


class JIRAForm(forms.ModelForm):
    password = forms.CharField(widget=forms.PasswordInput, required=True)

    def __init__(self, *args, **kwargs):
        super(JIRAForm, self).__init__(*args, **kwargs)
        if self.instance:
            self.fields['password'].required = False

    class Meta:
        model = JIRA_Conf
        exclude = ['product']


class ExpressJIRAForm(forms.ModelForm):
    password = forms.CharField(widget=forms.PasswordInput, required=True)
    issue_key = forms.CharField(required=True, help_text='A valid issue ID is required to gather the necessary information.')

    class Meta:
        model = JIRA_Conf
        exclude = ['product', 'epic_name_id', 'open_status_key',
                    'close_status_key', 'info_mapping_severity',
                    'low_mapping_severity', 'medium_mapping_severity',
                    'high_mapping_severity', 'critical_mapping_severity', 'finding_text']


class Benchmark_Product_SummaryForm(forms.ModelForm):

    class Meta:
        model = Benchmark_Product_Summary
        exclude = ['product', 'current_level', 'benchmark_type', 'asvs_level_1_benchmark', 'asvs_level_1_score', 'asvs_level_2_benchmark', 'asvs_level_2_score', 'asvs_level_3_benchmark', 'asvs_level_3_score']


class DeleteBenchmarkForm(forms.ModelForm):
    id = forms.IntegerField(required=True,
                            widget=forms.widgets.HiddenInput())

    class Meta:
        model = Benchmark_Product_Summary
        exclude = ['product', 'benchmark_type', 'desired_level', 'current_level', 'asvs_level_1_benchmark', 'asvs_level_1_score', 'asvs_level_2_benchmark', 'asvs_level_2_score', 'asvs_level_3_benchmark', 'asvs_level_3_score', 'publish']


class JIRA_PKeyForm(forms.ModelForm):

    class Meta:
        model = JIRA_PKey
        exclude = ['product']


class Sonarqube_ProductForm(forms.ModelForm):

    def __init__(self, *args, **kwargs):
        super(Sonarqube_ProductForm, self).__init__(*args, **kwargs)
        Tool_Type.objects.get_or_create(name='SonarQube')

    sonarqube_tool_config = forms.ModelChoiceField(
        label='SonarQube Configuration',
        queryset=Tool_Configuration.objects.filter(tool_type__name="SonarQube").order_by('name'),
        required=False
    )

    class Meta:
        model = Sonarqube_Product
        exclude = ['product']


class DeleteJIRAConfForm(forms.ModelForm):
    id = forms.IntegerField(required=True,
                            widget=forms.widgets.HiddenInput())

    class Meta:
        model = JIRA_Conf
        fields = ('id',)


class ToolTypeForm(forms.ModelForm):
    class Meta:
        model = Tool_Type
        exclude = ['product']


class RegulationForm(forms.ModelForm):
    class Meta:
        model = Regulation
        exclude = ['product']


class LanguagesTypeForm(forms.ModelForm):
    class Meta:
        model = Languages
        exclude = ['product']


class Languages_TypeTypeForm(forms.ModelForm):
    class Meta:
        model = Language_Type
        exclude = ['product']


class App_AnalysisTypeForm(forms.ModelForm):
    class Meta:
        model = App_Analysis
        exclude = ['product']


class ToolConfigForm(forms.ModelForm):
    tool_type = forms.ModelChoiceField(queryset=Tool_Type.objects.all(), label='Tool Type')
    ssh = forms.CharField(widget=forms.Textarea(attrs={}), required=False, label='SSH Key')

    class Meta:
        model = Tool_Configuration
        exclude = ['product']

    def clean(self):
        from django.core.validators import URLValidator
        form_data = self.cleaned_data

        try:
            url_validator = URLValidator(schemes=['ssh', 'http', 'https'])
            url_validator(form_data["url"])
        except forms.ValidationError:
            raise forms.ValidationError(
                'It does not appear as though this endpoint is a valid URL/SSH or IP address.',
                code='invalid')

        return form_data


class DeleteObjectsSettingsForm(forms.ModelForm):
    id = forms.IntegerField(required=True,
                            widget=forms.widgets.HiddenInput())

    class Meta:
        model = Objects
        exclude = ['tool_type']


class DeleteToolProductSettingsForm(forms.ModelForm):
    id = forms.IntegerField(required=True,
                            widget=forms.widgets.HiddenInput())

    class Meta:
        model = Tool_Product_Settings
        exclude = ['tool_type']


class ToolProductSettingsForm(forms.ModelForm):
    tool_configuration = forms.ModelChoiceField(queryset=Tool_Configuration.objects.all(), label='Tool Configuration')

    class Meta:
        model = Tool_Product_Settings
        fields = ['name', 'description', 'url', 'tool_configuration', 'tool_project_id']
        exclude = ['tool_type']
        order = ['name']

    def clean(self):
        from django.core.validators import URLValidator
        form_data = self.cleaned_data

        try:
            url_validator = URLValidator(schemes=['ssh', 'http', 'https'])
            url_validator(form_data["url"])
        except forms.ValidationError:
            raise forms.ValidationError(
                'It does not appear as though this endpoint is a valid URL/SSH or IP address.',
                code='invalid')

        return form_data


class ObjectSettingsForm(forms.ModelForm):

    tags = forms.CharField(widget=forms.SelectMultiple(choices=[]),
                           required=False,
                           help_text="Add tags that help describe this object.  "
                                     "Choose from the list or add new tags.  Press TAB key to add.")

    class Meta:
        model = Objects
        fields = ['path', 'folder', 'artifact', 'name', 'review_status']
        exclude = ['product']

    def __init__(self, *args, **kwargs):
        tags = Tag.objects.usage_for_model(Objects)
        t = [(tag.name, tag.name) for tag in tags]
        super(ObjectSettingsForm, self).__init__(*args, **kwargs)
        self.fields['tags'].widget.choices = t

    def clean(self):
        form_data = self.cleaned_data

        return form_data


class CredMappingForm(forms.ModelForm):
    cred_user = forms.ModelChoiceField(queryset=Cred_Mapping.objects.all().select_related('cred_id'), required=False,
                                       label='Select a Credential')

    class Meta:
        model = Cred_Mapping
        fields = ['cred_user']
        exclude = ['product', 'finding', 'engagement', 'test', 'url', 'is_authn_provider']


class CredMappingFormProd(forms.ModelForm):
    class Meta:
        model = Cred_Mapping
        fields = ['cred_id', 'url', 'is_authn_provider']
        exclude = ['product', 'finding', 'engagement', 'test']


class EngagementPresetsForm(forms.ModelForm):

    notes = forms.CharField(widget=forms.Textarea(attrs={}),
                                  required=False, help_text="Description of what needs to be tested or setting up environment for testing")

    scope = forms.CharField(widget=forms.Textarea(attrs={}),
                                  required=False, help_text="Scope of Engagement testing, IP's/Resources/URL's)")

    class Meta:
        model = Engagement_Presets
        exclude = ['product']


class DeleteEngagementPresetsForm(forms.ModelForm):
    id = forms.IntegerField(required=True,
                            widget=forms.widgets.HiddenInput())

    class Meta:
        model = Engagement_Presets
        fields = ['id']


class SystemSettingsForm(forms.ModelForm):

    class Meta:
        model = System_Settings
        exclude = ['product_grade', 'credentials', 'column_widths', 'drive_folder_ID', 'enable_google_sheets']


class BenchmarkForm(forms.ModelForm):

    class Meta:
        model = Benchmark_Product
        exclude = ['product', 'control']


class Benchmark_RequirementForm(forms.ModelForm):

    class Meta:
        model = Benchmark_Requirement
        exclude = ['']


class NotificationsForm(forms.ModelForm):

    class Meta:
        model = Notifications
        exclude = ['']


class ProductNotificationsForm(forms.ModelForm):

    def __init__(self, *args, **kwargs):
        super(ProductNotificationsForm, self).__init__(*args, **kwargs)
        if not self.instance.id:
            self.initial['engagement_added'] = ''
            self.initial['test_added'] = ''
            self.initial['scan_added'] = ''
            self.initial['sla_breach'] = ''

    class Meta:
        model = Notifications
        fields = ['engagement_added', 'test_added', 'scan_added', 'sla_breach']


class AjaxChoiceField(forms.ChoiceField):
    def valid_value(self, value):
        return True


class RuleForm(forms.ModelForm):

    class Meta:
        model = Rule
        exclude = ['key_product']


class ChildRuleForm(forms.ModelForm):

    class Meta:
        model = Child_Rule
        exclude = ['key_product']


RuleFormSet = modelformset_factory(Child_Rule, extra=2, max_num=10, exclude=[''], can_delete=True)


class DeleteRuleForm(forms.ModelForm):
    id = forms.IntegerField(required=True,
                            widget=forms.widgets.HiddenInput())

    class Meta:
        model = Rule
        fields = ('id',)


class CredUserForm(forms.ModelForm):
    # selenium_script = forms.FileField(widget=forms.widgets.FileInput(
    #    attrs={"accept": ".py"}),
    #    label="Select a Selenium Script", required=False)

    class Meta:
        model = Cred_User
        exclude = ['']
        # fields = ['selenium_script']


class GITHUB_Product_Form(forms.ModelForm):
    git_conf = forms.ModelChoiceField(queryset=GITHUB_Conf.objects.all(), label='GITHUB Configuration', required=False)

    class Meta:
        model = GITHUB_PKey
        exclude = ['product']


class JIRAPKeyForm(forms.ModelForm):
    conf = forms.ModelChoiceField(queryset=JIRA_Conf.objects.all(), label='JIRA Configuration', required=False)

    class Meta:
        model = JIRA_PKey
        exclude = ['product']


class GITHUBFindingForm(forms.Form):
    def __init__(self, *args, **kwargs):
        self.enabled = kwargs.pop('enabled')
        super(GITHUBFindingForm, self).__init__(*args, **kwargs)
        self.fields['push_to_github'] = forms.BooleanField()
        self.fields['push_to_github'].required = False
        self.fields['push_to_github'].help_text = "Checking this will overwrite content of your Github issue, or create one."

    push_to_github = forms.BooleanField(required=False)


class JIRAFindingForm(forms.Form):
    def __init__(self, *args, **kwargs):
        self.push_all = kwargs.pop('push_all', False)
        self.instance = kwargs.pop('instance', None)
        self.jira_pkey = kwargs.pop('jira_pkey', None)

        if self.instance is None and self.jira_pkey is None:
            raise ValueError('either and finding instance or jira_pkey is needed')

        super(JIRAFindingForm, self).__init__(*args, **kwargs)
        self.fields['push_to_jira'] = forms.BooleanField()
        self.fields['push_to_jira'].required = False
        self.fields['push_to_jira'].help_text = "Checking this will overwrite content of your JIRA issue, or create one."
        self.fields['push_to_jira'].label = "Push to JIRA"
        if self.push_all:
            # This will show the checkbox as checked and greyed out, this way the user is aware
            # that issues will be pushed to JIRA, given their product-level settings.
            self.fields['push_to_jira'].help_text = \
                "Push all issues is enabled on this product. If you do not wish to push all issues" \
                " to JIRA, please disable Push all issues on this product."
            self.fields['push_to_jira'].widget.attrs['checked'] = 'checked'
            self.fields['push_to_jira'].disabled = True

        if self.instance:
            if self.instance.has_jira_issue():
                self.initial['jira_issue'] = self.instance.jira_issue.jira_key

        self.fields['jira_issue'].widget = forms.TextInput(attrs={'placeholder': 'Leave empty and check push to jira to create a new JIRA issue'})

    def clean(self):
        logger.debug('validating jirafindingform')
        cleaned_data = super(JIRAFindingForm, self).clean()
        jira_issue_key_new = self.cleaned_data.get('jira_issue')
        finding = self.instance
        jpkey = self.jira_pkey
        if jira_issue_key_new:
            if finding:
                # in theory there can multiple jira instances that have similar projects
                # so checking by only the jira issue key can lead to false positives
                # so we check also the jira internal id of the jira issue
                # if the key and id are equal, it is probably the same jira instance and the same issue
                # the database model is lacking some relations to also include the jira config name or url here
                # and I don't want to change too much now. this should cover most usecases.

                jira_issue_need_to_exist = False
                # changing jira link on finding
                if finding.has_jira_issue() and jira_issue_key_new != finding.jira_issue.jira_key:
                    jira_issue_need_to_exist = True

                # adding existing jira issue to finding without jira link
                if not finding.has_jira_issue():
                    jira_issue_need_to_exist = True

                jpkey = finding.jira_pkey()
            else:
                jira_issue_need_to_exist = True

            if jira_issue_need_to_exist:
                jira_issue_new = jira_get_issue(jpkey, jira_issue_key_new)
                if not jira_issue_new:
                    raise ValidationError('JIRA issue ' + jira_issue_key_new + ' does not exist or cannot be retrieved')

                logger.debug('checking if provided jira issue id already is linked to another finding')
                jira_issues = JIRA_Issue.objects.filter(jira_id=jira_issue_new.id, jira_key=jira_issue_key_new).exclude(engagement__isnull=False)

                if self.instance:
                    # just be sure we exclude the finding that is being edited
                    jira_issues = jira_issues.exclude(finding=finding)

                if len(jira_issues) > 0:
                    raise ValidationError('JIRA issue ' + jira_issue_key_new + ' already linked to ' + reverse('view_finding', args=(jira_issues[0].finding_id,)))

    jira_issue = forms.CharField(required=False, label="Linked JIRA Issue",
                validators=[validators.RegexValidator(
                    regex=r'^[A-Z][A-Z_0-9]+-\d+$',
                    message='JIRA issue key must be in XXXX-nnnn format ([A-Z][A-Z_0-9]+-\\d+)')])
    push_to_jira = forms.BooleanField(required=False, label="Push to JIRA")


class JIRAImportScanForm(forms.Form):
    def __init__(self, *args, **kwargs):
        self.push_all = kwargs.pop('push_all', False)

        super(JIRAImportScanForm, self).__init__(*args, **kwargs)
        if self.push_all:
            # This will show the checkbox as checked and greyed out, this way the user is aware
            # that issues will be pushed to JIRA, given their product-level settings.
            self.fields['push_to_jira'].help_text = \
                "Push all issues is enabled on this product. If you do not wish to push all issues" \
                " to JIRA, please disable Push all issues on this product."
            self.fields['push_to_jira'].widget.attrs['checked'] = 'checked'
            self.fields['push_to_jira'].disabled = True

    push_to_jira = forms.BooleanField(required=False, label="Push to JIRA", help_text="Checking this will create a new jira issue for each new finding.")


class JIRAEngagementForm(forms.Form):
    def __init__(self, *args, **kwargs):
        self.instance = kwargs.pop('instance', None)

        super(JIRAEngagementForm, self).__init__(*args, **kwargs)

        if self.instance:
            if self.instance.has_jira_issue():
                self.fields['push_to_jira'].widget.attrs['checked'] = 'checked'
                self.fields['push_to_jira'].label = 'Update JIRA Epic'
                self.fields['push_to_jira'].help_text = 'Checking this will update the existing EPIC in JIRA.'

    push_to_jira = forms.BooleanField(required=False, label="Create EPIC", help_text="Checking this will create an EPIC in JIRA for this engagement.")


class GoogleSheetFieldsForm(forms.Form):
    cred_file = forms.FileField(widget=forms.widgets.FileInput(
        attrs={"accept": ".json"}),
        label="Google credentials file",
        required=True,
        allow_empty_file=False,
        help_text="Upload the credentials file downloaded from the Google Developer Console")
    drive_folder_ID = forms.CharField(
        required=True,
        label="Google Drive folder ID",
        help_text="Extract the Drive folder ID from the URL and provide it here")
    email_address = forms.EmailField(
        required=True,
        label="Email Address",
        help_text="Enter the same email Address used to create the Service Account")
    enable_service = forms.BooleanField(
        initial=False,
        required=False,
        help_text='Tick this check box to enable Google Sheets Sync feature')

    def __init__(self, *args, **kwargs):
        self.credentials_required = kwargs.pop('credentials_required')
        options = ((0, 'Hide'), (100, 'Small'), (200, 'Medium'), (400, 'Large'))
        protect = ['reporter', 'url', 'numerical_severity', 'endpoint', 'images', 'under_review', 'reviewers',
                   'review_requested_by', 'is_Mitigated', 'jira_creation', 'jira_change', 'sonarqube_issue', 'is_template']
        self.all_fields = kwargs.pop('all_fields')
        super(GoogleSheetFieldsForm, self).__init__(*args, **kwargs)
        if not self.credentials_required:
            self.fields['cred_file'].required = False
        for i in self.all_fields:
            self.fields[i.name] = forms.ChoiceField(choices=options)
            if i.name == 'id' or i.editable is False or i.many_to_one or i.name in protect:
                self.fields['Protect ' + i.name] = forms.BooleanField(initial=True, required=True, disabled=True)
            else:
                self.fields['Protect ' + i.name] = forms.BooleanField(initial=False, required=False)


class LoginBanner(forms.Form):
    banner_enable = forms.BooleanField(
        label="Enable login banner",
        initial=False,
        required=False,
        help_text='Tick this box to enable a text banner on the login page'
    )

    banner_message = forms.CharField(
        required=False,
        label="Message to display on the login page"
    )

    def clean(self):
        cleaned_data = super().clean()
        return cleaned_data


# ==============================
# Defect Dojo Engaegment Surveys
# ==============================

# List of validator_name:func_name
# Show in admin a multichoice list of validator names
# pass this to form using field_name='validator_name' ?
class QuestionForm(forms.Form):
    ''' Base class for a Question
    '''

    def __init__(self, *args, **kwargs):
        self.helper = FormHelper()
        self.helper.form_method = 'post'

        # If true crispy-forms will render a <form>..</form> tags
        self.helper.form_tag = kwargs.get('form_tag', True)

        if 'form_tag' in kwargs:
            del kwargs['form_tag']

        self.engagement_survey = kwargs.get('engagement_survey')

        self.answered_survey = kwargs.get('answered_survey')
        if not self.answered_survey:
            del kwargs['engagement_survey']
        else:
            del kwargs['answered_survey']

        self.helper.form_class = kwargs.get('form_class', '')

        self.question = kwargs.get('question')

        if not self.question:
            raise ValueError('Need a question to render')

        del kwargs['question']
        super(QuestionForm, self).__init__(*args, **kwargs)


class TextQuestionForm(QuestionForm):
    def __init__(self, *args, **kwargs):
        super(TextQuestionForm, self).__init__(*args, **kwargs)

        # work out initial data

        initial_answer = TextAnswer.objects.filter(
            answered_survey=self.answered_survey,
            question=self.question
        )

        if initial_answer.exists():
            initial_answer = initial_answer[0].answer
        else:
            initial_answer = ''

        self.fields['answer'] = forms.CharField(
            label=self.question.text,
            widget=forms.Textarea(attrs={"rows": 3, "cols": 10}),
            required=not self.question.optional,
            initial=initial_answer,
        )

        answer = self.fields['answer']

    def save(self):
        if not self.is_valid():
            raise forms.ValidationError('form is not valid')

        answer = self.cleaned_data.get('answer')

        if not answer:
            if self.fields['answer'].required:
                raise forms.ValidationError('Required')
            return

        text_answer, created = TextAnswer.objects.get_or_create(
            answered_survey=self.answered_survey,
            question=self.question,
        )

        if created:
            text_answer.answered_survey = self.answered_survey
        text_answer.answer = answer
        text_answer.save()


class ChoiceQuestionForm(QuestionForm):
    def __init__(self, *args, **kwargs):
        super(ChoiceQuestionForm, self).__init__(*args, **kwargs)

        choices = [(c.id, c.label) for c in self.question.choices.all()]

        # initial values

        initial_choices = []
        choice_answer = ChoiceAnswer.objects.filter(
            answered_survey=self.answered_survey,
            question=self.question,
        ).annotate(a=Count('answer')).filter(a__gt=0)

        # we have ChoiceAnswer instance
        if choice_answer:
            choice_answer = choice_answer[0]
            initial_choices = choice_answer.answer.all().values_list('id',
                                                                     flat=True)
            if self.question.multichoice is False:
                initial_choices = initial_choices[0]

        # default classes
        widget = forms.RadioSelect
        field_type = forms.ChoiceField
        inline_type = InlineRadios

        if self.question.multichoice:
            field_type = forms.MultipleChoiceField
            widget = forms.CheckboxSelectMultiple
            inline_type = InlineCheckboxes

        field = field_type(
            label=self.question.text,
            required=not self.question.optional,
            choices=choices,
            initial=initial_choices,
            widget=widget
        )

        self.fields['answer'] = field

        # Render choice buttons inline
        self.helper.layout = Layout(
            inline_type('answer')
        )

    def clean_answer(self):
        real_answer = self.cleaned_data.get('answer')

        # for single choice questions, the selected answer is a single string
        if type(real_answer) is not list:
            real_answer = [real_answer]
        return real_answer

    def save(self):
        if not self.is_valid():
            raise forms.ValidationError('Form is not valid')

        real_answer = self.cleaned_data.get('answer')

        if not real_answer:
            if self.fields['answer'].required:
                raise forms.ValidationError('Required')
            return

        choices = Choice.objects.filter(id__in=real_answer)

        # find ChoiceAnswer and filter in answer !
        choice_answer = ChoiceAnswer.objects.filter(
            answered_survey=self.answered_survey,
            question=self.question,
        )

        # we have ChoiceAnswer instance
        if choice_answer:
            choice_answer = choice_answer[0]

        if not choice_answer:
            # create a ChoiceAnswer
            choice_answer = ChoiceAnswer.objects.create(
                answered_survey=self.answered_survey,
                question=self.question
            )

        # re save out the choices
        choice_answer.answered_survey = self.answered_survey
        choice_answer.answer = choices
        choice_answer.save()


class Add_Questionnaire_Form(forms.ModelForm):
    survey = forms.ModelChoiceField(
        queryset=Engagement_Survey.objects.all(),
        required=True,
        widget=forms.widgets.Select(),
        help_text='Select the Questionnaire to add.')

    class Meta:
        model = Answered_Survey
        exclude = ('responder',
                   'completed',
                   'engagement',
                   'answered_on',
                   'assignee')


class AddGeneralQuestionnaireForm(forms.ModelForm):
    survey = forms.ModelChoiceField(
        queryset=Engagement_Survey.objects.all(),
        required=True,
        widget=forms.widgets.Select(),
        help_text='Select the Questionnaire to add.')
    expiration = forms.DateField(widget=forms.TextInput(
        attrs={'class': 'datepicker', 'autocomplete': 'off'}))

    class Meta:
        model = General_Survey
        exclude = ('num_responses', 'generated')


class Delete_Questionnaire_Form(forms.ModelForm):
    id = forms.IntegerField(required=True,
                            widget=forms.widgets.HiddenInput())

    class Meta:
        model = Answered_Survey
        exclude = ('responder',
                   'completed',
                   'engagement',
                   'answered_on',
                   'survey',
                   'assignee')


class DeleteGeneralQuestionnaireForm(forms.ModelForm):
    id = forms.IntegerField(required=True,
                            widget=forms.widgets.HiddenInput())

    class Meta:
        model = General_Survey
        exclude = ('num_responses',
                   'generated',
                   'expiration',
                   'survey')


class Delete_Eng_Survey_Form(forms.ModelForm):
    id = forms.IntegerField(required=True,
                            widget=forms.widgets.HiddenInput())

    class Meta:
        model = Engagement_Survey
        exclude = ('name',
                   'questions',
                   'description',
                   'active')


class CreateQuestionnaireForm(forms.ModelForm):
    class Meta:
        model = Engagement_Survey
        exclude = ['questions']


class EditQuestionnaireQuestionsForm(forms.ModelForm):
    questions = forms.ModelMultipleChoiceField(
        Question.objects.all(),
        required=True,
        help_text="Select questions to include on this questionnaire.  Field can be used to search available questions.",
        widget=MultipleSelectWithPop(attrs={'size': '11'}))

    class Meta:
        model = Engagement_Survey
        exclude = ['name', 'description', 'active']


class CreateQuestionForm(forms.Form):
    type = forms.ChoiceField(choices=(("---", "-----"), ("text", "Text"), ("choice", "Choice")))
    order = forms.IntegerField(min_value=1, widget=forms.TextInput(attrs={'data-type': 'both'}))
    optional = forms.BooleanField(help_text="If selected, user doesn't have to answer this question",
                                  initial=False,
                                  required=False,
                                  widget=forms.CheckboxInput(attrs={'data-type': 'both'}))
    text = forms.CharField(widget=forms.Textarea(attrs={'data-type': 'text'}),
                           label="Question Text",
                           help_text="The actual question.")


class CreateTextQuestionForm(forms.Form):
    class Meta:
        model = TextQuestion
        exclude = ['order', 'optional']


class MultiWidgetBasic(forms.widgets.MultiWidget):
    def __init__(self, attrs=None):
        widgets = [forms.TextInput(attrs={'data-type': 'choice'}),
                   forms.TextInput(attrs={'data-type': 'choice'}),
                   forms.TextInput(attrs={'data-type': 'choice'}),
                   forms.TextInput(attrs={'data-type': 'choice'}),
                   forms.TextInput(attrs={'data-type': 'choice'}),
                   forms.TextInput(attrs={'data-type': 'choice'})]
        super(MultiWidgetBasic, self).__init__(widgets, attrs)

    def decompress(self, value):
        if value:
            return pickle.loads(value)
        else:
            return [None, None, None, None, None, None]

    def format_output(self, rendered_widgets):
        return '<br/>'.join(rendered_widgets)


class MultiExampleField(forms.fields.MultiValueField):
    widget = MultiWidgetBasic

    def __init__(self, *args, **kwargs):
        list_fields = [forms.fields.CharField(required=True),
                       forms.fields.CharField(required=True),
                       forms.fields.CharField(required=False),
                       forms.fields.CharField(required=False),
                       forms.fields.CharField(required=False),
                       forms.fields.CharField(required=False)]
        super(MultiExampleField, self).__init__(list_fields, *args, **kwargs)

    def compress(self, values):
        return pickle.dumps(values)


class CreateChoiceQuestionForm(forms.Form):
    multichoice = forms.BooleanField(required=False,
                                     initial=False,
                                     widget=forms.CheckboxInput(attrs={'data-type': 'choice'}),
                                     help_text="Can more than one choice can be selected?")

    answer_choices = MultiExampleField(required=False, widget=MultiWidgetBasic(attrs={'data-type': 'choice'}))

    class Meta:
        model = ChoiceQuestion
        exclude = ['order', 'optional', 'choices']


class EditQuestionForm(forms.ModelForm):
    class Meta:
        model = Question
        exclude = []


class EditTextQuestionForm(EditQuestionForm):
    class Meta:
        model = TextQuestion
        exclude = []


class EditChoiceQuestionForm(EditQuestionForm):
    choices = forms.ModelMultipleChoiceField(
        Choice.objects.all(),
        required=True,
        help_text="Select choices to include on this question.  Field can be used to search available choices.",
        widget=MultipleSelectWithPop(attrs={'size': '11'}))

    class Meta:
        model = ChoiceQuestion
        exclude = []


class AddChoicesForm(forms.ModelForm):
    class Meta:
        model = Choice
        exclude = []


class AssignUserForm(forms.ModelForm):
    assignee = forms.CharField(required=False,
                                widget=forms.widgets.HiddenInput())

    def __init__(self, *args, **kwargs):
        assignee = None
        if 'assignee' in kwargs:
            assignee = kwargs.pop('asignees')
        super(AssignUserForm, self).__init__(*args, **kwargs)
        if assignee is None:
            self.fields['assignee'] = forms.ModelChoiceField(queryset=User.objects.all(), empty_label='Not Assigned', required=False)
        else:
            self.fields['assignee'].initial = assignee

    class Meta:
        model = Answered_Survey
        exclude = ['engagement', 'survey', 'responder', 'completed', 'answered_on']


class AddEngagementForm(forms.Form):
    product = forms.ModelChoiceField(
        queryset=Product.objects.all(),
        required=True,
        widget=forms.widgets.Select(),
        help_text='Select which product to attach Engagement')<|MERGE_RESOLUTION|>--- conflicted
+++ resolved
@@ -414,12 +414,9 @@
                          ("HuskyCI Report", "HuskyCI Report"),
                          ("Semgrep JSON Report", "Semgrep JSON Report"),
                          ("Risk Recon API Importer", "Risk Recon API Importer"),
-<<<<<<< HEAD
-=======
                          ("DrHeader JSON Importer", "DrHeader JSON Importer"),
                          ("Checkov Scan", "Checkov Scan"),
                          ("kube-bench Scan", "Kube-Bench Scan"),
->>>>>>> 71690e3f
                          ("CCVS Report", "CCVS Report"))
 
 
