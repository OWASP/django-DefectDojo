--- conflicted
+++ resolved
@@ -303,14 +303,10 @@
                          ("Mozilla Observatory Scan", "Mozilla Observatory Scan"),
                          ("Whitesource Scan", "Whitesource Scan"),
                          ("Contrast Scan", "Contrast Scan"),
-<<<<<<< HEAD
-                         ("Microfocus Webinspect Scan", "Microfocus Webinspect Scan"))
-=======
                          ("Microfocus Webinspect Scan", "Microfocus Webinspect Scan"),
                          ("Wpscan", "Wpscan"),
                          ("Sslscan", "Sslscan"),
                          ("Sslyze Scan", "Sslyze Scan"))
->>>>>>> f15536ed
 
     SORTED_SCAN_TYPE_CHOICES = sorted(SCAN_TYPE_CHOICES, key=lambda x: x[1])
     scan_date = forms.DateTimeField(
