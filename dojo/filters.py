--- conflicted
+++ resolved
@@ -9,12 +9,8 @@
 from django.utils.translation import ugettext_lazy as _
 from django_filters import FilterSet, CharFilter, OrderingFilter, \
     ModelMultipleChoiceFilter, ModelChoiceFilter, MultipleChoiceFilter, \
-<<<<<<< HEAD
     BooleanFilter, NumberFilter, DateFilter
-=======
-    BooleanFilter, NumberFilter
 from django_filters import rest_framework as filters
->>>>>>> 3187d025
 from django_filters.filters import ChoiceFilter, _truncate, DateTimeFilter
 from pytz import timezone
 
