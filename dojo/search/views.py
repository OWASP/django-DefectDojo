--- conflicted
+++ resolved
@@ -136,21 +136,6 @@
                             product__authorized_users__in=[request.user]), tags)
 
             if findings:
-<<<<<<< HEAD
-                findings = findings.prefetch_related('object', 'object__test', 'object__test__engagement', 'object__test__engagement__product', 'object__risk_acceptance_set', 'object__test__test_type')
-
-            if engagements:
-                engagements = engagements.prefetch_related('object', 'object__engagement')
-
-            if products:
-                products = products.prefetch_related('object')
-
-            if tests:
-                tests = tests.prefetch_related('object', 'object__engagement', 'object__engagement__product', 'object__test_type')
-
-            if languages:
-                languages = languages.prefetch_related('object', 'object__product')
-=======
                 findings = findings.prefetch_related('object', 'object__test', 'object__test__engagement', 'object__test__engagement__product',
                  'object__risk_acceptance_set', 'object__test__test_type', 'object__tagged_items__tag', 'object__test__engagement__product__tagged_items__tag')
 
@@ -165,7 +150,6 @@
 
             if languages:
                 languages = languages.prefetch_related('object', 'object__product', 'object__product__tagged_items__tag')
->>>>>>> 309c2cdc
 
         else:
             form = SimpleSearchForm()
