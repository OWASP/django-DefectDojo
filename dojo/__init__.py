

# This will make sure the app is always imported when
# Django starts so that shared_task will use this app.
from .celery import app as celery_app  # noqa

<<<<<<< HEAD
__version__ = '1.7.1'
=======
default_app_config = 'dojo.apps.DojoAppConfig'

__version__ = '1.8.0'
>>>>>>> a89d7df4
__url__ = 'https://github.com/DefectDojo/django-DefectDojo'
__docs__ = 'http://defectdojo.readthedocs.io/'<|MERGE_RESOLUTION|>--- conflicted
+++ resolved
@@ -4,12 +4,8 @@
 # Django starts so that shared_task will use this app.
 from .celery import app as celery_app  # noqa
 
-<<<<<<< HEAD
-__version__ = '1.7.1'
-=======
 default_app_config = 'dojo.apps.DojoAppConfig'
 
 __version__ = '1.8.0'
->>>>>>> a89d7df4
 __url__ = 'https://github.com/DefectDojo/django-DefectDojo'
 __docs__ = 'http://defectdojo.readthedocs.io/'