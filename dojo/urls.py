from django.conf import settings
from django.conf.urls import include, url
from django.conf.urls.static import static
from django.contrib import admin
from rest_framework_swagger.views import get_swagger_view
from tastypie.api import Api
from tastypie_swagger.views import SwaggerView, ResourcesView, SchemaView
from rest_framework.routers import DefaultRouter
from rest_framework.authtoken import views as tokenviews
from django.http import HttpResponse

from dojo import views
from dojo.api import UserResource, ProductResource, EngagementResource, \
    TestResource, FindingResource, ScanSettingsResource, ScanResource, \
    StubFindingResource, FindingTemplateResource, ImportScanResource, \
    ReImportScanResource, JiraResource, JIRA_ConfResource, EndpointResource, \
    JIRA_IssueResource, ToolProductSettingsResource, Tool_ConfigurationResource, \
    Tool_TypeResource, LanguagesResource, LanguageTypeResource, App_AnalysisResource, \
    BuildDetails, DevelopmentEnvironmentResource, ProductTypeResource, TestTypeResource
from dojo.api_v2.views import EndPointViewSet, EngagementViewSet, \
    FindingTemplatesViewSet, FindingViewSet, JiraConfigurationsViewSet, \
    JiraIssuesViewSet, JiraViewSet, ProductViewSet, ScanSettingsViewSet, \
    ScansViewSet, StubFindingsViewSet, TestsViewSet, TestTypesViewSet, \
    ToolConfigurationsViewSet, ToolProductSettingsViewSet, ToolTypesViewSet, \
    UsersViewSet, ImportScanView, ReImportScanView, ProductTypeViewSet, DojoMetaViewSet, \
    DevelopmentEnvironmentViewSet, NotesViewSet

from dojo.utils import get_system_setting
from dojo.development_environment.urls import urlpatterns as dev_env_urls
from dojo.endpoint.urls import urlpatterns as endpoint_urls
from dojo.engagement.urls import urlpatterns as eng_urls
from dojo.finding.urls import urlpatterns as finding_urls
from dojo.home.urls import urlpatterns as home_urls
from dojo.metrics.urls import urlpatterns as metrics_urls
from dojo.product.urls import urlpatterns as prod_urls
from dojo.product_type.urls import urlpatterns as pt_urls
from dojo.reports.urls import urlpatterns as reports_urls
from dojo.scan.urls import urlpatterns as scan_urls
from dojo.search.urls import urlpatterns as search_urls
from dojo.test.urls import urlpatterns as test_urls
from dojo.test_type.urls import urlpatterns as test_type_urls
from dojo.user.urls import urlpatterns as user_urls
from dojo.jira_link.urls import urlpatterns as jira_urls
from dojo.tool_type.urls import urlpatterns as tool_type_urls
from dojo.tool_config.urls import urlpatterns as tool_config_urls
from dojo.tool_product.urls import urlpatterns as tool_product_urls
from dojo.cred.urls import urlpatterns as cred_urls
from dojo.system_settings.urls import urlpatterns as system_settings_urls
from dojo.notifications.urls import urlpatterns as notifications_urls
from dojo.object.urls import urlpatterns as object_urls
from dojo.benchmark.urls import urlpatterns as benchmark_urls
from dojo.rules.urls import urlpatterns as rule_urls
from dojo.notes.urls import urlpatterns as notes_urls
<<<<<<< HEAD
from dojo.google_sheet.urls import urlpatterns as google_sheets_urls
=======
from dojo.note_type.urls import urlpatterns as note_type_urls
>>>>>>> aca18eab

admin.autodiscover()

"""
        Bind multiple resources together to form a coherent API.
"""
v1_api = Api(api_name='v1', )
v1_api.register(UserResource())
v1_api.register(ProductResource())
v1_api.register(ProductTypeResource())
v1_api.register(EngagementResource())
v1_api.register(DevelopmentEnvironmentResource())
v1_api.register(TestTypeResource())
v1_api.register(TestResource())
v1_api.register(FindingResource())
v1_api.register(FindingTemplateResource())
v1_api.register(ScanSettingsResource())
v1_api.register(ScanResource())
v1_api.register(StubFindingResource())
v1_api.register(ImportScanResource())
v1_api.register(ReImportScanResource())
v1_api.register(EndpointResource())
v1_api.register(JiraResource())
v1_api.register(JIRA_ConfResource())
v1_api.register(JIRA_IssueResource())
v1_api.register(ToolProductSettingsResource())
v1_api.register(Tool_ConfigurationResource())
v1_api.register(Tool_TypeResource())
v1_api.register(LanguagesResource())
v1_api.register(LanguageTypeResource())
v1_api.register(App_AnalysisResource())
v1_api.register(BuildDetails())
# v1_api.register(IPScanResource())

# v2 api written in django-rest-framework
v2_api = DefaultRouter()
v2_api.register(r'endpoints', EndPointViewSet)
v2_api.register(r'engagements', EngagementViewSet)
v2_api.register(r'development_environments', DevelopmentEnvironmentViewSet)
v2_api.register(r'finding_templates', FindingTemplatesViewSet)
v2_api.register(r'findings', FindingViewSet)
v2_api.register(r'jira_configurations', JiraConfigurationsViewSet)
v2_api.register(r'jira_finding_mappings', JiraIssuesViewSet)
v2_api.register(r'jira_product_configurations', JiraViewSet)
v2_api.register(r'products', ProductViewSet)
v2_api.register(r'product_types', ProductTypeViewSet)
v2_api.register(r'scan_settings', ScanSettingsViewSet)
v2_api.register(r'scans', ScansViewSet)
v2_api.register(r'stub_findings', StubFindingsViewSet)
v2_api.register(r'tests', TestsViewSet)
v2_api.register(r'test_types', TestTypesViewSet)
v2_api.register(r'tool_configurations', ToolConfigurationsViewSet)
v2_api.register(r'tool_product_settings', ToolProductSettingsViewSet)
v2_api.register(r'tool_types', ToolTypesViewSet)
v2_api.register(r'users', UsersViewSet)
v2_api.register(r'import-scan', ImportScanView, base_name='importscan')
v2_api.register(r'reimport-scan', ReImportScanView, base_name='reimportscan')
v2_api.register(r'metadata', DojoMetaViewSet, base_name='metadata')
v2_api.register(r'notes', NotesViewSet)

ur = []
ur += dev_env_urls
ur += endpoint_urls
ur += eng_urls
ur += finding_urls
ur += home_urls
ur += metrics_urls
ur += prod_urls
ur += pt_urls
ur += reports_urls
ur += scan_urls
ur += search_urls
ur += test_type_urls
ur += test_urls
ur += user_urls
ur += jira_urls
ur += tool_type_urls
ur += tool_config_urls
ur += tool_product_urls
ur += cred_urls
ur += system_settings_urls
ur += notifications_urls
ur += object_urls
ur += benchmark_urls
ur += rule_urls
ur += notes_urls
<<<<<<< HEAD
ur += google_sheets_urls
=======
ur += note_type_urls
>>>>>>> aca18eab

swagger_urls = [
    url(r'^$', SwaggerView.as_view(), name='index'),
    url(r'^resources/$', ResourcesView.as_view(), name='resources'),
    url(r'^schema/(?P<resource>\S+)$', SchemaView.as_view()),
    url(r'^schema/$', SchemaView.as_view(), name='schema'),
]

schema_view = get_swagger_view(title='Defect Dojo API v2')

urlpatterns = [
    #  tastypie api
    url(r'^%sapi/' % get_system_setting('url_prefix'), include(v1_api.urls)),
    #  Django Rest Framework API v2
    url(r'^%sapi/v2/' % get_system_setting('url_prefix'), include(v2_api.urls)),
    # api doc urls
    url(r'%sapi/v1/doc/' % get_system_setting('url_prefix'),
        include((swagger_urls, 'tp_s'), namespace='tastypie_swagger'),
        kwargs={
            "tastypie_api_module": "dojo.urls.v1_api",
            "namespace": "tastypie_swagger",
            "version": "1.0"}),
    # action history
    url(r'^%shistory/(?P<cid>\d+)/(?P<oid>\d+)$' % get_system_setting('url_prefix'), views.action_history,
        name='action_history'),
    url(r'^%s' % get_system_setting('url_prefix'), include(ur)),
    url(r'^api/v2/api-token-auth/', tokenviews.obtain_auth_token),
    url(r'^api/v2/doc/', schema_view, name="api_v2_schema"),
    url(r'^robots.txt', lambda x: HttpResponse("User-Agent: *\nDisallow: /", content_type="text/plain"), name="robots_file"),

]

if hasattr(settings, 'DJANGO_ADMIN_ENABLED'):
    if settings.DJANGO_ADMIN_ENABLED:
        #  django admin
        urlpatterns += [url(r'^%sadmin/' % get_system_setting('url_prefix'), admin.site.urls)]

if settings.DEBUG:
    urlpatterns += static(settings.MEDIA_URL, document_root=settings.MEDIA_ROOT)<|MERGE_RESOLUTION|>--- conflicted
+++ resolved
@@ -51,11 +51,8 @@
 from dojo.benchmark.urls import urlpatterns as benchmark_urls
 from dojo.rules.urls import urlpatterns as rule_urls
 from dojo.notes.urls import urlpatterns as notes_urls
-<<<<<<< HEAD
+from dojo.note_type.urls import urlpatterns as note_type_urls
 from dojo.google_sheet.urls import urlpatterns as google_sheets_urls
-=======
-from dojo.note_type.urls import urlpatterns as note_type_urls
->>>>>>> aca18eab
 
 admin.autodiscover()
 
@@ -142,11 +139,8 @@
 ur += benchmark_urls
 ur += rule_urls
 ur += notes_urls
-<<<<<<< HEAD
+ur += note_type_urls
 ur += google_sheets_urls
-=======
-ur += note_type_urls
->>>>>>> aca18eab
 
 swagger_urls = [
     url(r'^$', SwaggerView.as_view(), name='index'),
