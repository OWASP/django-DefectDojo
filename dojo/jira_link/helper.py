import logging

from dojo.utils import add_error_message_to_response, get_system_setting, to_str_typed
import os
import io
import json
import requests
from django.conf import settings
from django.template.loader import render_to_string
from django.utils import timezone
from jira import JIRA
from jira.exceptions import JIRAError
<<<<<<< HEAD
from dojo.models import Finding, Finding_Group, Risk_Acceptance, Test, Engagement, Product, JIRA_Issue, JIRA_Project, \
=======
from dojo.models import Finding, Risk_Acceptance, Test, Engagement, Product, JIRA_Issue, JIRA_Project, \
>>>>>>> 9a512299
    System_Settings, Notes, JIRA_Instance, User
from requests.auth import HTTPBasicAuth
from dojo.notifications.helper import create_notification
from django.contrib import messages
from dojo.celery import app
from dojo.decorators import dojo_async_task, dojo_model_from_id, dojo_model_to_id
from dojo.utils import truncate_with_dots, prod_name
from django.urls import reverse
from dojo.forms import JIRAProjectForm, JIRAEngagementForm

logger = logging.getLogger(__name__)

RESOLVED_STATUS = [
    'Inactive',
    'Mitigated',
    'False Positive',
    'Out of Scope',
    'Duplicate'
]

OPEN_STATUS = [
    'Active',
    'Verified'
]


def is_jira_enabled():
    if not get_system_setting('enable_jira'):
        logger.debug('JIRA is disabled, not doing anything')
        return False

    return True


def is_jira_configured_and_enabled(obj):
    if not is_jira_enabled():
        return False

    if get_jira_project(obj) is None:
        logger.debug('JIRA project not found for: "%s" not doing anything', obj)
        return False

    return True


def is_push_to_jira(instance, push_to_jira_parameter=None):
    if not is_jira_configured_and_enabled(instance):
        return False

    jira_project = get_jira_project(instance)

    # caller explicitly stated true or false (False is different from None!)
    if push_to_jira_parameter is not None:
        return push_to_jira_parameter

    # push_to_jira was not specified, so look at push_all_issues in JIRA_Project
    return jira_project.push_all_issues


def is_push_all_issues(instance):
    if not is_jira_configured_and_enabled(instance):
        return False

    jira_project = get_jira_project(instance)
    if jira_project:
        return jira_project.push_all_issues


# checks if a finding can be pushed to JIRA
# optionally provides a form with the new data for the finding
# any finding that already has a JIRA issue can be pushed again to JIRA
# returns True/False, error_message, error_code
def can_be_pushed_to_jira(obj, form=None):
    # logger.debug('can be pushed to JIRA: %s', finding_or_form)
    if not get_jira_project(obj):
        return False, '%s cannot be pushed to jira as there is no jira project configuration for this product.' % to_str_typed(obj), 'error_no_jira_project'

    # if not hasattr(obj, 'has_jira_issue'):
    #     return False, '%s cannot be pushed to jira as there is no jira_issue attribute.' % to_str_typed(obj), 'error_no_jira_issue_attribute'

    if obj.has_jira_issue:
        return True, None, None

    if type(obj) == Finding:
        if form:
            active = form['active'].value()
            verified = form['verified'].value()
            severity = form['severity'].value()
        else:
            active = obj.active
            verified = obj.verified
            severity = obj.severity

        logger.debug('can_be_pushed_to_jira: %s, %s, %s', active, verified, severity)

        if not active or not verified:
            logger.debug('Findings must be active and verified to be pushed to JIRA')
            return False, 'Findings must be active and verified to be pushed to JIRA', 'not_active_or_verified'

        jira_minimum_threshold = None
        if System_Settings.objects.get().jira_minimum_severity:
            jira_minimum_threshold = Finding.get_number_severity(System_Settings.objects.get().jira_minimum_severity)

            if jira_minimum_threshold and jira_minimum_threshold > Finding.get_number_severity(severity):
                logger.debug('Finding below the minimum JIRA severity threshold (%s).' % System_Settings.objects.get().jira_minimum_severity)
                return False, 'Finding below the minimum JIRA severity threshold (%s).' % System_Settings.objects.get().jira_minimum_severity, 'below_minimum_threshold'
    elif type(obj) == Finding_Group:
        if not obj.findings.all():
            return False, '%s cannot be pushed to jira as it is empty.' % to_str_typed(obj), 'error_empty'
    else:
        return False, '%s cannot be pushed to jira as it is of unsupported type.' % to_str_typed(obj), 'error_unsupported'

    return True, None, None


# use_inheritance=True means get jira_project config from product if engagement itself has none
def get_jira_project(obj, use_inheritance=True):
    if not is_jira_enabled():
        return None

    if obj is None:
        return None

    if isinstance(obj, JIRA_Project):
        return obj

    if isinstance(obj, JIRA_Issue):
        return obj.jira_project

    if isinstance(obj, Finding):
        finding = obj
        return get_jira_project(finding.test)

    if isinstance(obj, Finding_Group):
        return get_jira_project(obj.test)

    if isinstance(obj, Test):
        test = obj
        return get_jira_project(test.engagement)

    if isinstance(obj, Engagement):
        engagement = obj
        jira_project = None
        try:
            jira_project = engagement.jira_project  # first() doesn't work with prefetching
            if jira_project:
                logger.debug('found jira_project %s for %s', jira_project, engagement)
                return jira_project
        except JIRA_Project.DoesNotExist:
            pass  # leave jira_project as None

        if use_inheritance:
            logger.debug('delegating to product %s for %s', engagement.product, engagement)
            return get_jira_project(engagement.product)
        else:
            logger.debug('not delegating to product %s for %s', engagement.product, engagement)
            return None

    if isinstance(obj, Product):
        # TODO refactor relationships, but now this would brake APIv1 (and v2?)
        product = obj
        jira_projects = product.jira_project_set.all()  # first() doesn't work with prefetching
        jira_project = jira_projects[0] if len(jira_projects) > 0 else None
        if jira_project:
            logger.debug('found jira_project %s for %s', jira_project, product)
            return jira_project

    logger.debug('no jira_project found for %s', obj)
    return None


def get_jira_instance(instance):
    if not is_jira_enabled():
        return None

    jira_project = get_jira_project(instance)
    if jira_project:
        logger.debug('found jira_instance %s for %s', jira_project.jira_instance, instance)
        return jira_project.jira_instance

    return None


def get_jira_url(obj):
    logger.debug('getting jira url')

    # finding + engagement
    issue = get_jira_issue(obj)
    if issue is not None:
        return get_jira_issue_url(issue)
    elif isinstance(obj, Finding):
        # finding must only have url if there is a jira_issue
        # engagement can continue to show url of jiraproject instead of jira issue
        return None

    if isinstance(obj, JIRA_Project):
        return get_jira_project_url(obj)

    return get_jira_project_url(get_jira_project(obj))


def get_jira_issue_url(issue):
    logger.debug('getting jira issue url')
    jira_project = get_jira_project(issue)
    jira_instance = get_jira_instance(jira_project)
    if jira_instance is None:
        return None

    # example http://jira.com/browser/SEC-123
    return jira_instance.url + '/browse/' + issue.jira_key


def get_jira_project_url(obj):
    logger.debug('getting jira project url')
    if not isinstance(obj, JIRA_Project):
        jira_project = get_jira_project(obj)
    else:
        jira_project = obj

    if jira_project:
        logger.debug('getting jira project url2')
        jira_instance = get_jira_instance(obj)
        if jira_project and jira_instance:
            logger.debug('getting jira project url3')
            return jira_project.jira_instance.url + '/browse/' + jira_project.project_key

    return None


def get_jira_key(obj):
    if hasattr(obj, 'has_jira_issue') and obj.has_jira_issue:
        return get_jira_issue_key(obj)

    if isinstance(obj, JIRA_Project):
        return get_jira_project_key(obj)

    return get_jira_project_key(get_jira_project(obj))


def get_jira_issue_key(obj):
    if obj.has_jira_issue:
        return obj.jira_issue.jira_key

    return None


def get_jira_project_key(obj):
    jira_project = get_jira_project(obj)

    if not get_jira_project:
        return None

    return jira_project.project_key


def get_jira_issue_template(obj):
    jira_project = get_jira_project(obj)
    if isinstance(obj, Finding_Group):
        return 'issue-trackers/jira-group-description.tpl'
    else:
        template = jira_project.issue_template
        if not template:
            jira_instance = get_jira_instance(obj)
            template = jira_instance.issue_template

        # fallback to default as before
        if not template:
            return 'issue-trackers/jira-description.tpl'

    return template


def get_jira_creation(obj):
    if isinstance(obj, Finding) or isinstance(obj, Engagement) or isinstance(obj, Finding_Group):
        if obj.has_jira_issue:
            return obj.jira_issue.jira_creation
    return None


def get_jira_change(obj):
    if isinstance(obj, Finding) or isinstance(obj, Engagement) or isinstance(obj, Finding_Group):
        if obj.has_jira_issue:
            return obj.jira_issue.jira_change
    else:
        logger.debug('get_jira_change unsupported object type: %s', obj)
    return None


def get_epic_name_field_name(jira_instance):
    if not jira_instance or not jira_instance.epic_name_id:
        return None

    return 'customfield_' + str(jira_instance.epic_name_id)


def has_jira_issue(obj):
    return get_jira_issue(obj) is not None


def get_jira_issue(obj):
    if isinstance(obj, Finding) or isinstance(obj, Engagement) or isinstance(obj, Finding_Group):
        try:
            return obj.jira_issue
        except JIRA_Issue.DoesNotExist:
            return None


def has_jira_configured(obj):
    return get_jira_project(obj) is not None


def get_jira_connection_raw(jira_server, jira_username, jira_password):
    try:
        jira = JIRA(server=jira_server,
                basic_auth=(jira_username, jira_password),
                options={"verify": settings.JIRA_SSL_VERIFY},
                max_retries=0)

        logger.debug('logged in to JIRA ''%s'' successfully', jira_server)

        return jira
    except JIRAError as e:
        logger.exception(e)

        if e.status_code in [401, 403]:
            log_jira_generic_alert('JIRA Authentication Error', e)
        else:
            log_jira_generic_alert('Unknown JIRA Connection Error', e)

        add_error_message_to_response('Unable to authenticate to JIRA. Please check the URL, username, password, captcha challenge, Network connection. Details in alert on top right. ' + str(e))
        raise e

    except requests.exceptions.RequestException as re:
        logger.exception(re)
        log_jira_generic_alert('Unknown JIRA Connection Error', re)

        add_error_message_to_response('Unable to authenticate to JIRA. Please check the URL, username, password, captcha challenge, Network connection. Details in alert on top right. ' + str(re))

        raise re

    # except RequestException as re:
    #     logger.exception(re)


# Gets a connection to a Jira server based on the finding
def get_jira_connection(obj):
    jira = None

    jira_instance = obj
    if not isinstance(jira_instance, JIRA_Instance):
        jira_instance = get_jira_instance(obj)

    if jira_instance is not None:
        return get_jira_connection_raw(jira_instance.url, jira_instance.username, jira_instance.password)


def jira_get_resolution_id(jira, issue, status):
    transitions = jira.transitions(issue)
    resolution_id = None
    for t in transitions:
        if t['name'] == "Resolve Issue":
            resolution_id = t['id']
            break
        if t['name'] == "Reopen Issue":
            resolution_id = t['id']
            break

    return resolution_id


def jira_transition(jira, issue, transition_id):
    try:
        if issue and transition_id:
            jira.transition_issue(issue, transition_id)
            return True
    except JIRAError as jira_error:
        logger.debug('error transisioning jira issue ' + issue.key + ' ' + str(jira_error))
        logger.exception(jira_error)
        log_jira_generic_alert('error transitioning jira issue ' + issue.key, str(jira_error))
        return None


# Used for unit testing so geting all the connections is manadatory
def get_jira_status(finding):
    if finding.has_jira_issue:
        j_issue = finding.jira_issue.jira_id
        project = get_jira_project(finding)
        issue = jira_get_issue(project, j_issue)
        return issue.fields.status


# Logs the error to the alerts table, which appears in the notification toolbar
def log_jira_generic_alert(title, description):
    create_notification(
        event='jira_update',
        title=title,
        description=description,
        icon='bullseye',
        source='JIRA')


# Logs the error to the alerts table, which appears in the notification toolbar
def log_jira_alert(error, obj):
    create_notification(
        event='jira_update',
        title='Error pushing to JIRA ' + '(' + truncate_with_dots(prod_name(obj), 25) + ')',
        description=to_str_typed(obj) + ', ' + error,
        url=obj.get_absolute_url,
        icon='bullseye',
        source='Push to JIRA',
        obj=obj)


# Displays an alert for Jira notifications
def log_jira_message(text, finding):
    create_notification(
        event='jira_update',
        title='Pushing to JIRA: ',
        description=text + " Finding: " + str(finding.id),
        url=reverse('view_finding', args=(finding.id, )),
        icon='bullseye',
        source='JIRA', finding=finding)


def get_labels(obj):
    # Update Label with system setttings label
    labels = []
    system_settings = System_Settings.objects.get()
    system_labels = system_settings.jira_labels
    if system_labels is None:
        return
    else:
        system_labels = system_labels.split()
    if len(system_labels) > 0:
        for system_label in system_labels:
            labels.append(system_label)
    # Update the label with the product name (underscore)
    labels.append(prod_name(obj).replace(" ", "_"))
    return labels


def jira_summary(obj):
    if type(obj) == Finding:
        return obj.title

    if type(obj) == Finding_Group:
        return obj.name

    return None


def jira_description(find):
    template = get_jira_issue_template(find)

    logger.debug('rendering description for jira from: %s', template)

    kwargs = {}
    kwargs['finding'] = find
    description = render_to_string(template, kwargs)
    logger.debug('rendered description: %s', description)
    return description


def jira_priority(obj):
    return get_jira_instance(obj).get_priority(obj.severity)


def jira_environment(obj):
    if type(obj) == Finding:
        return "\n".join([str(endpoint) for endpoint in obj.endpoints.all()])
    elif type(obj) == Finding_Group:
        return "\n".join([jira_environment(finding) for finding in obj.findings.all()])
    else:
        return ''


def push_to_jira(obj):
    if isinstance(obj, Finding):
        finding = obj
        if finding.has_jira_issue:
            return update_jira_issue(finding)
        else:
            return add_jira_issue(finding)

    elif isinstance(obj, Engagement):
        engagement = obj
        if engagement.has_jira_issue:
            return update_epic(engagement)
        else:
            return add_epic(engagement)

    elif isinstance(obj, Finding_Group):
        group = obj
        if group.has_jira_issue:
            return update_jira_issue(group, sync=True)
        else:
            return add_jira_issue(group, sync=True)

    else:
        logger.error('unsupported object passed to push_to_jira: %s %i %s', obj.__name__, obj.id, obj)


@dojo_model_to_id
@dojo_async_task
@app.task
@dojo_model_from_id
def add_jira_issue(obj, *args, **kwargs):
    logger.info('trying to create a new jira issue for %d:%s', obj.id, to_str_typed(obj))

    if not is_jira_enabled():
        return False

    if not is_jira_configured_and_enabled(obj):
        message = 'Object %s cannot be pushed to JIRA as there is no JIRA configuration for %s.' % (obj.id, to_str_typed(obj))
        logger.error(message)
        log_jira_alert(message, obj)
        return False

    jira_project = get_jira_project(obj)
    jira_instance = get_jira_instance(obj)

    obj_can_be_pushed_to_jira, error_message, error_code = can_be_pushed_to_jira(obj)
    if not obj_can_be_pushed_to_jira:
        log_jira_alert(error_message, obj)
        logger.warn("%s cannot be pushed to JIRA: %s.", to_str_typed(obj), error_message)
        logger.warn("The JIRA issue will NOT be created.")
        return False
    logger.debug('Trying to create a new JIRA issue for %s...', to_str_typed(obj))
    meta = None
    try:
        JIRAError.log_to_tempfile = False
        jira = get_jira_connection(jira_instance)

        fields = {
                'project': {
                    'key': jira_project.project_key
                },
                'summary': jira_summary(obj),
                'description': jira_description(obj),
                'issuetype': {
                    'name': jira_instance.default_issue_type
                },
        }

        if jira_project.component:
            fields['components'] = [
                    {
                        'name': jira_project.component
                    },
            ]

        # populate duedate field, but only if it's available for this project + issuetype
        if not meta:
            meta = get_jira_meta(jira, jira_project)

        epic_name_field = get_epic_name_field_name(jira_instance)
        if epic_name_field in meta['projects'][0]['issuetypes'][0]['fields']:
            # epic name is present in this issuetype
            # epic name is always mandatory in jira, so we populate it
            fields[epic_name_field] = fields['summary']

        if 'priority' in meta['projects'][0]['issuetypes'][0]['fields']:
            fields['priority'] = {
                                    'name': jira_priority(obj)
                                }

        labels = get_labels(obj)
        if labels:
            if 'labels' in meta['projects'][0]['issuetypes'][0]['fields']:
                fields['labels'] = labels

        if System_Settings.objects.get().enable_finding_sla:

            if 'duedate' in meta['projects'][0]['issuetypes'][0]['fields']:
                # jira wants YYYY-MM-DD
                duedate = obj.sla_deadline()
                if duedate:
                    fields['duedate'] = duedate.strftime('%Y-%m-%d')

        if not meta:
            meta = get_jira_meta(jira, jira_project)

        if 'environment' in meta['projects'][0]['issuetypes'][0]['fields']:
            fields['environment'] = jira_environment(obj)

        logger.debug('sending fields to JIRA: %s', fields)

        new_issue = jira.create_issue(fields)

        # Upload dojo finding screenshots to Jira
        findings = [obj]
        if type(obj) == Finding_Group:
            findings = obj.findings.all()

        for find in findings:
            for pic in find.images.all():
                jira_attachment(
                    find, jira, new_issue,
                    settings.MEDIA_ROOT + pic.image_large.name)

        if jira_project.enable_engagement_epic_mapping:
            eng = obj.test.engagement
            logger.debug('Adding to EPIC Map: %s', eng.name)
            epic = get_jira_issue(eng)
            if epic:
                jira.add_issues_to_epic(epic_id=epic.jira_id, issue_keys=[str(new_issue.id)], ignore_epics=True)
            else:
                logger.info('The following EPIC does not exist: %s', eng.name)

        # only link the new issue if it was succefully created, incl attachments and epic link
        j_issue = JIRA_Issue(
            jira_id=new_issue.id, jira_key=new_issue.key, jira_project=jira_project)
        j_issue.set_obj(obj)

        j_issue.jira_creation = timezone.now()
        j_issue.jira_change = timezone.now()
        j_issue.save()
        issue = jira.issue(new_issue.id)

        logger.info('Created the following jira issue for %d:%s', obj.id, to_str_typed(obj))
        return True
    except JIRAError as e:
        logger.exception(e)
        logger.error("jira_meta for project: %s and url: %s meta: %s", jira_project.project_key, jira_project.jira_instance.url, json.dumps(meta, indent=4))  # this is None safe
        log_jira_alert(e.text, obj)
        return False


@dojo_model_to_id
@dojo_async_task
@app.task
@dojo_model_from_id
def update_jira_issue(obj, *args, **kwargs):
    logger.debug('trying to update a linked jira issue for %d:%s', obj.id, to_str_typed(obj))

    if not is_jira_enabled():
        return False

    jira_project = get_jira_project(obj)
    jira_instance = get_jira_instance(obj)

    if not is_jira_configured_and_enabled(obj):
        message = 'Object %s cannot be pushed to JIRA as there is no JIRA configuration for %s.' % (obj.id, to_str_typed(obj))
        logger.error(message)
        log_jira_alert(message, obj)
        return False

    j_issue = obj.jira_issue
    meta = None
    try:
        JIRAError.log_to_tempfile = False
        jira = get_jira_connection(jira_instance)

        issue = jira.issue(j_issue.jira_id)

        fields = {}
        # Only update the component if it didn't exist earlier in Jira, this is to avoid assigning multiple components to an item
        if issue.fields.components:
            log_jira_alert(
                "Component not updated, exists in Jira already. Update from Jira instead.",
                obj)
        elif jira_project.component:
            # Add component to the Jira issue
            component = [
                {
                    'name': jira_project.component
                },
            ]
            fields = {"components": component}

        if not meta:
            meta = get_jira_meta(jira, jira_project)

        labels = get_labels(obj)
        if labels:
            if 'labels' in meta['projects'][0]['issuetypes'][0]['fields']:
                fields['labels'] = labels

        if 'environment' in meta['projects'][0]['issuetypes'][0]['fields']:
            fields['environment'] = jira_environment(obj)

        logger.debug('sending fields to JIRA: %s', fields)

        issue.update(
            summary=jira_summary(obj),
            description=jira_description(obj),
            priority={'name': jira_priority(obj)},
            fields=fields)

<<<<<<< HEAD
        # Upload dojo finding screenshots to Jira
        findings = [obj]
        if type(obj) == Finding_Group:
            findings = obj.findings.all()
=======
        push_status_to_jira(find, jira_instance, jira, issue)
>>>>>>> 9a512299

        for find in findings:
            for pic in find.images.all():
                jira_attachment(
                    find, jira, issue,
                    settings.MEDIA_ROOT + pic.image_large.name)

        if jira_project.enable_engagement_epic_mapping:
            eng = find.test.engagement
            logger.debug('Adding to EPIC Map: %s', eng.name)
            epic = get_jira_issue(eng)
            if epic:
                jira.add_issues_to_epic(epic_id=epic.jira_id, issue_keys=[str(j_issue.jira_id)], ignore_epics=True)
            else:
                logger.info('The following EPIC does not exist: %s', eng.name)

        j_issue.jira_change = timezone.now()
        j_issue.save()

        push_status_to_jira(find, jira_instance, jira, issue)

        logger.debug('Updated the following linked jira issue for %d:%s', find.id, find.title)
        return True

    except JIRAError as e:
        logger.exception(e)
        logger.error("jira_meta for project: %s and url: %s meta: %s", jira_project.project_key, jira_project.jira_instance.url, json.dumps(meta, indent=4))  # this is None safe
        log_jira_alert(e.text, obj)
        return False


def get_jira_issue_from_jira(find):
    logger.debug('getting jira issue from JIRA for %d:%s', find.id, find)

    if not is_jira_enabled():
        return False

    jira_project = get_jira_project(find)
    jira_instance = get_jira_instance(find)

    j_issue = find.jira_issue
    if not jira_project:
        logger.error("Unable to retrieve latest status change from JIRA %s for finding %s as there is no JIRA_Project configured for this finding.", j_issue.jira_key, format(find.id))
        log_jira_alert("Unable to retrieve latest status change from JIRA %s for finding %s as there is no JIRA_Project configured for this finding." % (j_issue.jira_key, find), find)
        return False

    meta = None
    try:
        JIRAError.log_to_tempfile = False
        jira = get_jira_connection(jira_instance)

        logger.debug('getting issue from JIRA')
        issue_from_jira = jira.issue(j_issue.jira_id)

        return issue_from_jira

    except JIRAError as e:
        logger.exception(e)
        logger.error("jira_meta for project: %s and url: %s meta: %s", jira_project.project_key, jira_project.jira_instance.url, json.dumps(meta, indent=4))  # this is None safe
        log_jira_alert(e.text, find)
        return None


def issue_from_jira_is_active(issue_from_jira):
    #         "resolution":{
    #             "self":"http://www.testjira.com/rest/api/2/resolution/11",
    #             "id":"11",
    #             "description":"Cancelled by the customer.",
    #             "name":"Cancelled"
    #         },

    # or
    #         "resolution": null

    # or
    #         "resolution": "None"

    if not hasattr(issue_from_jira.fields, 'resolution'):
        print(vars(issue_from_jira))
        return True

    if not issue_from_jira.fields.resolution:
        return True

    if issue_from_jira.fields.resolution == "None":
        return True

    # some kind of resolution is present that is not null or None
    return False


def push_status_to_jira(obj, jira_instance, jira, issue, save=False):

    status_list = obj.status()
    # check RESOLVED_STATUS first to avoid corner cases with findings that are Inactive, but verified
    if any(item in status_list for item in RESOLVED_STATUS):
        if issue_from_jira_is_active(issue):
            logger.debug('Transitioning Jira issue to Resolved')
            updated = jira_transition(jira, issue, jira_instance.close_status_key)
        else:
            logger.debug('Jira issue already Resolved')
            updated = False
        issue_closed = True

    if not issue_closed and any(item in status_list for item in OPEN_STATUS):
        if not issue_from_jira_is_active(issue):
            logger.debug('Transitioning Jira issue to Active (Reopen)')
            updated = jira_transition(jira, issue, jira_instance.open_status_key)
        else:
            logger.debug('Jira issue already Active')
            updated = False

    if updated and save:
        obj.jira_issue.jira_change = timezone.now()
        obj.jira_issue.save()


def get_jira_issue_from_jira(find):
    logger.debug('getting jira issue from JIRA for %d:%s', find.id, find)

    if not is_jira_enabled():
        return False

    jira_project = get_jira_project(find)
    jira_instance = get_jira_instance(find)

    j_issue = find.jira_issue
    if not jira_project:
        logger.error("Unable to retrieve latest status change from JIRA %s for finding %s as there is no JIRA_Project configured for this finding.", j_issue.jira_key, format(find.id))
        log_jira_alert("Unable to retrieve latest status change from JIRA %s for finding %s as there is no JIRA_Project configured for this finding." % (j_issue.jira_key, find), find)
        return False

    meta = None
    try:
        JIRAError.log_to_tempfile = False
        jira = get_jira_connection(jira_instance)

        logger.debug('getting issue from JIRA')
        issue_from_jira = jira.issue(j_issue.jira_id)

        return issue_from_jira

    except JIRAError as e:
        logger.exception(e)
        logger.error("jira_meta for project: %s and url: %s meta: %s", jira_project.project_key, jira_project.jira_instance.url, json.dumps(meta, indent=4))  # this is None safe
        log_jira_alert(e.text, find)
        return None


def issue_from_jira_is_active(issue_from_jira):
    #         "resolution":{
    #             "self":"http://www.testjira.com/rest/api/2/resolution/11",
    #             "id":"11",
    #             "description":"Cancelled by the customer.",
    #             "name":"Cancelled"
    #         },

    # or
    #         "resolution": null

    # or
    #         "resolution": "None"

    if not hasattr(issue_from_jira.fields, 'resolution'):
        print(vars(issue_from_jira))
        return True

    if not issue_from_jira.fields.resolution:
        return True

    if issue_from_jira.fields.resolution == "None":
        return True

    # some kind of resolution is present that is not null or None
    return False


def push_status_to_jira(find, jira_instance, jira, issue, save=False):

    status_list = find.status()
    issue_closed = False
    # check RESOLVED_STATUS first to avoid corner cases with findings that are Inactive, but verified
    if any(item in status_list for item in RESOLVED_STATUS):
        if issue_from_jira_is_active(issue):
            logger.debug('Transitioning Jira issue to Resolved')
            updated = jira_transition(jira, issue, jira_instance.close_status_key)
        else:
            logger.debug('Jira issue already Resolved')
            updated = False
        issue_closed = True

    if not issue_closed and any(item in status_list for item in OPEN_STATUS):
        if not issue_from_jira_is_active(issue):
            logger.debug('Transitioning Jira issue to Active (Reopen)')
            updated = jira_transition(jira, issue, jira_instance.open_status_key)
        else:
            logger.debug('Jira issue already Active')
            updated = False

    if updated and save:
        find.jira_issue.jira_change = timezone.now()
        find.jira_issue.save()


# gets the metadata for the default issue type in this jira project
def get_jira_meta(jira, jira_project):
    meta = jira.createmeta(projectKeys=jira_project.project_key, issuetypeNames=jira_project.jira_instance.default_issue_type, expand="projects.issuetypes.fields")

    meta_data_error = False
    if len(meta['projects']) == 0:
        # non-existent project, or no permissions
        # [09/Nov/2020 21:04:22] DEBUG [dojo.jira_link.helper:595] get_jira_meta: {
        #     "expand": "projects",
        #     "projects": []
        # }
        meta_data_error = True
        message = 'unable to retrieve metadata from JIRA %s for project %s. Invalid project key or no permissions to this project?' % (jira_project.jira_instance, jira_project.project_key)

    elif len(meta['projects'][0]['issuetypes']) == 0:
        # default issue type doesn't exist in project
        # [09/Nov/2020 21:09:03] DEBUG [dojo.jira_link.helper:595] get_jira_meta: {
        #     "expand": "projects",
        #     "projects": [
        #         {
        #             "expand": "issuetypes",
        #             "self": "https://jira-uat.com/rest/api/2/project/1212",
        #             "id": "1212",
        #             "key": "ISO",
        #             "name": "ISO ISMS",
        #             "avatarUrls": {
        #                 "48x48": "https://jira-uat.com/secure/projectavatar?pid=14431&avatarId=17200",
        #                 "24x24": "https://jira-uat.com/secure/projectavatar?size=small&pid=14431&avatarId=17200",
        #                 "16x16": "https://jira-uat.com/secure/projectavatar?size=xsmall&pid=14431&avatarId=17200",
        #                 "32x32": "https://jira-uat.com/secure/projectavatar?size=medium&pid=14431&avatarId=17200"
        #             },
        #             "issuetypes": []
        #         }
        #     ]
        # }
        meta_data_error = True
        message = 'unable to retrieve metadata from JIRA %s for issuetype %s in project %s. Invalid default issue type configured in Defect Dojo?' % (jira_project.jira_instance, jira_project.jira_instance.default_issue_type, jira_project.project_key)

    if meta_data_error:
        logger.warn(message)
        logger.warn("get_jira_meta: %s", json.dumps(meta, indent=4))  # this is None safe

        add_error_message_to_response(message)

        raise JIRAError(text=message)
    else:
        return meta


def is_jira_project_valid(jira_project):
    try:
        meta = get_jira_meta(get_jira_connection(jira_project), jira_project)
        return True
    except JIRAError as e:
        logger.debug('invalid JIRA Project Config, can''t retrieve metadata for: ''%s''', jira_project)
        return False


def jira_attachment(finding, jira, issue, file, jira_filename=None):
    basename = file
    if jira_filename is None:
        basename = os.path.basename(file)

    # Check to see if the file has been uploaded to Jira
    # TODO: JIRA: check for local existince of attachment as it currently crashes if local attachment doesn't exist
    if jira_check_attachment(issue, basename) is False:
        try:
            if jira_filename is not None:
                attachment = io.StringIO()
                attachment.write(jira_filename)
                jira.add_attachment(
                    issue=issue, attachment=attachment, filename=jira_filename)
            else:
                # read and upload a file
                with open(file, 'rb') as f:
                    jira.add_attachment(issue=issue, attachment=f)
            return True
        except JIRAError as e:
            logger.exception(e)
            log_jira_alert("Attachment: " + e.text, finding)
            return False


def jira_check_attachment(issue, source_file_name):
    file_exists = False
    for attachment in issue.fields.attachment:
        filename = attachment.filename

        if filename == source_file_name:
            file_exists = True
            break

    return file_exists


@dojo_model_to_id
@dojo_async_task
@app.task
@dojo_model_from_id(model=Engagement)
def close_epic(eng, push_to_jira):
    engagement = eng
    if not is_jira_enabled():
        return False

    if not is_jira_configured_and_enabled(engagement):
        return False

    jira_project = get_jira_project(engagement)
    jira_instance = get_jira_instance(engagement)
    if jira_project.enable_engagement_epic_mapping:
        if push_to_jira:
            try:
                jissue = get_jira_issue(eng)
                if jissue is None:
                    logger.warn("JIRA close epic failed: no issue found")
                    return False

                req_url = jira_instance.url + '/rest/api/latest/issue/' + \
                    jissue.jira_id + '/transitions'
                json_data = {'transition': {'id': jira_instance.close_status_key}}
                r = requests.post(
                    url=req_url,
                    auth=HTTPBasicAuth(jira_instance.username, jira_instance.password),
                    json=json_data)
                if r.status_code != 204:
                    logger.warn("JIRA close epic failed with error: {}".format(r.text))
                    return False
                return True
            except JIRAError as e:
                logger.exception(e)
                log_jira_generic_alert('Jira Engagement/Epic Close Error', str(e))
                return False
    else:
        add_error_message_to_response('Push to JIRA for Epic skipped because enable_engagement_epic_mapping is not checked for this engagement')
        return False


@dojo_model_to_id
@dojo_async_task
@app.task
@dojo_model_from_id(model=Engagement)
def update_epic(engagement):
    logger.debug('trying to update jira EPIC for %d:%s', engagement.id, engagement.name)

    if not is_jira_configured_and_enabled(engagement):
        return False

    logger.debug('config found')

    jira_project = get_jira_project(engagement)
    jira_instance = get_jira_instance(engagement)
    if jira_project.enable_engagement_epic_mapping:
        try:
            jira = get_jira_connection(jira_instance)
            j_issue = get_jira_issue(engagement)
            issue = jira.issue(j_issue.jira_id)
            issue.update(summary=engagement.name, description=engagement.name)
            return True
        except JIRAError as e:
            logger.exception(e)
            log_jira_generic_alert('Jira Engagement/Epic Update Error', str(e))
            return False
    else:
        add_error_message_to_response('Push to JIRA for Epic skipped because enable_engagement_epic_mapping is not checked for this engagement')

        return False


@dojo_model_to_id
@dojo_async_task
@app.task
@dojo_model_from_id(model=Engagement)
def add_epic(engagement):
    logger.debug('trying to create a new jira EPIC for %d:%s', engagement.id, engagement.name)

    if not is_jira_configured_and_enabled(engagement):
        return False

    logger.debug('config found')

    jira_project = get_jira_project(engagement)
    jira_instance = get_jira_instance(engagement)
    if jira_project.enable_engagement_epic_mapping:
        issue_dict = {
            'project': {
                'key': jira_project.project_key
            },
            'summary': engagement.name,
            'description': engagement.name,
            'issuetype': {
                'name': 'Epic'
            },
            get_epic_name_field_name(jira_instance): engagement.name,
        }
        try:
            jira = get_jira_connection(jira_instance)
            logger.debug('add_epic: %s', issue_dict)
            new_issue = jira.create_issue(fields=issue_dict)
            j_issue = JIRA_Issue(
                jira_id=new_issue.id,
                jira_key=new_issue.key,
                engagement=engagement,
                jira_project=jira_project)
            j_issue.save()
            return True
        except JIRAError as e:
            # should we try to parse the errors as JIRA is very strange in how it responds.
            # for example a non existent project_key leads to "project key is required" which sounds like something is missing
            # but it's just a non-existent project (or maybe a project for which the account has no create permission?)
            #
            # {"errorMessages":[],"errors":{"project":"project is required"}}
            logger.exception(e)
            error = str(e)
            message = ""
            if "customfield" in error:
                message = "The 'Epic name id' in your DefectDojo Jira Configuration does not appear to be correct. Please visit, " + jira_instance.url + \
                    "/rest/api/2/field and search for Epic Name. Copy the number out of cf[number] and place in your DefectDojo settings for Jira and try again. For example, if your results are cf[100001] then copy 100001 and place it in 'Epic name id'. (Your Epic Id will be different.) \n\n"

            log_jira_generic_alert('Jira Engagement/Epic Creation Error',
                                   message + error)
            return False
    else:
        add_error_message_to_response('Push to JIRA for Epic skipped because enable_engagement_epic_mapping is not checked for this engagement')
        return False


def jira_get_issue(jira_project, issue_key):
    try:
        jira_instance = jira_project.jira_instance
        jira = get_jira_connection(jira_instance)
        issue = jira.issue(issue_key)

        return issue
    except JIRAError as jira_error:
        logger.debug('error retrieving jira issue ' + issue_key + ' ' + str(jira_error))
        logger.exception(jira_error)
        log_jira_generic_alert('error retrieving jira issue ' + issue_key, str(jira_error))
        return None


@dojo_model_to_id(parameter=1)
@dojo_model_to_id
@dojo_async_task
@app.task
@dojo_model_from_id(model=Notes, parameter=1)
@dojo_model_from_id
def add_comment(find, note, force_push=False):
    if not is_jira_configured_and_enabled(find):
        return False

    logger.debug('trying to add a comment to a linked jira issue for: %d:%s', find.id, find.title)
    if not note.private:
        jira_project = get_jira_project(find)
        jira_instance = get_jira_instance(find)

        if jira_project.push_notes or force_push is True:
            try:
                jira = get_jira_connection(jira_instance)
                j_issue = find.jira_issue
                jira.add_comment(
                    j_issue.jira_id,
                    '(%s): %s' % (note.author.get_full_name() if note.author.get_full_name() else note.author.username, note.entry))
                return True
            except JIRAError as e:
                log_jira_generic_alert('Jira Add Comment Error', str(e))
                return False


def add_simple_jira_comment(jira_instance, jira_issue, comment):
    try:
        jira = get_jira_connection(jira_instance)

        jira.add_comment(
            jira_issue.jira_id, comment
        )
        return True
    except Exception as e:
        log_jira_generic_alert('Jira Add Comment Error', str(e))
        return False


def finding_link_jira(request, finding, new_jira_issue_key):
    logger.debug('linking existing jira issue %s for finding %i', new_jira_issue_key, finding.id)

    existing_jira_issue = jira_get_issue(get_jira_project(finding), new_jira_issue_key)

    jira_project = get_jira_project(finding)

    if not existing_jira_issue:
        raise ValueError('JIRA issue not found or cannot be retrieved: ' + new_jira_issue_key)

    jira_issue = JIRA_Issue(
        jira_id=existing_jira_issue.id,
        jira_key=existing_jira_issue.key,
        finding=finding,
        jira_project=jira_project)

    jira_issue.jira_key = new_jira_issue_key
    # jira timestampe are in iso format: 'updated': '2020-07-17T09:49:51.447+0200'
    # seems to be a pain to parse these in python < 3.7, so for now just record the curent time as
    # as the timestamp the jira link was created / updated in DD
    jira_issue.jira_creation = timezone.now()
    jira_issue.jira_change = timezone.now()

    jira_issue.save()

    finding.save(push_to_jira=False, dedupe_option=False, issue_updater_option=False)

    jira_issue_url = get_jira_url(finding)

    return True


def finding_unlink_jira(request, finding):
    return unlink_jira(request, finding)


def unlink_jira(request, obj):
    logger.debug('removing linked jira issue %s for %i:%s', obj.jira_issue.jira_key, obj.id, to_str_typed(obj))
    obj.jira_issue.delete()
    # finding.save(push_to_jira=False, dedupe_option=False, issue_updater_option=False)
    # jira_issue_url = get_jira_url(finding)
    return True


# return True if no errors
def process_jira_project_form(request, instance=None, product=None, engagement=None):
    if not get_system_setting('enable_jira'):
        return True, None

    error = False
    jira_project = None
    # supply empty instance to form so it has default values needed to make has_changed() work
    # jform = JIRAProjectForm(request.POST, instance=instance if instance else JIRA_Project(), product=product)
    jform = JIRAProjectForm(request.POST, instance=instance, product=product, engagement=engagement)
    # logging has_changed because it sometimes doesn't do what we expect
    logger.debug('jform has changed: %s', str(jform.has_changed()))

    if jform.has_changed():  # if no data was changed, no need to do anything!
        logger.debug('jform changed_data: %s', jform.changed_data)
        logger.debug('jform: %s', vars(jform))
        if jform.is_valid():
            try:
                jira_project = jform.save(commit=False)
                # could be a new jira_project, so set product_id
                if engagement:
                    jira_project.engagement_id = engagement.id
                    obj = engagement
                elif product:
                    jira_project.product_id = product.id
                    obj = product

                if not jira_project.product_id and not jira_project.engagement_id:
                    raise ValueError('encountered JIRA_Project without product_id and without engagement_id')

                # only check jira project if form is sufficiently populated
                if jira_project.jira_instance and jira_project.project_key:
                    # is_jira_project_valid already adds messages if not a valid jira project
                    if not is_jira_project_valid(jira_project):
                        logger.debug('unable to retrieve jira project from jira instance, invalid?!')
                        error = True
                    else:
                        logger.debug(vars(jira_project))
                        jira_project.save()
                        # update the in memory instance to make jira_project attribute work and it can be retrieved when pushing
                        # an epic in the next step

                        obj.jira_project = jira_project

                        messages.add_message(request,
                                                messages.SUCCESS,
                                                'JIRA Project config stored successfully.',
                                                extra_tags='alert-success')
                        error = False
                        logger.debug('stored JIRA_Project succesfully')
            except Exception as e:
                error = True
                logger.exception(e)
                pass
        else:
            logger.debug(jform.errors)
            error = True

        if error:
            messages.add_message(request,
                                    messages.ERROR,
                                    'JIRA Project config not stored due to errors.',
                                    extra_tags='alert-danger')
    return not error, jform


# return True if no errors
def process_jira_epic_form(request, engagement=None):
    if not get_system_setting('enable_jira'):
        return True, None

    logger.debug('checking jira epic form for engagement: %i:%s', engagement.id if engagement else 0, engagement)
    # push epic
    error = False
    jira_epic_form = JIRAEngagementForm(request.POST, instance=engagement)

    jira_project = get_jira_project(engagement)  # uses inheritance to get from product if needed

    if jira_project:
        if jira_epic_form.is_valid():
            if jira_epic_form.cleaned_data.get('push_to_jira'):
                logger.debug('pushing engagement to JIRA')
                if push_to_jira(engagement):
                    logger.debug('Push to JIRA for Epic queued succesfully')
                    messages.add_message(
                        request,
                        messages.SUCCESS,
                        'Push to JIRA for Epic queued succesfully, check alerts on the top right for errors',
                        extra_tags='alert-success')
                else:
                    error = True
                    logger.debug('Push to JIRA for Epic failey')
                    messages.add_message(
                        request,
                        messages.ERROR,
                        'Push to JIRA for Epic failed, check alerts on the top right for errors',
                        extra_tags='alert-danger')
        else:
            logger.debug('invalid jira epic form')
    else:
        logger.debug('no jira_project for this engagement, skipping epic push')
    return not error, jira_epic_form


# some character will mess with JIRA formatting, for example when constructing a link:
# [name|url]. if name contains a '|' is will break it
# so [%s|%s] % (escape_for_jira(name), url)
def escape_for_jira(text):
    return text.replace('|', '%7D')


def process_resolution_from_jira(finding, resolution_id, resolution_name, assignee_name, jira_now) -> bool:
    """ Processes the resolution field in the JIRA issue and updated the finding in Defect Dojo accordingly """
    import dojo.risk_acceptance.helper as ra_helper
    status_changed = False
    resolved = resolution_id is not None
    jira_instance = get_jira_instance(finding)

    if finding.active is resolved:
        if finding.active:
            if jira_instance and resolution_name in jira_instance.accepted_resolutions:
                logger.debug("Marking related finding of {} as accepted. Creating risk acceptance.".format(finding.jira_issue.jira_key))
                finding.active = False
                finding.mitigated = None
                finding.is_Mitigated = False
                finding.false_p = False
                Risk_Acceptance.objects.create(
                    accepted_by=assignee_name,
                    owner=finding.reporter,
                ).accepted_findings.set([finding])
                status_changed = True
            elif jira_instance and resolution_name in jira_instance.false_positive_resolutions:
                logger.debug("Marking related finding of {} as false-positive".format(finding.jira_issue.jira_key))
                finding.active = False
                finding.verified = False
                finding.mitigated = None
                finding.is_Mitigated = False
                finding.false_p = True
                ra_helper.remove_from_any_risk_acceptance(finding)
                status_changed = True
            else:
                # Mitigated by default as before
                logger.debug("Marking related finding of {} as mitigated (default)".format(finding.jira_issue.jira_key))
                finding.active = False
                finding.mitigated = jira_now
                finding.is_Mitigated = True
                finding.mitigated_by, created = User.objects.get_or_create(username='JIRA')
                finding.endpoints.clear()
                finding.false_p = False
                ra_helper.remove_from_any_risk_acceptance(finding)
                status_changed = True
        else:
            # Reopen / Open Jira issue
            logger.debug("Re-opening related finding of {}".format(finding.jira_issue.jira_key))
            finding.active = True
            finding.mitigated = None
            finding.is_Mitigated = False
            finding.false_p = False
            ra_helper.remove_from_any_risk_acceptance(finding)
            status_changed = True
    else:
        # Reopen / Open Jira issue
        logger.debug("Re-opening related finding of {}".format(finding.jira_issue.jira_key))
        finding.active = True
        finding.mitigated = None
        finding.is_Mitigated = False
        finding.false_p = False
        ra_helper.remove_from_any_risk_acceptance(finding)
        status_changed = True

    finding.jira_issue.jira_change = jira_now
    finding.jira_issue.save()
    finding.save()
    return status_changed<|MERGE_RESOLUTION|>--- conflicted
+++ resolved
@@ -10,11 +10,7 @@
 from django.utils import timezone
 from jira import JIRA
 from jira.exceptions import JIRAError
-<<<<<<< HEAD
 from dojo.models import Finding, Finding_Group, Risk_Acceptance, Test, Engagement, Product, JIRA_Issue, JIRA_Project, \
-=======
-from dojo.models import Finding, Risk_Acceptance, Test, Engagement, Product, JIRA_Issue, JIRA_Project, \
->>>>>>> 9a512299
     System_Settings, Notes, JIRA_Instance, User
 from requests.auth import HTTPBasicAuth
 from dojo.notifications.helper import create_notification
@@ -704,14 +700,12 @@
             priority={'name': jira_priority(obj)},
             fields=fields)
 
-<<<<<<< HEAD
+        push_status_to_jira(obj, jira_instance, jira, issue)
+
         # Upload dojo finding screenshots to Jira
         findings = [obj]
         if type(obj) == Finding_Group:
             findings = obj.findings.all()
-=======
-        push_status_to_jira(find, jira_instance, jira, issue)
->>>>>>> 9a512299
 
         for find in findings:
             for pic in find.images.all():
@@ -827,93 +821,6 @@
     if updated and save:
         obj.jira_issue.jira_change = timezone.now()
         obj.jira_issue.save()
-
-
-def get_jira_issue_from_jira(find):
-    logger.debug('getting jira issue from JIRA for %d:%s', find.id, find)
-
-    if not is_jira_enabled():
-        return False
-
-    jira_project = get_jira_project(find)
-    jira_instance = get_jira_instance(find)
-
-    j_issue = find.jira_issue
-    if not jira_project:
-        logger.error("Unable to retrieve latest status change from JIRA %s for finding %s as there is no JIRA_Project configured for this finding.", j_issue.jira_key, format(find.id))
-        log_jira_alert("Unable to retrieve latest status change from JIRA %s for finding %s as there is no JIRA_Project configured for this finding." % (j_issue.jira_key, find), find)
-        return False
-
-    meta = None
-    try:
-        JIRAError.log_to_tempfile = False
-        jira = get_jira_connection(jira_instance)
-
-        logger.debug('getting issue from JIRA')
-        issue_from_jira = jira.issue(j_issue.jira_id)
-
-        return issue_from_jira
-
-    except JIRAError as e:
-        logger.exception(e)
-        logger.error("jira_meta for project: %s and url: %s meta: %s", jira_project.project_key, jira_project.jira_instance.url, json.dumps(meta, indent=4))  # this is None safe
-        log_jira_alert(e.text, find)
-        return None
-
-
-def issue_from_jira_is_active(issue_from_jira):
-    #         "resolution":{
-    #             "self":"http://www.testjira.com/rest/api/2/resolution/11",
-    #             "id":"11",
-    #             "description":"Cancelled by the customer.",
-    #             "name":"Cancelled"
-    #         },
-
-    # or
-    #         "resolution": null
-
-    # or
-    #         "resolution": "None"
-
-    if not hasattr(issue_from_jira.fields, 'resolution'):
-        print(vars(issue_from_jira))
-        return True
-
-    if not issue_from_jira.fields.resolution:
-        return True
-
-    if issue_from_jira.fields.resolution == "None":
-        return True
-
-    # some kind of resolution is present that is not null or None
-    return False
-
-
-def push_status_to_jira(find, jira_instance, jira, issue, save=False):
-
-    status_list = find.status()
-    issue_closed = False
-    # check RESOLVED_STATUS first to avoid corner cases with findings that are Inactive, but verified
-    if any(item in status_list for item in RESOLVED_STATUS):
-        if issue_from_jira_is_active(issue):
-            logger.debug('Transitioning Jira issue to Resolved')
-            updated = jira_transition(jira, issue, jira_instance.close_status_key)
-        else:
-            logger.debug('Jira issue already Resolved')
-            updated = False
-        issue_closed = True
-
-    if not issue_closed and any(item in status_list for item in OPEN_STATUS):
-        if not issue_from_jira_is_active(issue):
-            logger.debug('Transitioning Jira issue to Active (Reopen)')
-            updated = jira_transition(jira, issue, jira_instance.open_status_key)
-        else:
-            logger.debug('Jira issue already Active')
-            updated = False
-
-    if updated and save:
-        find.jira_issue.jira_change = timezone.now()
-        find.jira_issue.save()
 
 
 # gets the metadata for the default issue type in this jira project
