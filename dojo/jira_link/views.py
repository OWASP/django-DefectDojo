# Standard library imports
import json
import logging

# Third party imports
from django.contrib import messages
from django.contrib.auth.decorators import user_passes_test
from django.contrib.admin.utils import NestedObjects
from django.urls import reverse
from django.db import DEFAULT_DB_ALIAS
from django.http import HttpResponseRedirect, HttpResponse, Http404, HttpResponseBadRequest
from django.shortcuts import render, get_object_or_404
from django.utils import timezone
from django.utils.dateparse import parse_datetime
from django.views.decorators.csrf import csrf_exempt
from django.core.exceptions import PermissionDenied
# Local application/library imports
from dojo.forms import JIRAForm, DeleteJIRAInstanceForm, ExpressJIRAForm
from dojo.models import User, JIRA_Instance, JIRA_Issue, Notes
from dojo.utils import add_breadcrumb, get_system_setting
from dojo.notifications.helper import create_notification
from django.views.decorators.http import require_POST
import dojo.jira_link.helper as jira_helper

logger = logging.getLogger(__name__)


# for examples of incoming json, see the unit tests for the webhook: https://github.com/DefectDojo/django-DefectDojo/blob/master/dojo/unittests/test_jira_webhook.py
# or the officials docs (which are not always clear): https://developer.atlassian.com/server/jira/platform/webhooks/
@csrf_exempt
@require_POST
def webhook(request, secret=None):
    if not get_system_setting('enable_jira'):
        logger.debug('ignoring incoming webhook as JIRA is disabled.')
        raise Http404('JIRA disabled')
    elif not get_system_setting('enable_jira_web_hook'):
        logger.debug('ignoring incoming webhook as JIRA Webhook is disabled.')
        raise Http404('JIRA Webhook disabled')
    elif not get_system_setting('disable_jira_webhook_secret'):
        if not get_system_setting('jira_webhook_secret'):
            logger.warning('ignoring incoming webhook as JIRA Webhook secret is empty in Defect Dojo system settings.')
            raise PermissionDenied('JIRA Webhook secret cannot be empty')
        if secret != get_system_setting('jira_webhook_secret'):
            logger.warning('invalid secret provided to JIRA Webhook')
            raise PermissionDenied('invalid or no secret provided to JIRA Webhook')

    # if webhook secret is disabled in system_settings, we ignore the incoming secret, even if it doesn't match

    # example json bodies at the end of this file

    if request.content_type != 'application/json':
        return HttpResponseBadRequest("only application/json supported")

    if request.method == 'POST':
        try:
            parsed = json.loads(request.body.decode('utf-8'))
            if parsed.get('webhookEvent') == 'jira:issue_updated':
                # xml examples at the end of file
                jid = parsed['issue']['id']
                jissue = get_object_or_404(JIRA_Issue, jira_id=jid)

                findings = None
                if jissue.finding:
                    logging.info("Received issue update for {} for finding {}".format(jissue.jira_key, jissue.finding.id))
                    findings = [jissue.finding]
                elif jissue.finding_group:
                    logging.info("Received issue update for {} for finding group {}".format(jissue.jira_key, jissue.finding_group))
<<<<<<< HEAD
                    findings = [jissue.finding_group.findings.all()]
=======
                    findings = jissue.finding_group.findings.all()
>>>>>>> 268d191f
                elif jissue.engagement:
                    # if parsed['issue']['fields']['resolution'] != None:
                    #     eng.active = False
                    #     eng.status = 'Completed'
                    #     eng.save()
                    return HttpResponse('Update for engagement ignored')
                else:
                    logging.info("Received issue update for {} for unknown object".format(jissue.jira_key))
                    raise Http404('No finding, finding_group or engagement found for JIRA issue {}'.format(jissue.jira_key))

                assignee = parsed['issue']['fields'].get('assignee')
                assignee_name = assignee['name'] if assignee else None

                resolution = parsed['issue']['fields']['resolution']

                #         "resolution":{
                #             "self":"http://www.testjira.com/rest/api/2/resolution/11",
                #             "id":"11",
                #             "description":"Cancelled by the customer.",
                #             "name":"Cancelled"
                #         },

                # or
                #         "resolution": null

                # or
                #         "resolution": "None"

                resolution = resolution if resolution and resolution != "None" else None
                resolution_id = resolution['id'] if resolution else None
                resolution_name = resolution['name'] if resolution else None
                jira_now = parse_datetime(parsed['issue']['fields']['updated'])

                if findings:
                    for finding in findings:
                        jira_helper.process_resolution_from_jira(finding, resolution_id, resolution_name, assignee_name, jira_now)

            if parsed.get('webhookEvent') == 'comment_created':
                """
                    example incoming requests from JIRA Server 8.14.0
                    {
                    "timestamp":1610269967824,
                    "webhookEvent":"comment_created",
                    "comment":{
                        "self":"https://jira.host.com/rest/api/2/issue/115254/comment/466578",
                        "id":"466578",
                        "author":{
                            "self":"https://jira.host.com/rest/api/2/user?username=defect.dojo",
                            "name":"defect.dojo",
                            "key":"defect.dojo", # seems to be only present on JIRA Server, not on Cloud
                            "avatarUrls":{
                                "48x48":"https://www.gravatar.com/avatar/9637bfb970eff6176357df615f548f1c?d=mm&s=48",
                                "24x24":"https://www.gravatar.com/avatar/9637bfb970eff6176357df615f548f1c?d=mm&s=24",
                                "16x16":"https://www.gravatar.com/avatar9637bfb970eff6176357df615f548f1c?d=mm&s=16",
                                "32x32":"https://www.gravatar.com/avatar/9637bfb970eff6176357df615f548f1c?d=mm&s=32"
                            },
                            "displayName":"Defect Dojo",
                            "active":true,
                            "timeZone":"Europe/Amsterdam"
                        },
                        "body":"(Valentijn Scholten):test4",
                        "updateAuthor":{
                            "self":"https://jira.host.com/rest/api/2/user?username=defect.dojo",
                            "name":"defect.dojo",
                            "key":"defect.dojo",
                            "avatarUrls":{
                                "48x48":"https://www.gravatar.com/avatar/9637bfb970eff6176357df615f548f1c?d=mm&s=48",
                                "24x24""https://www.gravatar.com/avatar/9637bfb970eff6176357df615f548f1c?d=mm&s=24",
                                "16x16":"https://www.gravatar.com/avatar/9637bfb970eff6176357df615f548f1c?d=mm&s=16",
                                "32x32":"https://www.gravatar.com/avatar/9637bfb970eff6176357df615f548f1c?d=mm&s=32"
                            },
                            "displayName":"Defect Dojo",
                            "active":true,
                            "timeZone":"Europe/Amsterdam"
                        },
                        "created":"2021-01-10T10:12:47.824+0100",
                        "updated":"2021-01-10T10:12:47.824+0100"
                    }
                    }
                """

                comment_text = parsed['comment']['body']
                commentor = ''
                if 'name' in parsed['comment']['updateAuthor']:
                    commentor = parsed['comment']['updateAuthor']['name']
                elif 'emailAddress' in parsed['comment']['updateAuthor']:
                    commentor = parsed['comment']['updateAuthor']['emailAddress']
                else:
                    logger.debug('Could not find the author of this jira comment!')
                commentor_display_name = parsed['comment']['updateAuthor']['displayName']
                # example: body['comment']['self'] = "http://www.testjira.com/jira_under_a_path/rest/api/2/issue/666/comment/456843"
                jid = parsed['comment']['self'].split('/')[-3]
                jissue = get_object_or_404(JIRA_Issue, jira_id=jid)
                logging.info("Received issue comment for {}".format(jissue.jira_key))
                logger.debug('jissue: %s', vars(jissue))

                jira_usernames = JIRA_Instance.objects.values_list('username', flat=True)
                for jira_userid in jira_usernames:
                    # logger.debug('incoming username: %s jira config username: %s', commentor.lower(), jira_userid.lower())
                    if jira_userid.lower() == commentor.lower():
                        logger.debug('skipping incoming JIRA comment as the user id of the comment in JIRA (%s) matches the JIRA username in DefectDojo (%s)', commentor.lower(), jira_userid.lower())
                        return HttpResponse('')
                        break

                findings = None
                if jissue.finding:
                    findings = [jissue.finding]
                    create_notification(event='other', title='JIRA incoming comment - %s' % (jissue.finding), url=reverse("view_finding", args=(jissue.finding.id, )), icon='check')
                elif jissue.finding_group:
                    findings = [jissue.finding_group.findings.all()]
                    create_notification(event='other', title='JIRA incoming comment - %s' % (jissue.finding), url=reverse("view_finding_group", args=(jissue.finding_group.id, )), icon='check')
                elif jissue.engagement:
                    return HttpResponse('Comment for engagement ignored')
                else:
                    raise Http404('No finding or engagement found for JIRA issue {}'.format(jissue.jira_key))

                for finding in findings:
                    # logger.debug('finding: %s', vars(jissue.finding))
                    new_note = Notes()
                    new_note.entry = '(%s (%s)): %s' % (commentor_display_name, commentor, comment_text)
                    new_note.author, created = User.objects.get_or_create(username='JIRA')
                    new_note.save()
                    finding.notes.add(new_note)
                    finding.jira_issue.jira_change = timezone.now()
                    finding.jira_issue.save()
                    finding.save()

            if parsed.get('webhookEvent') not in ['comment_created', 'jira:issue_updated']:
                logger.info('Unrecognized JIRA webhook event received: {}'.format(parsed.get('webhookEvent')))
        except Exception as e:
            if isinstance(e, Http404):
                logger.warning('404 error processing JIRA webhook')
            else:
                logger.exception(e)

            try:
                logger.debug('jira_webhook_body_parsed:')
                logger.debug(json.dumps(parsed, indent=4))
            except:
                logger.debug('jira_webhook_body:')
                logger.debug(request.body.decode('utf-8'))

            # reraise to make sure we don't silently swallow things
            raise
    return HttpResponse('')


def get_custom_field(jira, label):
    url = jira._options["server"].strip('/') + '/rest/api/2/field'
    response = jira._session.get(url).json()
    for node in response:
        if label in node['clauseNames']:
            field = int(node['schema']['customId'])
            break

    return field


@user_passes_test(lambda u: u.is_staff)
def express_new_jira(request):
    if request.method == 'POST':
        jform = ExpressJIRAForm(request.POST, instance=JIRA_Instance())
        if jform.is_valid():
            jira_server = jform.cleaned_data.get('url').rstrip('/')
            jira_username = jform.cleaned_data.get('username')
            jira_password = jform.cleaned_data.get('password')

            try:
                jira = jira_helper.get_jira_connection_raw(jira_server, jira_username, jira_password)
            except Exception as e:
                logger.exception(e)  # already logged in jira_helper
                messages.add_message(request,
                                    messages.ERROR,
                                    'Unable to authenticate. Please check credentials.',
                                    extra_tags='alert-danger')
                return render(request, 'dojo/express_new_jira.html',
                                        {'jform': jform})
            # authentication successful
            # Get the open and close keys
            try:
                issue_id = jform.cleaned_data.get('issue_key')
                key_url = jira_server.strip('/') + '/rest/api/latest/issue/' + issue_id + '/transitions?expand=transitions.fields'
                response = jira._session.get(key_url).json()
                open_key = close_key = None
                for node in response['transitions']:
                    if node['to']['statusCategory']['name'] == 'To Do':
                        open_key = int(node['id']) if not open_key else open_key
                    if node['to']['statusCategory']['name'] == 'Done':
                        close_key = int(node['id']) if not close_key else close_key
            except Exception as e:
                logger.exception(e)  # already logged in jira_helper
                messages.add_message(request,
                                    messages.ERROR,
                                    'Unable to find Open/Close ID\'s. They will need to be found manually',
                                    extra_tags='alert-danger')
                return render(request, 'dojo/new_jira.html',
                                        {'jform': jform})
            # Get the epic id name
            try:
                epic_name = get_custom_field(jira, 'Epic Name')
            except Exception as e:
                logger.exception(e)  # already logged in jira_helper
                messages.add_message(request,
                                    messages.ERROR,
                                    'Unable to find Epic Name. It will need to be found manually',
                                    extra_tags='alert-danger')
                return render(request, 'dojo/new_jira.html',
                                        {'jform': jform})

            jira_instance = JIRA_Instance(username=jira_username,
                                    password=jira_password,
                                    url=jira_server,
                                    configuration_name=jform.cleaned_data.get('configuration_name'),
                                    info_mapping_severity='Lowest',
                                    low_mapping_severity='Low',
                                    medium_mapping_severity='Medium',
                                    high_mapping_severity='High',
                                    critical_mapping_severity='Highest',
                                    epic_name_id=epic_name,
                                    open_status_key=open_key,
                                    close_status_key=close_key,
                                    finding_text='',
                                    default_issue_type=jform.cleaned_data.get('default_issue_type'))
            jira_instance.save()
            messages.add_message(request,
                                    messages.SUCCESS,
                                    'JIRA Configuration Successfully Created.',
                                    extra_tags='alert-success')
            create_notification(event='other',
                                title='New addition of JIRA: %s' % jform.cleaned_data.get('configuration_name'),
                                description='JIRA "%s" was added by %s' %
                                            (jform.cleaned_data.get('configuration_name'), request.user),
                                url=request.build_absolute_uri(reverse('jira')),
                                )
            return HttpResponseRedirect(reverse('jira', ))
    else:
        jform = ExpressJIRAForm()
        add_breadcrumb(title="New Jira Configuration (Express)", top_level=False, request=request)
    return render(request, 'dojo/express_new_jira.html',
                  {'jform': jform})


@user_passes_test(lambda u: u.is_staff)
def new_jira(request):
    if request.method == 'POST':
        jform = JIRAForm(request.POST, instance=JIRA_Instance())
        if jform.is_valid():
            jira_server = jform.cleaned_data.get('url').rstrip('/')
            jira_username = jform.cleaned_data.get('username')
            jira_password = jform.cleaned_data.get('password')

            logger.debug('calling get_jira_connection_raw')
            jira = jira_helper.get_jira_connection_raw(jira_server, jira_username, jira_password)

            new_j = jform.save(commit=False)
            new_j.url = jira_server
            new_j.save()
            messages.add_message(request,
                                    messages.SUCCESS,
                                    'JIRA Configuration Successfully Created.',
                                    extra_tags='alert-success')
            create_notification(event='other',
                                title='New addition of JIRA: %s' % jform.cleaned_data.get('configuration_name'),
                                description='JIRA "%s" was added by %s' %
                                            (jform.cleaned_data.get('configuration_name'), request.user),
                                url=request.build_absolute_uri(reverse('jira')),
                                )
            return HttpResponseRedirect(reverse('jira', ))
        else:
            logger.error('jform.errors: %s', jform.errors)
    else:
        jform = JIRAForm()
        add_breadcrumb(title="New Jira Configuration", top_level=False, request=request)
    return render(request, 'dojo/new_jira.html',
                  {'jform': jform})


@user_passes_test(lambda u: u.is_staff)
def edit_jira(request, jid):
    jira = JIRA_Instance.objects.get(pk=jid)
    jira_password_from_db = jira.password
    if request.method == 'POST':
        jform = JIRAForm(request.POST, instance=jira)
        if jform.is_valid():
            jira_server = jform.cleaned_data.get('url').rstrip('/')
            jira_username = jform.cleaned_data.get('username')

            if jform.cleaned_data.get('password'):
                jira_password = jform.cleaned_data.get('password')
            else:
                # on edit the password is optional
                jira_password = jira_password_from_db

            jira = jira_helper.get_jira_connection_raw(jira_server, jira_username, jira_password)

            new_j = jform.save(commit=False)
            new_j.url = jira_server
            # on edit the password is optional
            new_j.password = jira_password
            new_j.save()
            messages.add_message(request,
                                    messages.SUCCESS,
                                    'JIRA Configuration Successfully Saved.',
                                    extra_tags='alert-success')
            create_notification(event='other',
                                title='Edit of JIRA: %s' % jform.cleaned_data.get('configuration_name'),
                                description='JIRA "%s" was edited by %s' %
                                            (jform.cleaned_data.get('configuration_name'), request.user),
                                url=request.build_absolute_uri(reverse('jira')),
                                )
            return HttpResponseRedirect(reverse('jira', ))

    else:
        jform = JIRAForm(instance=jira)
        add_breadcrumb(title="Edit JIRA Configuration", top_level=False, request=request)

    return render(request,
                  'dojo/edit_jira.html',
                  {
                      'jform': jform,
                  })


@user_passes_test(lambda u: u.is_staff)
def jira(request):
    jira_instances = JIRA_Instance.objects.all()
    add_breadcrumb(title="JIRA List", top_level=not len(request.GET), request=request)
    return render(request,
                  'dojo/jira.html',
                  {'jira_instances': jira_instances,
                   })


@user_passes_test(lambda u: u.is_staff)
def delete_jira(request, tid):
    jira_instance = get_object_or_404(JIRA_Instance, pk=tid)
    # eng = test.engagement
    # TODO Make Form
    form = DeleteJIRAInstanceForm(instance=jira_instance)

    if request.method == 'POST':
        if 'id' in request.POST and str(jira_instance.id) == request.POST['id']:
            form = DeleteJIRAInstanceForm(request.POST, instance=jira_instance)
            if form.is_valid():
                jira_instance.delete()
                messages.add_message(request,
                                     messages.SUCCESS,
                                     'JIRA Conf and relationships removed.',
                                     extra_tags='alert-success')
                create_notification(event='other',
                                    title='Deletion of JIRA: %s' % jira_instance.configuration_name,
                                    description='JIRA "%s" was deleted by %s' % (jira_instance.configuration_name, request.user),
                                    url=request.build_absolute_uri(reverse('jira')),
                                    )
                return HttpResponseRedirect(reverse('jira'))

    collector = NestedObjects(using=DEFAULT_DB_ALIAS)
    collector.collect([jira_instance])
    rels = collector.nested()

    add_breadcrumb(title="Delete", top_level=False, request=request)
    return render(request, 'dojo/delete_jira.html',
                  {'inst': jira_instance,
                   'form': form,
                   'rels': rels,
                   'deletable_objects': rels,
                   })<|MERGE_RESOLUTION|>--- conflicted
+++ resolved
@@ -65,11 +65,7 @@
                     findings = [jissue.finding]
                 elif jissue.finding_group:
                     logging.info("Received issue update for {} for finding group {}".format(jissue.jira_key, jissue.finding_group))
-<<<<<<< HEAD
-                    findings = [jissue.finding_group.findings.all()]
-=======
                     findings = jissue.finding_group.findings.all()
->>>>>>> 268d191f
                 elif jissue.engagement:
                     # if parsed['issue']['fields']['resolution'] != None:
                     #     eng.active = False
