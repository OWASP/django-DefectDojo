--- conflicted
+++ resolved
@@ -1765,17 +1765,8 @@
         # If the product has "Push_all_issues" enabled,
         # then we're pushing this to JIRA no matter what
         if not push_to_jira:
-<<<<<<< HEAD
             # only if there is a JIRA configuration
             push_to_jira = self.jira_conf_new() and self.jira_conf_new().push_all_issues
-=======
-            try:
-                push_to_jira = JIRA_PKey.objects.get(
-                    product=self.test.engagement.product).push_all_issues
-            except models.JIRA_PKey.DoesNotExist:
-                # only if there is a JIRA configuration
-                logger.info("There is no JIRA configuration, cannot push all issues!")
->>>>>>> 69eb6e1a
 
         if self.pk is None:
             # We enter here during the first call from serializers.py
