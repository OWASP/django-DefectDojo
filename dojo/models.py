--- conflicted
+++ resolved
@@ -2298,11 +2298,7 @@
     product_added = MultiSelectField(choices=NOTIFICATION_CHOICES, default='alert', blank=True)
     engagement_added = MultiSelectField(choices=NOTIFICATION_CHOICES, default='alert', blank=True)
     test_added = MultiSelectField(choices=NOTIFICATION_CHOICES, default='alert', blank=True)
-<<<<<<< HEAD
-    findings_updated = MultiSelectField(choices=NOTIFICATION_CHOICES, default='alert', blank=True, help_text='Triggered whenever an (re-)import has been done that created/updated/closed findings.')
-=======
     scan_added = MultiSelectField(choices=NOTIFICATION_CHOICES, default='alert', blank=True, help_text='Triggered whenever an (re-)import has been done that created/updated/closed findings.')
->>>>>>> f5babb33
     report_created = MultiSelectField(choices=NOTIFICATION_CHOICES, default='alert', blank=True)
     jira_update = MultiSelectField(choices=NOTIFICATION_CHOICES, default='alert', blank=True)
     upcoming_engagement = MultiSelectField(choices=NOTIFICATION_CHOICES, default='alert', blank=True)
@@ -2313,8 +2309,6 @@
     review_requested = MultiSelectField(choices=NOTIFICATION_CHOICES, default='alert', blank=True)
     other = MultiSelectField(choices=NOTIFICATION_CHOICES, default='alert', blank=True)
     user = models.ForeignKey(Dojo_User, default=None, null=True, editable=False, on_delete=models.CASCADE)
-<<<<<<< HEAD
-=======
     product = models.ForeignKey(Product, default=None, null=True, editable=False, on_delete=models.CASCADE)
 
     class Meta:
@@ -2364,7 +2358,6 @@
                 result.other = merge_sets_safe(result.other, notifications.other)
 
         return result
->>>>>>> f5babb33
 
 
 class Tool_Product_Settings(models.Model):
