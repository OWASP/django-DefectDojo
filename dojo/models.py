--- conflicted
+++ resolved
@@ -2155,9 +2155,6 @@
         return self.references
 
 
-<<<<<<< HEAD
-Finding.endpoints.through.__str__ = lambda \
-=======
 class FindingAdmin(admin.ModelAdmin):
     # For efficiency with large databases, display many-to-many fields with raw
     # IDs rather than multi-select
@@ -2167,8 +2164,7 @@
     )
 
 
-Finding.endpoints.through.__unicode__ = lambda \
->>>>>>> 9e75930a
+Finding.endpoints.through.__str__ = lambda \
     x: "Endpoint: " + x.endpoint.host
 
 
@@ -3116,7 +3112,7 @@
     text = models.CharField(max_length=200)
 
 
-# ==============================
+# ==========================
 # Defect Dojo Engaegment Surveys
 # ==============================
 
