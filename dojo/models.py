--- conflicted
+++ resolved
@@ -1706,14 +1706,10 @@
         days = diff.days
         return days if days > 0 else 0
 
-<<<<<<< HEAD
     def is_risk_accepted(self):
         return self.risk_acceptance_set.exists()
 
-    def sla(self):
-=======
     def sla_days_remaining(self):
->>>>>>> 11c715a0
         sla_calculation = None
         severity = self.severity
         from dojo.utils import get_system_setting
@@ -1827,15 +1823,6 @@
             self.jira_change = timezone.now()
             if not jira_issue_exists:
                 self.jira_creation = timezone.now()
-<<<<<<< HEAD
-        # If the product has "Push_all_issues" enabled,
-        # then we're pushing this to JIRA no matter what
-        if not push_to_jira:
-            # only if there is a JIRA configuration
-            push_to_jira = self.jira_conf_new() and \
-                           self.jira_pkey().push_all_issues
-=======
->>>>>>> 11c715a0
 
         if self.pk is None:
             # We enter here during the first call from serializers.py
