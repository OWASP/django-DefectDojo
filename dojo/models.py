import base64
import hashlib
import logging
import os
import re
from uuid import uuid4
from django.conf import settings
from watson import search as watson
from auditlog.registry import auditlog
from django.contrib import admin
from django.contrib.auth import get_user_model
from django.urls import reverse
from django.core.validators import RegexValidator
from django.core.exceptions import ValidationError
from django.db import models
from django_extensions.db.models import TimeStampedModel
from django.utils.deconstruct import deconstructible
from django.utils.timezone import now
from django.utils.functional import cached_property
from imagekit.models import ImageSpecField
from imagekit.processors import ResizeToCover
from django.utils import timezone
from pytz import all_timezones
from polymorphic.models import PolymorphicModel
from tagging.registry import register as tag_register
from multiselectfield import MultiSelectField
from django import forms
from django.utils.translation import gettext as _
from dojo.signals import dedupe_signal
from dojo.tag.prefetching_tag_descriptor import PrefetchingTagDescriptor
from django.contrib.contenttypes.fields import GenericRelation
from tagging.models import TaggedItem
from dateutil.relativedelta import relativedelta

fmt = getattr(settings, 'LOG_FORMAT', None)
lvl = getattr(settings, 'LOG_LEVEL', logging.DEBUG)

logging.basicConfig(format=fmt, level=lvl)
import logging
logger = logging.getLogger(__name__)
deduplicationLogger = logging.getLogger("dojo.specific-loggers.deduplication")


@deconstructible
class UniqueUploadNameProvider:
    """
    A callable to be passed as upload_to parameter to FileField.

    Uploaded files will get random names based on UUIDs inside the given directory;
    strftime-style formatting is supported within the directory path. If keep_basename
    is True, the original file name is prepended to the UUID. If keep_ext is disabled,
    the filename extension will be dropped.
    """

    def __init__(self, directory=None, keep_basename=False, keep_ext=True):
        self.directory = directory
        self.keep_basename = keep_basename
        self.keep_ext = keep_ext

    def __call__(self, model_instance, filename):
        base, ext = os.path.splitext(filename)
        filename = "%s_%s" % (base, uuid4()) if self.keep_basename else str(uuid4())
        if self.keep_ext:
            filename += ext
        if self.directory is None:
            return filename
        return os.path.join(now().strftime(self.directory), filename)


class Regulation(models.Model):
    PRIVACY_CATEGORY = 'privacy'
    FINANCE_CATEGORY = 'finance'
    EDUCATION_CATEGORY = 'education'
    MEDICAL_CATEGORY = 'medical'
    OTHER_CATEGORY = 'other'
    CATEGORY_CHOICES = (
        (PRIVACY_CATEGORY, _('Privacy')),
        (FINANCE_CATEGORY, _('Finance')),
        (EDUCATION_CATEGORY, _('Education')),
        (MEDICAL_CATEGORY, _('Medical')),
        (OTHER_CATEGORY, _('Other')),
    )

    name = models.CharField(max_length=128, help_text=_('The name of the legislation.'))
    acronym = models.CharField(max_length=20, unique=True, help_text=_('A shortened representation of the name.'))
    category = models.CharField(max_length=9, choices=CATEGORY_CHOICES, help_text=_('The subject of the regulation.'))
    jurisdiction = models.CharField(max_length=64, help_text=_('The territory over which the regulation applies.'))
    description = models.TextField(blank=True, help_text=_('Information about the regulation\'s purpose.'))
    reference = models.URLField(blank=True, help_text=_('An external URL for more information.'))

    class Meta:
        ordering = ['name']

    def __str__(self):
        return self.acronym + ' (' + self.jurisdiction + ')'


class System_Settings(models.Model):
    enable_auditlog = models.BooleanField(
        default=True,
        blank=False,
        verbose_name='Enable audit logging',
        help_text="With this setting turned on, Dojo maintains an audit log "
                  "of changes made to entities (Findings, Tests, Engagements, Procuts, ...)"
                  "If you run big import you may want to disable this "
                  "because the way django-auditlog currently works, there's a "
                  "big performance hit. Especially during (re-)imports.")
    enable_deduplication = models.BooleanField(
        default=False,
        blank=False,
        verbose_name='Deduplicate findings',
        help_text="With this setting turned on, Dojo deduplicates findings by "
                  "comparing endpoints, cwe fields, and titles. "
                  "If two findings share a URL and have the same CWE or "
                  "title, Dojo marks the less recent finding as a duplicate. "
                  "When deduplication is enabled, a list of "
                  "deduplicated findings is added to the engagement view.")
    delete_dupulicates = models.BooleanField(default=False, blank=False)
    max_dupes = models.IntegerField(blank=True, null=True,
                                    verbose_name='Max Duplicates',
                                    help_text="When enabled, if a single "
                                              "issue reaches the maximum "
                                              "number of duplicates, the "
                                              "oldest will be deleted.")
    enable_jira = models.BooleanField(default=False,
                                      verbose_name='Enable JIRA integration',
                                      blank=False)
    enable_jira_web_hook = models.BooleanField(default=False,
                                      verbose_name='Enable JIRA web hook. Please note: It is strongly recommended to whitelist the Jira server using a proxy such as Nginx.',
                                      blank=False)
    jira_choices = (('Critical', 'Critical'),
                    ('High', 'High'),
                    ('Medium', 'Medium'),
                    ('Low', 'Low'),
                    ('Info', 'Info'))
    jira_minimum_severity = models.CharField(max_length=20, blank=True,
                                             null=True, choices=jira_choices,
                                             default='None')
    jira_labels = models.CharField(max_length=200, blank=True, null=True,
                                   help_text='JIRA issue labels space seperated')

    enable_github = models.BooleanField(default=False,
                                      verbose_name='Enable GITHUB integration',
                                      blank=False)

    enable_slack_notifications = \
        models.BooleanField(default=False,
                            verbose_name='Enable Slack notifications',
                            blank=False)
    slack_channel = models.CharField(max_length=100, default='', blank=True)
    slack_token = models.CharField(max_length=100, default='', blank=True,
                                   help_text='Token required for interacting '
                                             'with Slack. Get one at '
                                             'https://api.slack.com/tokens')
    slack_username = models.CharField(max_length=100, default='', blank=True)
    enable_hipchat_notifications = \
        models.BooleanField(default=False,
                            verbose_name='Enable HipChat notifications',
                            blank=False)
    hipchat_site = models.CharField(max_length=100, default='', blank=True,
                                    help_text='The full fqdn of your '
                                              'hipchat site, e.g. '
                                              '"yoursite.hipchat.com"')
    hipchat_channel = models.CharField(max_length=100, default='', blank=True)
    hipchat_token = \
        models.CharField(max_length=100, default='', blank=True,
                         help_text='Token required for interacting with '
                                   'HipChat. Get one at '
                                   'https://patriktest.hipchat.com/addons/')
    enable_mail_notifications = models.BooleanField(default=False, blank=False)
    mail_notifications_from = models.CharField(max_length=200,
                                               default='from@example.com',
                                               blank=True)
    mail_notifications_to = models.CharField(max_length=200, default='',
                                             blank=True)
    s_finding_severity_naming = \
        models.BooleanField(default=False, blank=False,
                            help_text='With this setting turned on, Dojo '
                                      'will display S0, S1, S2, etc in most '
                                      'places, whereas if turned off '
                                      'Critical, High, Medium, etc will '
                                      'be displayed.')
    false_positive_history = models.BooleanField(default=False, help_text="DefectDojo will automatically mark the finding as a false positive if the finding has been previously marked as a false positive.")

    url_prefix = models.CharField(max_length=300, default='', blank=True, help_text="URL prefix if DefectDojo is installed in it's own virtual subdirectory.")
    team_name = models.CharField(max_length=100, default='', blank=True)
    time_zone = models.CharField(max_length=50,
                                 choices=[(tz, tz) for tz in all_timezones],
                                 default='UTC', blank=False)
    display_endpoint_uri = models.BooleanField(default=False, verbose_name="Display Endpoint Full URI", help_text="Displays the full endpoint URI in the endpoint view.")
    enable_product_grade = models.BooleanField(default=False, verbose_name="Enable Product Grading", help_text="Displays a grade letter next to a product to show the overall health.")
    product_grade = models.CharField(max_length=800, blank=True)
    product_grade_a = models.IntegerField(default=90,
                                          verbose_name="Grade A",
                                          help_text="Percentage score for an "
                                                    "'A' >=")
    product_grade_b = models.IntegerField(default=80,
                                          verbose_name="Grade B",
                                          help_text="Percentage score for a "
                                                    "'B' >=")
    product_grade_c = models.IntegerField(default=70,
                                          verbose_name="Grade C",
                                          help_text="Percentage score for a "
                                                    "'C' >=")
    product_grade_d = models.IntegerField(default=60,
                                          verbose_name="Grade D",
                                          help_text="Percentage score for a "
                                                    "'D' >=")
    product_grade_f = models.IntegerField(default=59,
                                          verbose_name="Grade F",
                                          help_text="Percentage score for an "
                                                    "'F' <=")
    enable_benchmark = models.BooleanField(
        default=True,
        blank=False,
        verbose_name="Enable Benchmarks",
        help_text="Enables Benchmarks such as the OWASP ASVS "
                  "(Application Security Verification Standard)")

    enable_template_match = models.BooleanField(
        default=False,
        blank=False,
        verbose_name="Enable Remediation Advice",
        help_text="Enables global remediation advice and matching on CWE and Title. The text will be replaced for mitigation, impact and references on a finding. Useful for providing consistent impact and remediation advice regardless of the scanner.")

    engagement_auto_close = models.BooleanField(
        default=False,
        blank=False,
        verbose_name="Enable Engagement Auto-Close",
        help_text="Closes an engagement after 3 days (default) past due date including last update.")

    engagement_auto_close_days = models.IntegerField(
        default=3,
        blank=False,
        verbose_name="Engagement Auto-Close Days",
        help_text="Closes an engagement after the specified number of days past due date including last update.")

    enable_finding_sla = models.BooleanField(
        default=True,
        blank=False,
        verbose_name="Enable Finding SLA's",
        help_text="Enables Finding SLA's for time to remediate.")

    sla_critical = models.IntegerField(default=7,
                                          verbose_name="Crital Finding SLA Days",
                                          help_text="# of days to remediate a critical finding.")

    sla_high = models.IntegerField(default=30,
                                          verbose_name="High Finding SLA Days",
                                          help_text="# of days to remediate a high finding.")
    sla_medium = models.IntegerField(default=90,
                                          verbose_name="Medium Finding SLA Days",
                                          help_text="# of days to remediate a medium finding.")

    sla_low = models.IntegerField(default=120,
                                          verbose_name="Low Finding SLA Days",
                                          help_text="# of days to remediate a low finding.")
    allow_anonymous_survey_repsonse = models.BooleanField(
        default=False,
        blank=False,
        verbose_name="Allow Anonymous Survey Responses",
        help_text="Enable anyone with a link to the survey to answer a survey"
    )
    credentials = models.CharField(max_length=3000, blank=True)
    column_widths = models.CharField(max_length=1500, blank=True)
    drive_folder_ID = models.CharField(max_length=100, blank=True)
    enable_google_sheets = models.BooleanField(default=False, null=True, blank=True)
    email_address = models.EmailField(max_length=100, blank=True)

    from dojo.middleware import System_Settings_Manager
    objects = System_Settings_Manager()


class SystemSettingsFormAdmin(forms.ModelForm):
    product_grade = forms.CharField(widget=forms.Textarea)

    class Meta:
        model = System_Settings
        fields = ['product_grade']


class System_SettingsAdmin(admin.ModelAdmin):
    form = SystemSettingsFormAdmin
    fields = ('product_grade',)


def get_current_date():
    return timezone.now().date()


def get_current_datetime():
    return timezone.now()


User = get_user_model()


# proxy class for convenience and UI
class Dojo_User(User):
    class Meta:
        proxy = True

    def get_full_name(self):
        """
        Returns the first_name plus the last_name, with a space in between.
        """
        full_name = '%s %s (%s)' % (self.first_name,
                                    self.last_name,
                                    self.username)
        return full_name.strip()

    def __unicode__(self):
        return self.get_full_name()

    def __str__(self):
        return self.get_full_name()


class UserContactInfo(models.Model):
    user = models.OneToOneField(User, on_delete=models.CASCADE)
    title = models.CharField(blank=True, null=True, max_length=150)
    phone_regex = RegexValidator(regex=r'^\+?1?\d{9,15}$',
                                 message="Phone number must be entered in the format: '+999999999'. "
                                         "Up to 15 digits allowed.")
    phone_number = models.CharField(validators=[phone_regex], blank=True,
                                    max_length=15,
                                    help_text="Phone number must be entered in the format: '+999999999'. "
                                              "Up to 15 digits allowed.")
    cell_number = models.CharField(validators=[phone_regex], blank=True,
                                   max_length=15,
                                   help_text="Phone number must be entered in the format: '+999999999'. "
                                             "Up to 15 digits allowed.")
    twitter_username = models.CharField(blank=True, null=True, max_length=150)
    github_username = models.CharField(blank=True, null=True, max_length=150)
    slack_username = models.CharField(blank=True, null=True, max_length=150, help_text="Email address associated with your slack account", verbose_name="Slack Email Address")
    slack_user_id = models.CharField(blank=True, null=True, max_length=25)
    hipchat_username = models.CharField(blank=True, null=True, max_length=150)
    block_execution = models.BooleanField(default=False, help_text="Instead of async deduping a finding the findings will be deduped synchronously and will 'block' the user until completion.")


class Contact(models.Model):
    name = models.CharField(max_length=100)
    email = models.EmailField()
    team = models.CharField(max_length=100)
    is_admin = models.BooleanField(default=False)
    is_globally_read_only = models.BooleanField(default=False)
    updated = models.DateTimeField(editable=False)


class Note_Type(models.Model):
    name = models.CharField(max_length=100, unique=True)
    description = models.CharField(max_length=200)
    is_single = models.BooleanField(default=False, null=False)
    is_active = models.BooleanField(default=True, null=False)
    is_mandatory = models.BooleanField(default=True, null=False)

    def __unicode__(self):
        return self.name

    def __str__(self):
        return self.name


class Product_Type(models.Model):
    name = models.CharField(max_length=255, unique=True)
    critical_product = models.BooleanField(default=False)
    key_product = models.BooleanField(default=False)
    updated = models.DateTimeField(auto_now=True, null=True)
    created = models.DateTimeField(auto_now_add=True, null=True)

    @cached_property
    def critical_present(self):
        c_findings = Finding.objects.filter(
            test__engagement__product__prod_type=self, severity='Critical')
        if c_findings.count() > 0:
            return True

    @cached_property
    def high_present(self):
        c_findings = Finding.objects.filter(
            test__engagement__product__prod_type=self, severity='High')
        if c_findings.count() > 0:
            return True

    @cached_property
    def calc_health(self):
        h_findings = Finding.objects.filter(
            test__engagement__product__prod_type=self, severity='High')
        c_findings = Finding.objects.filter(
            test__engagement__product__prod_type=self, severity='Critical')
        health = 100
        if c_findings.count() > 0:
            health = 40
            health = health - ((c_findings.count() - 1) * 5)
        if h_findings.count() > 0:
            if health == 100:
                health = 60
            health = health - ((h_findings.count() - 1) * 2)
        if health < 5:
            return 5
        else:
            return health

    # def findings_count(self):
    #     return Finding.objects.filter(mitigated__isnull=True,
    #                                   verified=True,
    #                                   false_p=False,
    #                                   duplicate=False,
    #                                   out_of_scope=False,
    #                                   test__engagement__product__prod_type=self).filter(
    #         Q(severity="Critical") |
    #         Q(severity="High") |
    #         Q(severity="Medium") |
    #         Q(severity="Low")).count()

    @property
    def unaccepted_open_findings(self):
        engagements = Engagement.objects.filter(product__prod_type=self)
        accepted_findings = Finding.objects.filter(risk_acceptance__engagement__in=engagements)
        accepted_ids = [f.id for f in accepted_findings.only('id')]
        return Finding.objects.filter(active=True, verified=True, duplicate=False,
                                      test__engagement__product__prod_type=self).exclude(id__in=accepted_ids)

    # def products_count(self):
    #     return Product.objects.filter(prod_type=self).count()

    class Meta:
        ordering = ('name',)

    def __unicode__(self):
        return self.name

    def __str__(self):
        return self.name

    def get_breadcrumbs(self):
        bc = [{'title': self.__unicode__(),
               'url': reverse('edit_product_type', args=(self.id,))}]
        return bc


class Product_Line(models.Model):
    name = models.CharField(max_length=300)
    description = models.CharField(max_length=2000)

    def __unicode__(self):
        return self.name

    def __str__(self):
        return self.name


class Report_Type(models.Model):
    name = models.CharField(max_length=255)


class Test_Type(models.Model):
    name = models.CharField(max_length=200, unique=True)
    static_tool = models.BooleanField(default=False)
    dynamic_tool = models.BooleanField(default=False)

    def __unicode__(self):
        return self.name

    def __str__(self):
        return self.name

    class Meta:
        ordering = ('name',)

    def get_breadcrumbs(self):
        bc = [{'title': self.__unicode__(),
               'url': None}]
        return bc


class DojoMeta(models.Model):
    name = models.CharField(max_length=120)
    value = models.CharField(max_length=300)
    product = models.ForeignKey('Product',
                                on_delete=models.CASCADE,
                                null=True,
                                editable=False,
                                related_name='product_meta')
    endpoint = models.ForeignKey('Endpoint',
                                 on_delete=models.CASCADE,
                                 null=True,
                                 editable=False,
                                 related_name='endpoint_meta')

    """
    Verify that this metadata entry belongs only to one object.
    """
    def clean(self):
        if self.product_id is None and self.endpoint_id is None:
            raise ValidationError('Metadata entries need either a product or an endpoint')
        if self.product_id is not None and self.endpoint_id is not None:
            raise ValidationError('Metadata entries may not have both a product and an endpoint')

    def __unicode__(self):
        return "%s: %s" % (self.name, self.value)

    def __str__(self):
        return "%s: %s" % (self.name, self.value)

    class Meta:
        unique_together = (('product', 'name'),
                           ('endpoint', 'name'))


class Product(models.Model):
    WEB_PLATFORM = 'web'
    IOT = 'iot'
    DESKTOP_PLATFORM = 'desktop'
    MOBILE_PLATFORM = 'mobile'
    WEB_SERVICE_PLATFORM = 'web service'
    PLATFORM_CHOICES = (
        (WEB_SERVICE_PLATFORM, _('API')),
        (DESKTOP_PLATFORM, _('Desktop')),
        (IOT, _('Internet of Things')),
        (MOBILE_PLATFORM, _('Mobile')),
        (WEB_PLATFORM, _('Web')),
    )

    CONSTRUCTION = 'construction'
    PRODUCTION = 'production'
    RETIREMENT = 'retirement'
    LIFECYCLE_CHOICES = (
        (CONSTRUCTION, _('Construction')),
        (PRODUCTION, _('Production')),
        (RETIREMENT, _('Retirement')),
    )

    THIRD_PARTY_LIBRARY_ORIGIN = 'third party library'
    PURCHASED_ORIGIN = 'purchased'
    CONTRACTOR_ORIGIN = 'contractor'
    INTERNALLY_DEVELOPED_ORIGIN = 'internal'
    OPEN_SOURCE_ORIGIN = 'open source'
    OUTSOURCED_ORIGIN = 'outsourced'
    ORIGIN_CHOICES = (
        (THIRD_PARTY_LIBRARY_ORIGIN, _('Third Party Library')),
        (PURCHASED_ORIGIN, _('Purchased')),
        (CONTRACTOR_ORIGIN, _('Contractor Developed')),
        (INTERNALLY_DEVELOPED_ORIGIN, _('Internally Developed')),
        (OPEN_SOURCE_ORIGIN, _('Open Source')),
        (OUTSOURCED_ORIGIN, _('Outsourced')),
    )

    VERY_HIGH_CRITICALITY = 'very high'
    HIGH_CRITICALITY = 'high'
    MEDIUM_CRITICALITY = 'medium'
    LOW_CRITICALITY = 'low'
    VERY_LOW_CRITICALITY = 'very low'
    NONE_CRITICALITY = 'none'
    BUSINESS_CRITICALITY_CHOICES = (
        (VERY_HIGH_CRITICALITY, _('Very High')),
        (HIGH_CRITICALITY, _('High')),
        (MEDIUM_CRITICALITY, _('Medium')),
        (LOW_CRITICALITY, _('Low')),
        (VERY_LOW_CRITICALITY, _('Very Low')),
        (NONE_CRITICALITY, _('None')),
    )

    name = models.CharField(max_length=255, unique=True)
    description = models.CharField(max_length=4000)

    '''
    The following three fields are deprecated and no longer in use.
    They remain in model for backwards compatibility and will be removed
    in a future release.  prod_manager, tech_contact, manager

    The admin script migrate_product_contacts should be used to migrate data
    from these fields to their replacements.
    ./manage.py migrate_product_contacts
    '''
    prod_manager = models.CharField(default=0, max_length=200, null=True, blank=True)  # unused
    tech_contact = models.CharField(default=0, max_length=200, null=True, blank=True)  # unused
    manager = models.CharField(default=0, max_length=200, null=True, blank=True)  # unused

    product_manager = models.ForeignKey(Dojo_User, null=True, blank=True,
                                        related_name='product_manager', on_delete=models.CASCADE)
    technical_contact = models.ForeignKey(Dojo_User, null=True, blank=True,
                                          related_name='technical_contact', on_delete=models.CASCADE)
    team_manager = models.ForeignKey(Dojo_User, null=True, blank=True,
                                     related_name='team_manager', on_delete=models.CASCADE)

    created = models.DateTimeField(editable=False, null=True, blank=True)
    prod_type = models.ForeignKey(Product_Type, related_name='prod_type',
                                  null=False, blank=False, on_delete=models.CASCADE)
    updated = models.DateTimeField(editable=False, null=True, blank=True)
    tid = models.IntegerField(default=0, editable=False)
    authorized_users = models.ManyToManyField(User, blank=True)
    prod_numeric_grade = models.IntegerField(null=True, blank=True)

    # Metadata
    business_criticality = models.CharField(max_length=9, choices=BUSINESS_CRITICALITY_CHOICES, blank=True, null=True)
    platform = models.CharField(max_length=11, choices=PLATFORM_CHOICES, blank=True, null=True)
    lifecycle = models.CharField(max_length=12, choices=LIFECYCLE_CHOICES, blank=True, null=True)
    origin = models.CharField(max_length=19, choices=ORIGIN_CHOICES, blank=True, null=True)
    user_records = models.PositiveIntegerField(blank=True, null=True, help_text=_('Estimate the number of user records within the application.'))
    revenue = models.DecimalField(max_digits=15, decimal_places=2, blank=True, null=True, help_text=_('Estimate the application\'s revenue.'))
    external_audience = models.BooleanField(default=False, help_text=_('Specify if the application is used by people outside the organization.'))
    internet_accessible = models.BooleanField(default=False, help_text=_('Specify if the application is accessible from the public internet.'))
    regulations = models.ManyToManyField(Regulation, blank=True)

    # used for prefetching tags because django-tagging doesn't support that out of the box
    tagged_items = GenericRelation(TaggedItem)

    def __unicode__(self):
        return self.name

    def __str__(self):
        return self.name

    class Meta:
        ordering = ('name',)

    @cached_property
    def findings_count(self):
        try:
            # if prefetched, it's already there
            return self.active_finding_count
        except AttributeError:
            # ideally it's always prefetched and we can remove this code in the future
            self.active_finding_count = Finding.objects.filter(mitigated__isnull=True,
                                            active=True,
                                            false_p=False,
                                            duplicate=False,
                                            out_of_scope=False,
                                            test__engagement__product=self).count()
            return self.active_finding_count

    # @property
    # def active_engagement_count(self):
    #     return Engagement.objects.filter(active=True, product=self).count()

    # @property
    # def closed_engagement_count(self):
    #     return Engagement.objects.filter(active=False, product=self).count()

    # @property
    # def last_engagement_date(self):
    #     return Engagement.objects.filter(product=self).first()

    @cached_property
    def endpoint_count(self):
        # endpoints = Endpoint.objects.filter(
        #     finding__test__engagement__product=self,
        #     finding__active=True,
        #     finding__verified=True,
        #     finding__mitigated__isnull=True)

        endpoints = self.active_endpoints

        hosts = []
        ids = []
        for e in endpoints:
            if ":" in e.host:
                host_no_port = e.host[:e.host.index(':')]
            else:
                host_no_port = e.host

            if host_no_port in hosts:
                continue
            else:
                hosts.append(host_no_port)
                ids.append(e.id)

        return len(hosts)

    def open_findings(self, start_date=None, end_date=None):
        if start_date is None or end_date is None:
            return {}
        else:
            critical = Finding.objects.filter(test__engagement__product=self,
                                              mitigated__isnull=True,
                                              verified=True,
                                              false_p=False,
                                              duplicate=False,
                                              out_of_scope=False,
                                              severity="Critical",
                                              date__range=[start_date,
                                                           end_date]).count()
            high = Finding.objects.filter(test__engagement__product=self,
                                          mitigated__isnull=True,
                                          verified=True,
                                          false_p=False,
                                          duplicate=False,
                                          out_of_scope=False,
                                          severity="High",
                                          date__range=[start_date,
                                                       end_date]).count()
            medium = Finding.objects.filter(test__engagement__product=self,
                                            mitigated__isnull=True,
                                            verified=True,
                                            false_p=False,
                                            duplicate=False,
                                            out_of_scope=False,
                                            severity="Medium",
                                            date__range=[start_date,
                                                         end_date]).count()
            low = Finding.objects.filter(test__engagement__product=self,
                                         mitigated__isnull=True,
                                         verified=True,
                                         false_p=False,
                                         duplicate=False,
                                         out_of_scope=False,
                                         severity="Low",
                                         date__range=[start_date,
                                                      end_date]).count()
            return {'Critical': critical,
                    'High': high,
                    'Medium': medium,
                    'Low': low,
                    'Total': (critical + high + medium + low)}

    def get_breadcrumbs(self):
        bc = [{'title': self.__unicode__(),
               'url': reverse('view_product', args=(self.id,))}]
        return bc

    @property
    def get_product_type(self):
        return self.prod_type if self.prod_type is not None else 'unknown'

    def open_findings_list(self):
        findings = Finding.objects.filter(test__engagement__product=self,
                                          mitigated__isnull=True,
                                          verified=True,
                                          false_p=False,
                                          duplicate=False,
                                          out_of_scope=False
                                          )
        findings_list = []
        for i in findings:
            findings_list.append(i.id)
        return findings_list


class ScanSettings(models.Model):
    product = models.ForeignKey(Product, default=1, editable=False, on_delete=models.CASCADE)
    addresses = models.TextField(default="none")
    user = models.ForeignKey(User, editable=False, on_delete=models.CASCADE)
    date = models.DateTimeField(editable=False, blank=True,
                                default=get_current_datetime)
    frequency = models.CharField(max_length=10000, null=True,
                                 blank=True)
    email = models.CharField(max_length=512)
    protocol = models.CharField(max_length=10, default='TCP')

    def addresses_as_list(self):
        if self.addresses:
            return [a.strip() for a in self.addresses.split(',')]
        return []

    def get_breadcrumbs(self):
        bc = self.product.get_breadcrumbs()
        bc += [{'title': "Scan Settings",
                'url': reverse('view_scan_settings',
                               args=(self.product.id, self.id,))}]
        return bc


"""
Modified by Fatimah and Micheal
removed ip_scans field
"""


class Scan(models.Model):
    scan_settings = models.ForeignKey(ScanSettings, default=1, editable=False, on_delete=models.CASCADE)
    date = models.DateTimeField(editable=False, blank=True,
                                default=get_current_datetime)
    protocol = models.CharField(max_length=10, default='TCP')
    status = models.CharField(max_length=10, default='Pending', editable=False)
    baseline = models.BooleanField(default=False, verbose_name="Current Baseline")

    def __unicode__(self):
        return self.scan_settings.protocol + " Scan " + str(self.date)

    def __str__(self):
        return self.scan_settings.protocol + " Scan " + str(self.date)

    def get_breadcrumbs(self):
        bc = self.scan_settings.get_breadcrumbs()
        bc += [{'title': self.__unicode__(),
                'url': reverse('view_scan', args=(self.id,))}]
        return bc


"""
Modified by Fatimah and Micheal
Changed services from a ManytToMany field to a formatted string
"port,protocol,status"
Added scan_id
"""


class IPScan(models.Model):
    address = models.TextField(editable=False, default="none")
    services = models.CharField(max_length=800, null=True)
    scan = models.ForeignKey(Scan, default=1, editable=False, on_delete=models.CASCADE)


class Tool_Type(models.Model):
    name = models.CharField(max_length=200)
    description = models.CharField(max_length=2000, null=True)

    class Meta:
        ordering = ['name']

    def __unicode__(self):
        return self.name

    def __str__(self):
        return self.name


class Tool_Configuration(models.Model):
    name = models.CharField(max_length=200, null=False)
    description = models.CharField(max_length=2000, null=True, blank=True)
    url = models.CharField(max_length=2000, null=True)
    tool_type = models.ForeignKey(Tool_Type, related_name='tool_type', on_delete=models.CASCADE)
    authentication_type = models.CharField(max_length=15,
                                           choices=(
                                               ('API', 'API Key'),
                                               ('Password',
                                                'Username/Password'),
                                               ('SSH', 'SSH')),
                                           null=True, blank=True)
    username = models.CharField(max_length=200, null=True, blank=True)
    password = models.CharField(max_length=600, null=True, blank=True)
    auth_title = models.CharField(max_length=200, null=True, blank=True,
                                  verbose_name="Title for SSH/API Key")
    ssh = models.CharField(max_length=6000, null=True, blank=True)
    api_key = models.CharField(max_length=600, null=True, blank=True,
                               verbose_name="API Key")

    class Meta:
        ordering = ['name']

    def __unicode__(self):
        return self.name

    def __str__(self):
        return self.name


class Network_Locations(models.Model):
    location = models.CharField(max_length=500, help_text="Location of network testing: Examples: VPN, Internet or Internal.")

    def __unicode__(self):
        return self.location

    def __str__(self):
        return self.location


class Engagement_Presets(models.Model):
    title = models.CharField(max_length=500, default=None, help_text="Brief description of preset.")
    test_type = models.ManyToManyField(Test_Type, default=None, blank=True)
    network_locations = models.ManyToManyField(Network_Locations, default=None, blank=True)
    notes = models.CharField(max_length=2000, help_text="Description of what needs to be tested or setting up environment for testing", null=True, blank=True)
    scope = models.CharField(max_length=800, help_text="Scope of Engagement testing, IP's/Resources/URL's)", default=None, blank=True)
    product = models.ForeignKey(Product, on_delete=models.CASCADE)
    created = models.DateTimeField(auto_now_add=True, null=False)

    def __unicode__(self):
        return self.title

    def __str__(self):
        return self.title

    class Meta:
        ordering = ['title']


class Engagement_Type(models.Model):
    name = models.CharField(max_length=200)

    def __unicode__(self):
        return self.name

    def __str__(self):
        return self.name


class Engagement(models.Model):
    name = models.CharField(max_length=300, null=True, blank=True)
    description = models.CharField(max_length=2000, null=True, blank=True)
    version = models.CharField(max_length=100, null=True, blank=True, help_text="Version of the product the engagement tested.")
    eng_type = models.ForeignKey(Engagement_Type, null=True, blank=True, on_delete=models.CASCADE)
    first_contacted = models.DateField(null=True, blank=True)
    target_start = models.DateField(null=False, blank=False)
    target_end = models.DateField(null=False, blank=False)
    lead = models.ForeignKey(User, editable=True, null=True, on_delete=models.CASCADE)
    requester = models.ForeignKey(Contact, null=True, blank=True, on_delete=models.CASCADE)
    preset = models.ForeignKey(Engagement_Presets, null=True, blank=True, help_text="Settings and notes for performing this engagement.", on_delete=models.CASCADE)
    reason = models.CharField(max_length=2000, null=True, blank=True)
    report_type = models.ForeignKey(Report_Type, null=True, blank=True, on_delete=models.CASCADE)
    product = models.ForeignKey(Product, on_delete=models.CASCADE)
    updated = models.DateTimeField(auto_now=True, null=True)
    created = models.DateTimeField(auto_now_add=True, null=True)
    active = models.BooleanField(default=True, editable=False)
    tracker = models.URLField(max_length=200, help_text="Link to epic or ticket system with changes to version.", editable=True, blank=True, null=True)
    test_strategy = models.URLField(editable=True, blank=True, null=True)
    threat_model = models.BooleanField(default=True)
    api_test = models.BooleanField(default=True)
    pen_test = models.BooleanField(default=True)
    check_list = models.BooleanField(default=True)
    status = models.CharField(editable=True, max_length=2000, default='',
                              null=True,
                              choices=(('Not Started', 'Not Started'),
                                       ('Blocked', 'Blocked'),
                                       ('Cancelled', 'Cancelled'),
                                       ('Completed', 'Completed'),
                                       ('In Progress', 'In Progress'),
                                       ('On Hold', 'On Hold'),
                                       ('Waiting for Resource', 'Waiting for Resource')))
    progress = models.CharField(max_length=100,
                                default='threat_model', editable=False)
    tmodel_path = models.CharField(max_length=1000, default='none',
                                   editable=False, blank=True, null=True)
    risk_path = models.CharField(max_length=1000, default='none',
                                 editable=False, blank=True, null=True)
    risk_acceptance = models.ManyToManyField("Risk_Acceptance",
                                             default=None,
                                             editable=False,
                                             blank=True)
    done_testing = models.BooleanField(default=False, editable=False)
    engagement_type = models.CharField(editable=True, max_length=30, default='Interactive',
                                       null=True,
                                       choices=(('Interactive', 'Interactive'),
                                                ('CI/CD', 'CI/CD')))
    build_id = models.CharField(editable=True, max_length=150,
                                   null=True, blank=True, help_text="Build ID of the product the engagement tested.", verbose_name="Build ID")
    commit_hash = models.CharField(editable=True, max_length=150,
                                   null=True, blank=True, help_text="Commit hash from repo", verbose_name="Commit Hash")
    branch_tag = models.CharField(editable=True, max_length=150,
                                   null=True, blank=True, help_text="Tag or branch of the product the engagement tested.", verbose_name="Branch/Tag")
    build_server = models.ForeignKey(Tool_Configuration, verbose_name="Build Server", help_text="Build server responsible for CI/CD test", null=True, blank=True, related_name='build_server', on_delete=models.CASCADE)
    source_code_management_server = models.ForeignKey(Tool_Configuration, null=True, blank=True, verbose_name="SCM Server", help_text="Source code server for CI/CD test", related_name='source_code_management_server', on_delete=models.CASCADE)
    source_code_management_uri = models.URLField(max_length=600, null=True, blank=True, editable=True, verbose_name="Repo", help_text="Resource link to source code")
    orchestration_engine = models.ForeignKey(Tool_Configuration, verbose_name="Orchestration Engine", help_text="Orchestration service responsible for CI/CD test", null=True, blank=True, related_name='orchestration', on_delete=models.CASCADE)
    deduplication_on_engagement = models.BooleanField(default=False)

    # used for prefetching tags because django-tagging doesn't support that out of the box
    tagged_items = GenericRelation(TaggedItem)

    class Meta:
        ordering = ['-target_start']

    def is_overdue(self):
        if self.engagement_type == 'CI/CD':
            overdue_grace_days = 10
        else:
            overdue_grace_days = 0

        max_end_date = timezone.now() - relativedelta(days=overdue_grace_days)

        if self.target_end < max_end_date.date():
            return True

        return False

    def __unicode__(self):
        return "Engagement: %s (%s)" % (self.name if self.name else '',
                                        self.target_start.strftime(
                                            "%b %d, %Y"))

    def __str__(self):
        return "Engagement: %s (%s)" % (self.name if self.name else '',
                                        self.target_start.strftime(
                                            "%b %d, %Y"))

    def get_breadcrumbs(self):
        bc = self.product.get_breadcrumbs()
        bc += [{'title': self.__unicode__(),
                'url': reverse('view_engagement', args=(self.id,))}]
        return bc

    @property
    def unaccepted_open_findings(self):
        accepted_findings = Finding.objects.filter(risk_acceptance__engagement=self)
        accepted_ids = [f.id for f in accepted_findings.only('id')]
        return Finding.objects.filter(active=True, verified=True, duplicate=False,
                                      test__engagement=self).exclude(id__in=accepted_ids)

    def accept_risks(self, accepted_risks):
        self.risk_acceptance.add(*accepted_risks)


class CWE(models.Model):
    url = models.CharField(max_length=1000)
    description = models.CharField(max_length=2000)
    number = models.IntegerField()


class Endpoint_Params(models.Model):
    param = models.CharField(max_length=150)
    value = models.CharField(max_length=150)
    method_type = (('GET', 'GET'),
                   ('POST', 'POST'))
    method = models.CharField(max_length=20, blank=False, null=True, choices=method_type)


class Endpoint(models.Model):
    protocol = models.CharField(null=True, blank=True, max_length=10,
                                help_text="The communication protocol such as 'http', 'ftp', etc.")
    host = models.CharField(null=True, blank=True, max_length=500,
                            help_text="The host name or IP address, you can also include the port number. For example"
                                      "'127.0.0.1', '127.0.0.1:8080', 'localhost', 'yourdomain.com'.")
    fqdn = models.CharField(null=True, blank=True, max_length=500)
    port = models.IntegerField(null=True, blank=True,
                               help_text="The network port associated with the endpoint.")
    path = models.CharField(null=True, blank=True, max_length=500,
                            help_text="The location of the resource, it should start with a '/'. For example"
                                      "/endpoint/420/edit")
    query = models.CharField(null=True, blank=True, max_length=1000,
                             help_text="The query string, the question mark should be omitted."
                                       "For example 'group=4&team=8'")
    fragment = models.CharField(null=True, blank=True, max_length=500,
                                help_text="The fragment identifier which follows the hash mark. The hash mark should "
                                          "be omitted. For example 'section-13', 'paragraph-2'.")
    product = models.ForeignKey(Product, null=True, blank=True, on_delete=models.CASCADE)
    endpoint_params = models.ManyToManyField(Endpoint_Params, blank=True,
                                             editable=False)
    remediated = models.BooleanField(default=False, blank=True)

    # used for prefetching tags because django-tagging doesn't support that out of the box
    tagged_items = GenericRelation(TaggedItem)

    class Meta:
        ordering = ['product', 'protocol', 'host', 'path', 'query', 'fragment']

    def __unicode__(self):
        from urllib.parse import uses_netloc

        netloc = self.host
        port = self.port
        scheme = self.protocol
        url = self.path if self.path else ''
        query = self.query
        fragment = self.fragment

        if port:
            # If http or https on standard ports then don't tack on the port number
            if (port != 443 and scheme == "https") or (port != 80 and scheme == "http"):
                netloc += ':%s' % port

        if netloc or (scheme and scheme in uses_netloc and url[:2] != '//'):
            if url and url[:1] != '/':
                url = '/' + url
            if scheme and scheme in uses_netloc and url[:2] != '//':
                url = '//' + (netloc or '') + url
            else:
                url = (netloc or '') + url
        if scheme:
            url = scheme + ':' + url
        if query:
            url = url + '?' + query
        if fragment:
            url = url + '#' + fragment
        return url

    def __str__(self):
        from urllib.parse import uses_netloc

        netloc = self.host
        port = self.port
        scheme = self.protocol
        url = self.path if self.path else ''
        query = self.query
        fragment = self.fragment

        if port:
            # If http or https on standard ports then don't tack on the port number
            if (port != 443 and scheme == "https") or (port != 80 and scheme == "http"):
                netloc += ':%s' % port

        if netloc or (scheme and scheme in uses_netloc and url[:2] != '//'):
            if url and url[:1] != '/':
                url = '/' + url
            if scheme and scheme in uses_netloc and url[:2] != '//':
                url = '//' + (netloc or '') + url
            else:
                url = (netloc or '') + url
        if scheme:
            url = scheme + ':' + url
        if query:
            url = url + '?' + query
        if fragment:
            url = url + '#' + fragment
        return url

    def __hash__(self):
        return self.__str__().__hash__()

    def __eq__(self, other):
        if isinstance(other, Endpoint):
            return self.__unicode__() == other.__unicode__()
        else:
            return NotImplemented

    @cached_property
    def finding_count(self):
        host = self.host_no_port

        endpoints = Endpoint.objects.filter(host__regex="^" + host + ":?",
                                            product=self.product).distinct()

        findings = Finding.objects.filter(endpoints__in=endpoints,
                                          active=True,
                                          verified=True,
                                          out_of_scope=False).distinct()

        return findings.count()

    def active_findings(self):
        host = self.host_no_port

        endpoints = Endpoint.objects.filter(host__regex="^" + host + ":?",
                                            product=self.product).distinct()
        return Finding.objects.filter(endpoints__in=endpoints,
                                      active=True,
                                      verified=True,
                                      mitigated__isnull=True,
                                      false_p=False,
                                      duplicate=False).distinct().order_by(
            'numerical_severity')

    @cached_property
    def finding_count_endpoint(self):
        findings = Finding.objects.filter(endpoints=self,
                                          active=True,
                                          verified=True,
                                          duplicate=False,
                                          out_of_scope=False).distinct()

        return findings.count()

    def get_breadcrumbs(self):
        bc = self.product.get_breadcrumbs()
        bc += [{'title': self.host_no_port,
                'url': reverse('view_endpoint', args=(self.id,))}]
        return bc

    @staticmethod
    def from_uri(uri):
        return Endpoint()

    @property
    def host_no_port(self):
        if ":" in self.host:
            return self.host[:self.host.index(":")]
        else:
            return self.host

    @property
    def host_with_port(self):
        host = self.host
        port = self.port
        scheme = self.protocol
        if ":" in host:
            return host
        elif (port is None) and (scheme == "https"):
            return host + ':443'
        elif (port is None) and (scheme == "http"):
            return host + ':80'
        else:
            return str(self)


class NoteHistory(models.Model):
    note_type = models.ForeignKey(Note_Type, null=True, blank=True, on_delete=models.CASCADE)
    data = models.TextField()
    time = models.DateTimeField(null=True, editable=False,
                                default=get_current_datetime)
    current_editor = models.ForeignKey(User, editable=False, null=True, on_delete=models.CASCADE)


class Notes(models.Model):
    note_type = models.ForeignKey(Note_Type, related_name='note_type', null=True, blank=True, on_delete=models.CASCADE)
    entry = models.TextField()
    date = models.DateTimeField(null=False, editable=False,
                                default=get_current_datetime)
    author = models.ForeignKey(User, related_name='editor_notes_set', editable=False, on_delete=models.CASCADE)
    private = models.BooleanField(default=False)
    edited = models.BooleanField(default=False)
    editor = models.ForeignKey(User, related_name='author_notes_set', editable=False, null=True, on_delete=models.CASCADE)
    edit_time = models.DateTimeField(null=True, editable=False,
                                default=get_current_datetime)
    history = models.ManyToManyField(NoteHistory, blank=True,
                                   editable=False)

    class Meta:
        ordering = ['-date']

    def __unicode__(self):
        return self.entry

    def __str__(self):
        return self.entry


class Development_Environment(models.Model):
    name = models.CharField(max_length=200)

    def __unicode__(self):
        return self.name

    def __str__(self):
        return self.name

    def get_breadcrumbs(self):
        return [{"title": self.__unicode__(),
                 "url": reverse("edit_dev_env", args=(self.id,))}]


class Test(models.Model):
    engagement = models.ForeignKey(Engagement, editable=False, on_delete=models.CASCADE)
    lead = models.ForeignKey(User, editable=True, null=True, on_delete=models.CASCADE)
    test_type = models.ForeignKey(Test_Type, on_delete=models.CASCADE)
    title = models.CharField(max_length=255, null=True, blank=True)
    description = models.TextField(null=True, blank=True)
    target_start = models.DateTimeField()
    target_end = models.DateTimeField()
    estimated_time = models.TimeField(null=True, blank=True, editable=False)
    actual_time = models.TimeField(null=True, blank=True, editable=False, )
    percent_complete = models.IntegerField(null=True, blank=True,
                                           editable=True)
    notes = models.ManyToManyField(Notes, blank=True,
                                   editable=False)
    environment = models.ForeignKey(Development_Environment, null=True,
                                    blank=False, on_delete=models.CASCADE)

    updated = models.DateTimeField(auto_now=True, null=True)
    created = models.DateTimeField(auto_now_add=True, null=True)

    # used for prefetching tags because django-tagging doesn't support that out of the box
    tagged_items = GenericRelation(TaggedItem)

    version = models.CharField(max_length=100, null=True, blank=True)

    def test_type_name(self):
        return self.test_type.name

    def __unicode__(self):
        if self.title:
            return "%s (%s)" % (self.title, self.test_type)
        return str(self.test_type)

    def __str__(self):
        if self.title:
            return "%s (%s)" % (self.title, self.test_type)
        return str(self.test_type)

    def get_breadcrumbs(self):
        bc = self.engagement.get_breadcrumbs()
        bc += [{'title': self.__unicode__(),
                'url': reverse('view_test', args=(self.id,))}]
        return bc

    def verified_finding_count(self):
        return self.finding_set.filter(verified=True).count()

    @property
    def unaccepted_open_findings(self):
        accepted_findings = Finding.objects.filter(risk_acceptance__engagement=self.engagement)
        accepted_ids = [f.id for f in accepted_findings.only('id')]
        return Finding.objects.filter(active=True, verified=True, duplicate=False, test=self).exclude(
            id__in=accepted_ids)

    def accept_risks(self, accepted_risks):
        self.engagement.risk_acceptance.add(*accepted_risks)


class VA(models.Model):
    address = models.TextField(editable=False, default="none")
    user = models.ForeignKey(User, editable=False, on_delete=models.CASCADE)
    result = models.ForeignKey(Test, editable=False, null=True, blank=True, on_delete=models.CASCADE)
    status = models.BooleanField(default=False, editable=False)
    start = models.CharField(max_length=100)


class Sonarqube_Issue(models.Model):
    key = models.CharField(max_length=30, unique=True, help_text="SonarQube issue key")
    status = models.CharField(max_length=20, help_text="SonarQube issue status")
    type = models.CharField(max_length=15, help_text="SonarQube issue type")

    def __str__(self):
        return self.key


class Sonarqube_Issue_Transition(models.Model):
    sonarqube_issue = models.ForeignKey(Sonarqube_Issue, on_delete=models.CASCADE, db_index=True)
    created = models.DateTimeField(null=False, editable=False, default=now)
    finding_status = models.CharField(max_length=100)
    sonarqube_status = models.CharField(max_length=50)
    transitions = models.CharField(max_length=100)

    class Meta:
        ordering = ('-created', )


class Sonarqube_Product(models.Model):
    product = models.ForeignKey(Product, on_delete=models.CASCADE)
    sonarqube_project_key = models.CharField(
        max_length=200, null=True, blank=True, verbose_name="SonarQube Project Key"
    )
    sonarqube_tool_config = models.ForeignKey(
        Tool_Configuration, verbose_name="SonarQube Configuration",
        null=True, blank=True, on_delete=models.CASCADE
    )

    def __unicode__(self):
        return '{} | {}'.format(self.product.name, self.sonarqube_project_key)

    def __str__(self):
        return '{} | {}'.format(self.product.name, self.sonarqube_project_key)


class Finding(models.Model):

    SIMPLE_RISK_ACCEPTANCE_NAME = 'Simple Builtin Risk Acceptance'

    title = models.CharField(max_length=511)
    date = models.DateField(default=get_current_date)
    cwe = models.IntegerField(default=0, null=True, blank=True)
    cve_regex = RegexValidator(regex=r'^[A-Z]{1,10}(-\d+)+$',
                               message="Vulnerability ID must be entered in the format: 'ABC-9999-9999'.")
    cve = models.CharField(validators=[cve_regex], max_length=28, null=True,
                           help_text="CVE or other vulnerability identifier")
    url = models.TextField(null=True, blank=True, editable=False)
    severity = models.CharField(max_length=200, help_text="The severity level of this flaw (Critical, High, Medium, Low, Informational)")
    description = models.TextField()
    mitigation = models.TextField()
    impact = models.TextField()
    steps_to_reproduce = models.TextField(null=True, blank=True)
    severity_justification = models.TextField(null=True, blank=True)
    endpoints = models.ManyToManyField(Endpoint, blank=True)
    unsaved_endpoints = []
    unsaved_request = None
    unsaved_response = None
    unsaved_tags = None
    references = models.TextField(null=True, blank=True, db_column="refs")
    test = models.ForeignKey(Test, editable=False, on_delete=models.CASCADE)
    # TODO: Will be deprecated soon
    is_template = models.BooleanField(default=False)
    active = models.BooleanField(default=True)
    verified = models.BooleanField(default=True)
    false_p = models.BooleanField(default=False, verbose_name="False Positive")
    duplicate = models.BooleanField(default=False)
    duplicate_finding = models.ForeignKey('self', editable=False, null=True,
                                          related_name='original_finding',
                                          blank=True, on_delete=models.CASCADE)
    out_of_scope = models.BooleanField(default=False)
    under_review = models.BooleanField(default=False)
    review_requested_by = models.ForeignKey(Dojo_User, null=True, blank=True,
                                            related_name='review_requested_by', on_delete=models.CASCADE)
    reviewers = models.ManyToManyField(User, blank=True)

    # Defect Tracking Review
    under_defect_review = models.BooleanField(default=False)
    defect_review_requested_by = models.ForeignKey(Dojo_User, null=True, blank=True,
                                                   related_name='defect_review_requested_by', on_delete=models.CASCADE)
    is_Mitigated = models.BooleanField(default=False)
    thread_id = models.IntegerField(default=0, editable=False)
    mitigated = models.DateTimeField(editable=False, null=True, blank=True)
    mitigated_by = models.ForeignKey(User, null=True, editable=False,
                                     related_name="mitigated_by", on_delete=models.CASCADE)
    reporter = models.ForeignKey(User, editable=False, default=1, related_name='reporter', on_delete=models.CASCADE)
    notes = models.ManyToManyField(Notes, blank=True,
                                   editable=False)
    numerical_severity = models.CharField(max_length=4)
    last_reviewed = models.DateTimeField(null=True, editable=False)
    last_reviewed_by = models.ForeignKey(User, null=True, editable=False,
                                         related_name='last_reviewed_by', on_delete=models.CASCADE)
    images = models.ManyToManyField('FindingImage', blank=True)

    line_number = models.CharField(null=True, blank=True, max_length=200,
                                   editable=False)  # Deprecated will be removed, use line
    sourcefilepath = models.TextField(null=True, blank=True, editable=False)  # Not used? to remove
    sourcefile = models.TextField(null=True, blank=True, editable=False)
    param = models.TextField(null=True, blank=True, editable=False)
    payload = models.TextField(null=True, blank=True, editable=False)
    hash_code = models.CharField(null=True, blank=True, editable=False, max_length=64)

    line = models.IntegerField(null=True, blank=True,
                               verbose_name="Line number",
                               help_text="Line number. For SAST, when source (start of the attack vector) and sink (end of the attack vector) information are available, put sink information here")
    file_path = models.CharField(
        null=True,
        blank=True,
        max_length=4000,
        help_text="File name with path. For SAST, when source (start of the attack vector) and sink (end of the attack vector) information are available, put sink information here")
    component_name = models.CharField(null=True, blank=True, max_length=200,
                                     help_text="Name of the component containing the finding. ")
    component_version = models.CharField(null=True, blank=True, max_length=100,
                                        help_text="Version of the component.")
    found_by = models.ManyToManyField(Test_Type, editable=False)
    static_finding = models.BooleanField(default=False)
    dynamic_finding = models.BooleanField(default=True)
    created = models.DateTimeField(auto_now_add=True, null=True)
    jira_creation = models.DateTimeField(editable=True, null=True)
    jira_change = models.DateTimeField(editable=True, null=True)
    scanner_confidence = models.IntegerField(null=True, blank=True, default=None, editable=False, help_text="Confidence level of vulnerability which is supplied by the scannner.")
    sonarqube_issue = models.ForeignKey(Sonarqube_Issue, null=True, blank=True, help_text="SonarQube issue", on_delete=models.CASCADE)
    unique_id_from_tool = models.CharField(null=True, blank=True, max_length=500, help_text="Vulnerability technical id from the source tool. Allows to track unique vulnerabilities")
    sast_source_object = models.CharField(null=True, blank=True, max_length=500, help_text="Source object (variable, function...) of the attack vector")
    sast_sink_object = models.CharField(null=True, blank=True, max_length=500, help_text="Sink object (variable, function...) of the attack vector")
    sast_source_line = models.IntegerField(null=True, blank=True,
                               verbose_name="Line number",
                               help_text="Source line number of the attack vector")
    sast_source_file_path = models.CharField(null=True, blank=True, max_length=4000, help_text="Source filepath of the attack vector")
    nb_occurences = models.IntegerField(null=True, blank=True,
                               verbose_name="Number of occurences",
                               help_text="Number of occurences in the source tool when several vulnerabilites were found and aggregated by the scanner")

    # used for prefetching tags because django-tagging doesn't support that out of the box
    tagged_items = GenericRelation(TaggedItem)

    SEVERITIES = {'Info': 4, 'Low': 3, 'Medium': 2,
                  'High': 1, 'Critical': 0}

    class Meta:
        ordering = ('numerical_severity', '-date', 'title')
        indexes = [
            models.Index(fields=['cve']),
            models.Index(fields=['cwe']),
            models.Index(fields=['out_of_scope']),
            models.Index(fields=['false_p']),
            models.Index(fields=['verified']),
            models.Index(fields=['mitigated']),
            models.Index(fields=['active']),
            models.Index(fields=['numerical_severity']),
            models.Index(fields=['date']),
            models.Index(fields=['title']),
            models.Index(fields=['hash_code']),
            models.Index(fields=['unique_id_from_tool']),
            # models.Index(fields=['file_path']), # can't add index because the field has max length 4000.
            models.Index(fields=['line']),
        ]

    @classmethod
    def unaccepted_open_findings(cls):
        return cls.objects.filter(active=True, verified=True, duplicate=False, risk_acceptance__isnull=True)

    # gets or creates the simple risk acceptance instance connected to the engagement. only contains this finding if it is simple accepted
    def get_simple_risk_acceptance(self, create=True):
        if hasattr(self.test.engagement, 'simple_risk_acceptance') and len(self.test.engagement.simple_risk_acceptance) > 0:
            return self.test.engagement.simple_risk_acceptance[0]

        simple_risk_acceptance = self.test.engagement.risk_acceptance.filter(name=Finding.SIMPLE_RISK_ACCEPTANCE_NAME).prefetch_related('accepted_findings').first()
        if simple_risk_acceptance is None:
            simple_risk_acceptance = Risk_Acceptance.objects.create(
                    owner_id=1,
                    name=Finding.SIMPLE_RISK_ACCEPTANCE_NAME,
                    compensating_control='These findings are accepted using a simple risk acceptance without expiration date, '
                    'approval document or compensating control information. Unaccept and use full risk acceptance if you '
                    'need to have more control over those fields.'
            )
            self.test.engagement.risk_acceptance.add(simple_risk_acceptance)
        return simple_risk_acceptance

    def simple_risk_accept(self):
        # adding to ManyToMany will not cause duplicate entries
        self.get_simple_risk_acceptance().accepted_findings.add(self)
        # risk accepted, so finding no longer considered active
        self.active = False
        self.save()

    def simple_risk_unaccept(self):
        print('unaccepting risk')
        # removing from ManyToMany will not fail for non-existing entries
        self.get_simple_risk_acceptance().accepted_findings.remove(self)
        # risk acceptance no longer in place, so reactivate, but only when it makes sense

        # for now also remove from any other risk acceptance as differianting between simple and full here would clutter the menu.
        # also currently you can only add a finding to 1 risk acceptance, so this would only affect old findings added to multiple
        # risk acceptances in some obcure way
        self.remove_from_any_risk_acceptance()
        if not self.mitigated and not self.false_p and not self.out_of_scope and not self.risk_acceptance_set.exists():
            self.active = True
            self.save()

    @property
    def is_simple_risk_accepted(self):
        if self.get_simple_risk_acceptance(create=False) is not None:
            return self.get_simple_risk_acceptance().accepted_findings.filter(id=self.id).exists()
            # print('exists: ', exists)
            # return exists

        return False

    @property
    def similar_findings(self):
        similar = Finding.objects.all()

        if self.test.engagement.deduplication_on_engagement:
            similar = similar.filter(test__engagement=self.test.engagement)
        else:
            similar = similar.filter(test__engagement__product=self.test.engagement.product)

        if self.cve:
            similar = similar.filter(cve=self.cve)
        if self.cwe:
            similar = similar.filter(cwe=self.cwe)
        if self.file_path:
            similar = similar.filter(file_path=self.file_path)
        if self.line:
            similar = similar.filter(line=self.line)
        if self.unique_id_from_tool:
            similar = similar.filter(unique_id_from_tool=self.unique_id_from_tool)

        identical = Finding.objects.all().filter(test__engagement__product=self.test.engagement.product).filter(hash_code=self.hash_code).exclude(pk=self.pk)

        return (similar.exclude(pk=self.pk) | identical)[:10]

    def compute_hash_code(self):
        if hasattr(settings, 'HASHCODE_FIELDS_PER_SCANNER') and hasattr(settings, 'HASHCODE_ALLOWS_NULL_CWE') and hasattr(settings, 'HASHCODE_ALLOWED_FIELDS'):
            # Default fields
            if self.dynamic_finding:
                hashcodeFields = ['title', 'cwe', 'line', 'file_path', 'description', 'endpoints']
            else:
                hashcodeFields = ['title', 'cwe', 'line', 'file_path', 'description']

            # Check for an override for this scan_type in the deduplication configuration
            scan_type = self.test.test_type.name
            if (scan_type in settings.HASHCODE_FIELDS_PER_SCANNER):
                hashcodeFieldsCandidate = settings.HASHCODE_FIELDS_PER_SCANNER[scan_type]
                # check that the configuration is valid: all elements of HASHCODE_FIELDS_PER_SCANNER should be in HASHCODE_ALLOWED_FIELDS
                if (all(elem in settings.HASHCODE_ALLOWED_FIELDS for elem in hashcodeFieldsCandidate)):
                    # Makes sure that we have a cwe if we need one
                    if (scan_type in settings.HASHCODE_ALLOWS_NULL_CWE):
                        if (settings.HASHCODE_ALLOWS_NULL_CWE[scan_type] or self.cwe != 0):
                            hashcodeFields = hashcodeFieldsCandidate
                        else:
                            deduplicationLogger.warn(
                                "Cannot compute hash_code based on configured fields because cwe is 0 for finding of title '" + self.title + "' found in file '" + str(self.file_path) +
                                "'. Fallback to legacy mode for this finding.")
                    else:
                        # no configuration found for this scanner: defaulting to accepting null cwe when we find one
                        hashcodeFields = hashcodeFieldsCandidate
                        if(self.cwe == 0):
                            deduplicationLogger.debug(
                                "Accepting null cwe by default for finding of title '" + self.title + "' found in file '" + str(self.file_path) +
                                "'. This is because no configuration was found for scanner " + scan_type + " in HASHCODE_ALLOWS_NULL_CWE")
                else:
                    deduplicationLogger.debug(
                        "compute_hash_code - configuration error: some elements of HASHCODE_FIELDS_PER_SCANNER are not in the allowed list HASHCODE_ALLOWED_FIELDS. "
                        "Using default fields")
            else:
                deduplicationLogger.debug(
                    "No configuration for hash_code computation found; using default fields for " + ('dynamic' if self.dynamic_finding else 'static') + ' scanners')
            deduplicationLogger.debug("computing hash_code for finding id " + str(self.id) + " for scan_type " + scan_type + " based on: " + ', '.join(hashcodeFields))
            fields_to_hash = ''
            for hashcodeField in hashcodeFields:
                if(hashcodeField != 'endpoints'):
                    # Generically use the finding attribute having the same name, converts to str in case it's integer
                    fields_to_hash = fields_to_hash + str(getattr(self, hashcodeField))
                    deduplicationLogger.debug(hashcodeField + ' : ' + str(getattr(self, hashcodeField)))
                else:
                    # For endpoints, need to compute the field
                    myEndpoints = self.get_endpoints()
                    fields_to_hash = fields_to_hash + myEndpoints
                    deduplicationLogger.debug(hashcodeField + ' : ' + myEndpoints)
            deduplicationLogger.debug("compute_hash_code - fields_to_hash = " + fields_to_hash)
            return self.hash_fields(fields_to_hash)
        else:
            deduplicationLogger.debug("no or incomplete configuration per hash_code found; using legacy algorithm")
            return self.compute_hash_code_legacy()

    def compute_hash_code_legacy(self):
        fields_to_hash = self.title + str(self.cwe) + str(self.line) + str(self.file_path) + self.description
        if self.dynamic_finding:
            fields_to_hash = fields_to_hash + self.get_endpoints()
        deduplicationLogger.debug("compute_hash_code_legacy - fields_to_hash = " + fields_to_hash)
        return self.hash_fields(fields_to_hash)

    # Get endpoints from self.unsaved_endpoints
    # This sometimes reports "None" for some endpoints but we keep it to avoid hash_code change due to this historically behavior
    def get_endpoints(self):
        endpoint_str = ''
        if len(self.unsaved_endpoints) > 0 and self.id is None:
            deduplicationLogger.debug("get_endpoints: there are unsaved_endpoints and self.id is None")
            for e in self.unsaved_endpoints:
                endpoint_str += str(e.host_with_port)
        else:
            deduplicationLogger.debug("get_endpoints: there aren't unsaved_endpoints or self.id is not None. endpoints count: " + str(self.endpoints.count()))
            for e in self.endpoints.all():
                endpoint_str += str(e.host_with_port)
        return endpoint_str

    # Compute the hash_code from the fields to hash
    def hash_fields(self, fields_to_hash):
        # get bytes to hash
        if(isinstance(fields_to_hash, str)):
            hash_string = fields_to_hash.encode('utf-8').strip()
        elif(isinstance(fields_to_hash, bytes)):
            hash_string = fields_to_hash.strip()
        else:
            deduplicationLogger.debug("trying to convert hash_string of type " + str(type(fields_to_hash)) + " to str and then bytes")
            hash_string = str(fields_to_hash).encode('utf-8').strip()
        return hashlib.sha256(hash_string).hexdigest()

    def remove_from_any_risk_acceptance(self):
        for r in self.risk_acceptance_set.all():
            r.accepted_findings.remove(self)
            if not r.accepted_findings.exists():
                r.delete()

    def duplicate_finding_set(self):
        if self.duplicate:
            if self.duplicate_finding is not None:
                return Finding.objects.get(
                    id=self.duplicate_finding.id).original_finding.all().order_by('title')
            else:
                return []
        else:
            return self.original_finding.all().order_by('title')

    def get_scanner_confidence_text(self):
        scanner_confidence_text = ""
        scanner_confidence = self.scanner_confidence
        if scanner_confidence:
            if scanner_confidence <= 2:
                scanner_confidence_text = "Certain"
            elif scanner_confidence >= 3 and scanner_confidence <= 5:
                scanner_confidence_text = "Firm"
            elif scanner_confidence >= 6:
                scanner_confidence_text = "Tentative"

        return scanner_confidence_text

    @staticmethod
    def get_numerical_severity(severity):
        if severity == 'Critical':
            return 'S0'
        elif severity == 'High':
            return 'S1'
        elif severity == 'Medium':
            return 'S2'
        elif severity == 'Low':
            return 'S3'
        elif severity == 'Info':
            return 'S4'
        else:
            return 'S5'

    @staticmethod
    def get_number_severity(severity):
        if severity == 'Critical':
            return 4
        elif severity == 'High':
            return 3
        elif severity == 'Medium':
            return 2
        elif severity == 'Low':
            return 1
        elif severity == 'Info':
            return 0
        else:
            return 5

    def __unicode__(self):
        return self.title

    def __str__(self):
        return self.title

    def status(self):
        status = []
        if self.under_review:
            status += ['Under Review']
        if self.active:
            status += ['Active']
        else:
            status += ['Inactive']
        if self.verified:
            status += ['Verified']
        if self.mitigated or self.is_Mitigated:
            status += ['Mitigated']
        if self.false_p:
            status += ['False Positive']
        if self.out_of_scope:
            status += ['Out Of Scope']
        if self.duplicate:
            status += ['Duplicate']
        if self.risk_acceptance_set.exists():
            status += ['Risk Accepted']
        if not len(status):
            status += ['Initial']

        return ", ".join([str(s) for s in status])

    @property
    def age(self):
        if self.mitigated:
            diff = self.mitigated.date() - self.date
        else:
            diff = get_current_date() - self.date
        days = diff.days
        return days if days > 0 else 0

    def sla_days_remaining(self):
        sla_calculation = None
        severity = self.severity
        from dojo.utils import get_system_setting
        sla_age = get_system_setting('sla_' + self.severity.lower())
        if sla_age and self.active:
            sla_calculation = sla_age - self.age
        elif sla_age and self.mitigated:
            age = self.age
            if age < sla_age:
                sla_calculation = 0
            else:
                sla_calculation = sla_age - age
        return sla_calculation

    def github(self):
        try:
            return self.github_issue
        except GITHUB_Issue.DoesNotExist:
            return None

    def has_github_issue(self):
        try:
            issue = self.github_issue
            return True
        except GITHUB_Issue.DoesNotExist:
            return False

    def github_conf(self):
        try:
            github_product_key = GITHUB_PKey.objects.get(product=self.test.engagement.product)
            github_conf = github_product_key.conf
        except:
            github_conf = None
            pass
        return github_conf

    # newer version that can work with prefetching
    def github_conf_new(self):
        try:
            return self.test.engagement.product.github_pkey_set.all()[0].conf
        except:
            return None
            pass

    def jira(self):
        try:
            return self.jira_issue
        except JIRA_Issue.DoesNotExist:
            return None

    def has_jira_issue(self):
        try:
            issue = self.jira_issue
            return True
        except JIRA_Issue.DoesNotExist:
            return False

    def jira_conf(self):
        try:
            jpkey = JIRA_PKey.objects.get(product=self.test.engagement.product)
            jconf = jpkey.conf
        except:
            jconf = None
            pass
        return jconf

    # newer version that can work with prefetching due to array index isntead of first.
    def jira_conf_new(self):
        try:
            return self.test.engagement.product.jira_pkey_set.all()[0].conf
        except:
            return None

    # newer version that can work with prefetching due to array index isntead of first.
    def jira_pkey(self):
        try:
            return self.test.engagement.product.jira_pkey_set.all()[0]
        except:
            return None
            pass

    def long_desc(self):
        long_desc = ''
        long_desc += '*' + self.title + '*\n\n'
        long_desc += '*Severity:* ' + str(self.severity) + '\n\n'
        long_desc += '*Cve:* ' + str(self.cve) + '\n\n'
        long_desc += '*Product/Engagement:* ' + self.test.engagement.product.name + ' / ' + self.test.engagement.name + '\n\n'
        if self.test.engagement.branch_tag:
            long_desc += '*Branch/Tag:* ' + self.test.engagement.branch_tag + '\n\n'
        if self.test.engagement.build_id:
            long_desc += '*BuildID:* ' + self.test.engagement.build_id + '\n\n'
        if self.test.engagement.commit_hash:
            long_desc += '*Commit hash:* ' + self.test.engagement.commit_hash + '\n\n'
        long_desc += '*Systems*: \n\n'

        for e in self.endpoints.all():
            long_desc += str(e) + '\n\n'
        long_desc += '*Description*: \n' + str(self.description) + '\n\n'
        long_desc += '*Mitigation*: \n' + str(self.mitigation) + '\n\n'
        long_desc += '*Impact*: \n' + str(self.impact) + '\n\n'
        long_desc += '*References*:' + str(self.references)
        return long_desc

    def save(self, dedupe_option=True, false_history=False, rules_option=True,
             issue_updater_option=True, push_to_jira=False, *args, **kwargs):
        # Make changes to the finding before it's saved to add a CWE template
        new_finding = False

        jira_issue_exists = JIRA_Issue.objects.filter(finding=self).exists()
        if push_to_jira:
            self.jira_change = timezone.now()
            if not jira_issue_exists:
                self.jira_creation = timezone.now()
<<<<<<< HEAD
        # If the product has "Push_all_issues" enabled,
        # then we're pushing this to JIRA no matter what
        if not push_to_jira:
            # only if there is a JIRA configuration
            push_to_jira = self.jira_conf_new() and \
                           self.jira_pkey().push_all_issues
=======
>>>>>>> da107ee5

        if self.pk is None:
            # We enter here during the first call from serializers.py
            logger.debug("Saving finding of id " + str(self.id) + " dedupe_option:" + str(dedupe_option) + " (self.pk is None)")
            false_history = True
            from dojo.utils import apply_cwe_to_template
            self = apply_cwe_to_template(self)
            # calling django.db.models superclass save method
            super(Finding, self).save(*args, **kwargs)
        else:
            # We enter here during the second call from serializers.py
            logger.debug("Saving finding of id " + str(self.id) + " dedupe_option:" + str(dedupe_option) + " (self.pk is not None)")
            # calling django.db.models superclass save method
            super(Finding, self).save(*args, **kwargs)

            # Run async the tool issue update to update original issue with Defect Dojo updates
            if issue_updater_option:
                from dojo.tools import tool_issue_updater
                tool_issue_updater.async_tool_issue_update(self)
        if (self.file_path is not None) and (self.endpoints.count() == 0):
            self.static_finding = True
            self.dynamic_finding = False
        elif (self.file_path is not None):
            self.static_finding = True

        # Finding.save is called once from serializers.py with dedupe_option=False because the finding is not ready yet, for example the endpoints are not built
        # It is then called a second time with dedupe_option defaulted to true; now we can compute the hash_code and run the deduplication
        if(dedupe_option):
            if (self.hash_code is not None):
                deduplicationLogger.debug("Hash_code already computed for finding")
            else:
                self.hash_code = self.compute_hash_code()
        self.found_by.add(self.test.test_type)

        if rules_option:
            from dojo.tasks import async_rules
            from dojo.utils import sync_rules
            if hasattr(self.reporter, 'usercontactinfo') and self.reporter.usercontactinfo.block_execution:
                sync_rules(self, *args, **kwargs)
            else:
                async_rules(self, *args, **kwargs)
        from dojo.utils import calculate_grade
        calculate_grade(self.test.engagement.product)
        # Assign the numerical severity for correct sorting order
        self.numerical_severity = Finding.get_numerical_severity(self.severity)
        super(Finding, self).save()
        system_settings = System_Settings.objects.get()
        if dedupe_option and self.hash_code is not None:
            if system_settings.enable_deduplication:
                from dojo.tasks import async_dedupe
                try:
                    if self.reporter.usercontactinfo.block_execution:
                        dedupe_signal.send(sender=self.__class__, new_finding=self)
                    else:
                        async_dedupe.delay(self, *args, **kwargs)
                except:
                    async_dedupe.delay(self, *args, **kwargs)
                    pass
            else:
                deduplicationLogger.debug("skipping dedupe because it's disabled in system settings")
        if system_settings.false_positive_history and false_history:
            from dojo.tasks import async_false_history
            from dojo.utils import sync_false_history
            try:
                if self.reporter.usercontactinfo.block_execution:
                    sync_false_history(self, *args, **kwargs)
                else:
                    async_false_history.delay(self, *args, **kwargs)
            except:
                async_false_history.delay(self, *args, **kwargs)
                pass

        # Title Casing
        from titlecase import titlecase
        self.title = titlecase(self.title)

        from dojo.utils import calculate_grade
        calculate_grade(self.test.engagement.product)

        # Adding a snippet here for push to JIRA so that it's in one place
        if push_to_jira:
            from dojo.tasks import update_issue_task, add_issue_task
            if jira_issue_exists:
                update_issue_task.delay(self, True)
            else:
                add_issue_task.delay(self, True)

    def delete(self, *args, **kwargs):
        for find in self.original_finding.all():
            # Explicitely delete the duplicates
            super(Finding, find).delete()
        super(Finding, self).delete(*args, **kwargs)
        from dojo.utils import calculate_grade
        calculate_grade(self.test.engagement.product)

    def clean(self):
        no_check = ["test", "reporter"]
        bigfields = ["description", "mitigation", "references", "impact",
                     "url"]
        for field_obj in self._meta.fields:
            field = field_obj.name
            if field not in no_check:
                val = getattr(self, field)
                if not val and field == "title":
                    setattr(self, field, "No title given")
                if not val and field in bigfields:
                    setattr(self, field, "No %s given" % field)

    def severity_display(self):
        try:
            system_settings = System_Settings.objects.get()
            if system_settings.s_finding_severity_naming:
                return self.numerical_severity
            else:
                return self.severity

        except:
            return self.severity

    def get_breadcrumbs(self):
        bc = self.test.get_breadcrumbs()
        bc += [{'title': self.__unicode__(),
                'url': reverse('view_finding', args=(self.id,))}]
        return bc

    def get_report_requests(self):
        if self.burprawrequestresponse_set.count() >= 3:
            return BurpRawRequestResponse.objects.filter(finding=self)[0:3]
        elif self.burprawrequestresponse_set.count() > 0:
            return BurpRawRequestResponse.objects.filter(finding=self)

    def get_request(self):
        if self.burprawrequestresponse_set.count() > 0:
            reqres = BurpRawRequestResponse.objects.filter(finding=self)[0]
        return base64.b64decode(reqres.burpRequestBase64)

    def get_response(self):
        if self.burprawrequestresponse_set.count() > 0:
            reqres = BurpRawRequestResponse.objects.filter(finding=self)[0]
        res = base64.b64decode(reqres.burpResponseBase64)
        # Removes all blank lines
        res = re.sub(r'\n\s*\n', '\n', res)
        return res


Finding.endpoints.through.__unicode__ = lambda \
    x: "Endpoint: " + x.endpoint.host


class Stub_Finding(models.Model):
    title = models.TextField(max_length=1000, blank=False, null=False)
    date = models.DateField(default=get_current_date, blank=False, null=False)
    severity = models.CharField(max_length=200, blank=True, null=True)
    description = models.TextField(blank=True, null=True)
    test = models.ForeignKey(Test, editable=False, on_delete=models.CASCADE)
    reporter = models.ForeignKey(User, editable=False, default=1, on_delete=models.CASCADE)

    class Meta:
        ordering = ('-date', 'title')

    def __unicode__(self):
        return self.title

    def __str__(self):
        return self.title

    def get_breadcrumbs(self):
        bc = self.test.get_breadcrumbs()
        bc += [{'title': "Potential Finding: " + self.__unicode__(),
                'url': reverse('view_potential_finding', args=(self.id,))}]
        return bc


class Finding_Template(models.Model):
    title = models.TextField(max_length=1000)
    cwe = models.IntegerField(default=None, null=True, blank=True)
    cve_regex = RegexValidator(regex=r'^[A-Z]{1,10}(-\d+)+$',
                               message="Vulnerability ID must be entered in the format: 'ABC-9999-9999'.")
    cve = models.CharField(validators=[cve_regex], max_length=28, null=True)
    severity = models.CharField(max_length=200, null=True, blank=True)
    description = models.TextField(null=True, blank=True)
    mitigation = models.TextField(null=True, blank=True)
    impact = models.TextField(null=True, blank=True)
    references = models.TextField(null=True, blank=True, db_column="refs")
    last_used = models.DateTimeField(null=True, editable=False)
    numerical_severity = models.CharField(max_length=4, null=True, blank=True, editable=False)
    template_match = models.BooleanField(default=False, verbose_name='Template Match Enabled', help_text="Enables this template for matching remediation advice. Match will be applied to all active, verified findings by CWE.")
    template_match_title = models.BooleanField(default=False, verbose_name='Match Template by Title and CWE', help_text="Matches by title text (contains search) and CWE.")

    # used for prefetching tags because django-tagging doesn't support that out of the box
    tagged_items = GenericRelation(TaggedItem)

    SEVERITIES = {'Info': 4, 'Low': 3, 'Medium': 2,
                  'High': 1, 'Critical': 0}

    class Meta:
        ordering = ['-cwe']

    def __unicode__(self):
        return self.title

    def __str__(self):
        return self.title

    def get_breadcrumbs(self):
        bc = [{'title': self.__unicode__(),
               'url': reverse('view_template', args=(self.id,))}]
        return bc


class Check_List(models.Model):
    session_management = models.CharField(max_length=50, default='none')
    session_issues = models.ManyToManyField(Finding,
                                            related_name='session_issues',
                                            blank=True)
    encryption_crypto = models.CharField(max_length=50, default='none')
    crypto_issues = models.ManyToManyField(Finding,
                                           related_name='crypto_issues',
                                           blank=True)
    configuration_management = models.CharField(max_length=50, default='')
    config_issues = models.ManyToManyField(Finding,
                                           related_name='config_issues',
                                           blank=True)
    authentication = models.CharField(max_length=50, default='none')
    auth_issues = models.ManyToManyField(Finding,
                                         related_name='auth_issues',
                                         blank=True)
    authorization_and_access_control = models.CharField(max_length=50,
                                                        default='none')
    author_issues = models.ManyToManyField(Finding,
                                           related_name='author_issues',
                                           blank=True)
    data_input_sanitization_validation = models.CharField(max_length=50,
                                                          default='none')
    data_issues = models.ManyToManyField(Finding, related_name='data_issues',
                                         blank=True)
    sensitive_data = models.CharField(max_length=50, default='none')
    sensitive_issues = models.ManyToManyField(Finding,
                                              related_name='sensitive_issues',
                                              blank=True)
    other = models.CharField(max_length=50, default='none')
    other_issues = models.ManyToManyField(Finding, related_name='other_issues',
                                          blank=True)
    engagement = models.ForeignKey(Engagement, editable=False,
                                   related_name='eng_for_check', on_delete=models.CASCADE)

    @staticmethod
    def get_status(pass_fail):
        if pass_fail == 'Pass':
            return 'success'
        elif pass_fail == 'Fail':
            return 'danger'
        else:
            return 'warning'

    def get_breadcrumb(self):
        bc = self.engagement.get_breadcrumb()
        bc += [{'title': "Check List",
                'url': reverse('complete_checklist',
                               args=(self.engagement.id,))}]
        return bc


class BurpRawRequestResponse(models.Model):
    finding = models.ForeignKey(Finding, blank=True, null=True, on_delete=models.CASCADE)
    burpRequestBase64 = models.BinaryField()
    burpResponseBase64 = models.BinaryField()

    def get_request(self):
        return str(base64.b64decode(self.burpRequestBase64), errors='ignore')

    def get_response(self):
        res = str(base64.b64decode(self.burpResponseBase64), errors='ignore')
        # Removes all blank lines
        res = re.sub(r'\n\s*\n', '\n', res)
        return res


class Risk_Acceptance(models.Model):
    name = models.CharField(max_length=100, null=False, blank=False, help_text="Descriptive name which in the future may also be used to group risk acceptances together across engagements and products")
    path = models.FileField(upload_to='risk/%Y/%m/%d',
                            editable=False, null=False,
                            blank=False, verbose_name="Risk Acceptance File")
    accepted_findings = models.ManyToManyField(Finding)
    accepted_by = models.CharField(max_length=200, default=None, null=True, blank=True, verbose_name='Accepted By', help_text="The entity or person that accepts the risk.")
    expiration_date = models.DateTimeField(default=None, null=True, blank=True)
    owner = models.ForeignKey(Dojo_User, editable=True, on_delete=models.CASCADE, help_text="Only the owner and staff users can edit the risk acceptance.")
    notes = models.ManyToManyField(Notes, editable=False)
    compensating_control = models.TextField(default=None, blank=True, null=True, help_text="If a compensating control exists to mitigate the finding or reduce risk, then list the compensating control(s).")
    created = models.DateTimeField(null=False, editable=False, auto_now_add=True)
    updated = models.DateTimeField(editable=False, auto_now=True)

    def __unicode__(self):
        return str(self.name)

    def __str__(self):
        return str(self.name)

    def filename(self):
        return os.path.basename(self.path.name) \
            if self.path is not None else ''

    def get_breadcrumbs(self):
        bc = self.engagement_set.first().get_breadcrumbs()
        bc += [{'title': self.__unicode__(),
                'url': reverse('view_risk', args=(
                    self.engagement_set.first().product.id, self.id,))}]
        return bc


class Report(models.Model):
    name = models.CharField(max_length=200)
    type = models.CharField(max_length=100, default='Finding')
    format = models.CharField(max_length=15, default='AsciiDoc')
    requester = models.ForeignKey(User, on_delete=models.CASCADE)
    task_id = models.CharField(max_length=50)
    file = models.FileField(upload_to='reports/%Y/%m/%d',
                            verbose_name='Report File', null=True)
    status = models.CharField(max_length=10, default='requested')
    options = models.TextField()
    datetime = models.DateTimeField(auto_now_add=True)
    done_datetime = models.DateTimeField(null=True)

    def __unicode__(self):
        return self.name

    def __str__(self):
        return self.name

    def get_url(self):
        return reverse('download_report', args=(self.id,))

    class Meta:
        ordering = ['-datetime']


class FindingImage(models.Model):
    image = models.ImageField(upload_to=UniqueUploadNameProvider('finding_images'))
    caption = models.CharField(max_length=500, blank=True)
    image_thumbnail = ImageSpecField(source='image',
                                     processors=[ResizeToCover(100, 100)],
                                     format='JPEG',
                                     options={'quality': 70})
    image_small = ImageSpecField(source='image',
                                 processors=[ResizeToCover(640, 480)],
                                 format='JPEG',
                                 options={'quality': 100})
    image_medium = ImageSpecField(source='image',
                                  processors=[ResizeToCover(800, 600)],
                                  format='JPEG',
                                  options={'quality': 100})
    image_large = ImageSpecField(source='image',
                                 processors=[ResizeToCover(1024, 768)],
                                 format='JPEG',
                                 options={'quality': 100})

    def __unicode__(self):
        return self.image.name or 'No Image'

    def __str__(self):
        return self.image.name or 'No Image'


class FindingImageAccessToken(models.Model):
    """This will allow reports to request the images without exposing the
    media root to the world without
    authentication"""
    user = models.ForeignKey(User, null=False, blank=False, on_delete=models.CASCADE)
    image = models.ForeignKey(FindingImage, null=False, blank=False, on_delete=models.CASCADE)
    token = models.CharField(max_length=255)
    size = models.CharField(max_length=9,
                            choices=(
                                ('small', 'Small'),
                                ('medium', 'Medium'),
                                ('large', 'Large'),
                                ('thumbnail', 'Thumbnail'),
                                ('original', 'Original')),
                            default='medium')

    def save(self, *args, **kwargs):
        if not self.token:
            self.token = uuid4()
        return super(FindingImageAccessToken, self).save(*args, **kwargs)


class BannerConf(models.Model):
    banner_enable = models.BooleanField(default=False, null=True, blank=True)
    banner_message = models.CharField(max_length=500, help_text="This message will be displayed on the login page", default='')


class GITHUB_Conf(models.Model):
    configuration_name = models.CharField(max_length=2000, help_text="Enter a name to give to this configuration", default='')
    api_key = models.CharField(max_length=2000, help_text="Enter your Github API Key", default='')

    def __unicode__(self):
        return self.configuration_name

    def __str__(self):
        return self.configuration_name


class GITHUB_Issue(models.Model):
    issue_id = models.CharField(max_length=200)
    issue_url = models.URLField(max_length=2000, verbose_name="GitHub issue URL")
    finding = models.OneToOneField(Finding, null=True, blank=True, on_delete=models.CASCADE)

    def __unicode__(self):
        return str(self.github_issue_id) + '| GitHub Issue URL: ' + str(self.github_issue_url)

    def __str__(self):
        return str(self.github_issue_id) + '| GitHub Issue URL: ' + str(self.github_issue_url)


class GITHUB_Clone(models.Model):
    github_id = models.CharField(max_length=200)
    github_clone_id = models.CharField(max_length=200)


class GITHUB_Details_Cache(models.Model):
    github_id = models.CharField(max_length=200)
    github_key = models.CharField(max_length=200)
    github_status = models.CharField(max_length=200)
    github_resolution = models.CharField(max_length=200)


class GITHUB_PKey(models.Model):
    product = models.ForeignKey(Product, on_delete=models.CASCADE)

    git_project = models.CharField(max_length=200, blank=True, verbose_name="Github project", help_text="Specify your project location. (:user/:repo)")
    git_conf = models.ForeignKey(GITHUB_Conf, verbose_name="Github Configuration",
                                 null=True, blank=True, on_delete=models.CASCADE)
    git_push_notes = models.BooleanField(default=False, blank=True, help_text="Notes added to findings will be automatically added to the corresponding github issue")

    def __unicode__(self):
        return self.product.name + " | " + self.git_project

    def __str__(self):
        return self.product.name + " | " + self.git_project


class JIRA_Conf(models.Model):
    configuration_name = models.CharField(max_length=2000, help_text="Enter a name to give to this configuration", default='')
    url = models.URLField(max_length=2000, verbose_name="JIRA URL", help_text="For configuring Jira, view: https://defectdojo.readthedocs.io/en/latest/features.html#jira-integration")
    #    product = models.ForeignKey(Product)
    username = models.CharField(max_length=2000)
    password = models.CharField(max_length=2000)
    #    project_key = models.CharField(max_length=200,null=True, blank=True)
    #    enabled = models.BooleanField(default=True)
    if hasattr(settings, 'JIRA_ISSUE_TYPE_CHOICES_CONFIG'):
        default_issue_type_choices = settings.JIRA_ISSUE_TYPE_CHOICES_CONFIG
    else:
        default_issue_type_choices = (
                                        ('Task', 'Task'),
                                        ('Story', 'Story'),
                                        ('Epic', 'Epic'),
                                        ('Spike', 'Spike'),
                                        ('Bug', 'Bug'),
                                        ('Security', 'Security')
                                    )
    default_issue_type = models.CharField(max_length=15,
                                          choices=default_issue_type_choices,
                                          default='Bug',
                                          help_text='You can define extra issue types in settings.py')
    epic_name_id = models.IntegerField(help_text="To obtain the 'Epic name id' visit https://<YOUR JIRA URL>/rest/api/2/field and search for Epic Name. Copy the number out of cf[number] and paste it here.")
    open_status_key = models.IntegerField(help_text="To obtain the 'open status key' visit https://<YOUR JIRA URL>/rest/api/latest/issue/<ANY VALID ISSUE KEY>/transitions?expand=transitions.fields")
    close_status_key = models.IntegerField(help_text="To obtain the 'open status key' visit https://<YOUR JIRA URL>/rest/api/latest/issue/<ANY VALID ISSUE KEY>/transitions?expand=transitions.fields")
    info_mapping_severity = models.CharField(max_length=200, help_text="Maps to the 'Priority' field in Jira. For example: Info")
    low_mapping_severity = models.CharField(max_length=200, help_text="Maps to the 'Priority' field in Jira. For example: Low")
    medium_mapping_severity = models.CharField(max_length=200, help_text="Maps to the 'Priority' field in Jira. For example: Medium")
    high_mapping_severity = models.CharField(max_length=200, help_text="Maps to the 'Priority' field in Jira. For example: High")
    critical_mapping_severity = models.CharField(max_length=200, help_text="Maps to the 'Priority' field in Jira. For example: Critical")
    finding_text = models.TextField(null=True, blank=True, help_text="Additional text that will be added to the finding in Jira. For example including how the finding was created or who to contact for more information.")
    accepted_mapping_resolution = models.CharField(null=True, blank=True, max_length=300, help_text="JIRA resolution names (comma-separated values) that maps to an Accepted Finding")
    false_positive_mapping_resolution = models.CharField(null=True, blank=True, max_length=300, help_text="JIRA resolution names (comma-separated values) that maps to a False Positive Finding")

    @property
    def accepted_resolutions(self):
        return [m.strip() for m in (self.accepted_mapping_resolution or '').split(',')]

    @property
    def false_positive_resolutions(self):
        return [m.strip() for m in (self.false_positive_mapping_resolution or '').split(',')]

    def __unicode__(self):
        return self.configuration_name + " | " + self.url + " | " + self.username

    def __str__(self):
        return self.configuration_name + " | " + self.url + " | " + self.username

    def get_priority(self, status):
        if status == 'Info':
            return self.info_mapping_severity
        elif status == 'Low':
            return self.low_mapping_severity
        elif status == 'Medium':
            return self.medium_mapping_severity
        elif status == 'High':
            return self.high_mapping_severity
        elif status == 'Critical':
            return self.critical_mapping_severity
        else:
            return 'N/A'


class JIRA_Issue(models.Model):
    jira_id = models.CharField(max_length=200)
    jira_key = models.CharField(max_length=200)
    finding = models.OneToOneField(Finding, null=True, blank=True, on_delete=models.CASCADE)
    engagement = models.OneToOneField(Engagement, null=True, blank=True, on_delete=models.CASCADE)

    def __unicode__(self):
        text = ""
        if self.finding:
            text = self.finding.test.engagement.product.name + " | Finding: " + self.finding.title + ", ID: " + str(self.finding.id)
        elif self.engagement:
            text = self.engagement.product.name + " | Engagement: " + self.engagement.name + ", ID: " + str(self.engagement.id)
        return text + " | Jira Key: " + str(self.jira_key)

    def __str__(self):
        text = ""
        if self.finding:
            text = self.finding.test.engagement.product.name + " | Finding: " + self.finding.title + ", ID: " + str(self.finding.id)
        elif self.engagement:
            text = self.engagement.product.name + " | Engagement: " + self.engagement.name + ", ID: " + str(self.engagement.id)
        return text + " | Jira Key: " + str(self.jira_key)


class JIRA_Clone(models.Model):
    jira_id = models.CharField(max_length=200)
    jira_clone_id = models.CharField(max_length=200)


class JIRA_Details_Cache(models.Model):
    jira_id = models.CharField(max_length=200)
    jira_key = models.CharField(max_length=200)
    jira_status = models.CharField(max_length=200)
    jira_resolution = models.CharField(max_length=200)


class JIRA_PKey(models.Model):
    project_key = models.CharField(max_length=200, blank=True)
    product = models.ForeignKey(Product, on_delete=models.CASCADE)
    conf = models.ForeignKey(JIRA_Conf, verbose_name="JIRA Configuration",
                             null=True, blank=True, on_delete=models.CASCADE)
    component = models.CharField(max_length=200, blank=True)
    push_all_issues = models.BooleanField(default=False, blank=True,
         help_text="Automatically maintain parity with JIRA. Always create and update JIRA tickets for findings in this Product.")
    enable_engagement_epic_mapping = models.BooleanField(default=False,
                                                         blank=True)
    push_notes = models.BooleanField(default=False, blank=True)

    def __unicode__(self):
        return self.product.name + " | " + self.project_key

    def __str__(self):
        return self.product.name + " | " + self.project_key


NOTIFICATION_CHOICES = (
    ("slack", "slack"), ("hipchat", "hipchat"), ("mail", "mail"),
    ("alert", "alert"))


class Notifications(models.Model):
    product_added = MultiSelectField(choices=NOTIFICATION_CHOICES, default='alert', blank=True)
    engagement_added = MultiSelectField(choices=NOTIFICATION_CHOICES, default='alert', blank=True)
    test_added = MultiSelectField(choices=NOTIFICATION_CHOICES, default='alert', blank=True)
    scan_added = MultiSelectField(choices=NOTIFICATION_CHOICES, default='alert', blank=True, help_text='Triggered whenever an (re-)import has been done that created/updated/closed findings.')
    report_created = MultiSelectField(choices=NOTIFICATION_CHOICES, default='alert', blank=True)
    jira_update = MultiSelectField(choices=NOTIFICATION_CHOICES, default='alert', blank=True)
    upcoming_engagement = MultiSelectField(choices=NOTIFICATION_CHOICES, default='alert', blank=True)
    stale_engagement = MultiSelectField(choices=NOTIFICATION_CHOICES, default='alert', blank=True)
    auto_close_engagement = MultiSelectField(choices=NOTIFICATION_CHOICES, default='alert', blank=True)
    user_mentioned = MultiSelectField(choices=NOTIFICATION_CHOICES, default='alert', blank=True)
    code_review = MultiSelectField(choices=NOTIFICATION_CHOICES, default='alert', blank=True)
    review_requested = MultiSelectField(choices=NOTIFICATION_CHOICES, default='alert', blank=True)
    other = MultiSelectField(choices=NOTIFICATION_CHOICES, default='alert', blank=True)
    user = models.ForeignKey(Dojo_User, default=None, null=True, editable=False, on_delete=models.CASCADE)
    product = models.ForeignKey(Product, default=None, null=True, editable=False, on_delete=models.CASCADE)

    class Meta:
        constraints = [
            models.UniqueConstraint(fields=['user', 'product'], name="notifications_user_product")
        ]

    @classmethod
    def merge_notifications_list(cls, notifications_list):
        print('merging')
        if not notifications_list:
            print('return empty list')
            return []

        result = None
        for notifications in notifications_list:
            print('id: ', notifications.id)
            print('not.user.get_full_name: ', notifications.user.get_full_name())
            if result is None:
                # we start by copying the first instance, because creating a new instance would set all notification columns to 'alert' :-()
                result = notifications
                # result.pk = None # detach from db
            else:
                # from dojo.utils import concat_comma_separated_strings
                print('combining: ' + str(result.scan_added) + ' with ' + str(notifications.scan_added))
                # result.scan_added = (result.scan_added or []).extend(notifications.scan_added)
                # if result.scan_added:
                #     result.scan_added.extend(notifications.scan_added)
                # else:
                #     result.scan_added = notifications.scan_added

                # This concat looks  better, but requires Python 3.6+
                # result.scan_added = [*result.scan_added, *notifications.scan_added]
                from dojo.utils import merge_sets_safe
                result.product_added = merge_sets_safe(result.product_added, notifications.product_added)
                result.engagement_added = merge_sets_safe(result.engagement_added, notifications.engagement_added)
                result.test_added = merge_sets_safe(result.test_added, notifications.test_added)
                result.scan_added = merge_sets_safe(result.scan_added, notifications.scan_added)
                result.report_created = merge_sets_safe(result.report_created, notifications.report_created)
                result.jira_update = merge_sets_safe(result.jira_update, notifications.jira_update)
                result.upcoming_engagement = merge_sets_safe(result.upcoming_engagement, notifications.upcoming_engagement)
                result.stale_engagement = merge_sets_safe(result.stale_engagement, notifications.stale_engagement)
                result.auto_close_engagement = merge_sets_safe(result.auto_close_engagement, notifications.auto_close_engagement)
                result.user_mentioned = merge_sets_safe(result.user_mentioned, notifications.user_mentioned)
                result.code_review = merge_sets_safe(result.code_review, notifications.code_review)
                result.review_requested = merge_sets_safe(result.review_requested, notifications.review_requested)
                result.other = merge_sets_safe(result.other, notifications.other)

        return result


class Tool_Product_Settings(models.Model):
    name = models.CharField(max_length=200, null=False)
    description = models.CharField(max_length=2000, null=True, blank=True)
    url = models.CharField(max_length=2000, null=True, blank=True)
    product = models.ForeignKey(Product, default=1, editable=False, on_delete=models.CASCADE)
    tool_configuration = models.ForeignKey(Tool_Configuration, null=False,
                                           related_name='tool_configuration', on_delete=models.CASCADE)
    tool_project_id = models.CharField(max_length=200, null=True, blank=True)
    notes = models.ManyToManyField(Notes, blank=True, editable=False)

    class Meta:
        ordering = ['name']


class Tool_Product_History(models.Model):
    product = models.ForeignKey(Tool_Product_Settings, editable=False, on_delete=models.CASCADE)
    last_scan = models.DateTimeField(null=False, editable=False, default=now)
    succesfull = models.BooleanField(default=True, verbose_name="Succesfully")
    configuration_details = models.CharField(max_length=2000, null=True,
                                             blank=True)


class Alerts(models.Model):
    title = models.CharField(max_length=100, default='', null=False)
    description = models.CharField(max_length=2000, null=True)
    url = models.URLField(max_length=2000, null=True)
    source = models.CharField(max_length=100, default='Generic')
    icon = models.CharField(max_length=25, default='icon-user-check')
    user_id = models.ForeignKey(User, null=True, editable=False, on_delete=models.CASCADE)
    created = models.DateTimeField(null=False, editable=False, default=now)

    class Meta:
        ordering = ['-created']


class Cred_User(models.Model):
    name = models.CharField(max_length=200, null=False)
    username = models.CharField(max_length=200, null=False)
    password = models.CharField(max_length=600, null=False)
    role = models.CharField(max_length=200, null=False)
    authentication = models.CharField(max_length=15,
                                      choices=(
                                          ('Form', 'Form Authentication'),
                                          ('SSO', 'SSO Redirect')),
                                      default='Form')
    http_authentication = models.CharField(max_length=15,
                                           choices=(
                                               ('Basic', 'Basic'),
                                               ('NTLM', 'NTLM')),
                                           null=True, blank=True)
    description = models.CharField(max_length=2000, null=True, blank=True)
    url = models.URLField(max_length=2000, null=False)
    environment = models.ForeignKey(Development_Environment, null=False, on_delete=models.CASCADE)
    login_regex = models.CharField(max_length=200, null=True, blank=True)
    logout_regex = models.CharField(max_length=200, null=True, blank=True)
    notes = models.ManyToManyField(Notes, blank=True, editable=False)
    is_valid = models.BooleanField(default=True, verbose_name="Login is valid")

    # selenium_script = models.CharField(max_length=1000, default='none',
    #    editable=False, blank=True, null=True,
    #    verbose_name="Selenium Script File")

    class Meta:
        ordering = ['name']

    def __unicode__(self):
        return self.name + " (" + self.role + ")"

    def __str__(self):
        return self.name + " (" + self.role + ")"


class Cred_Mapping(models.Model):
    cred_id = models.ForeignKey(Cred_User, null=False,
                                related_name="cred_user",
                                verbose_name="Credential", on_delete=models.CASCADE)
    product = models.ForeignKey(Product, null=True, blank=True,
                                related_name="product", on_delete=models.CASCADE)
    finding = models.ForeignKey(Finding, null=True, blank=True,
                                related_name="finding", on_delete=models.CASCADE)
    engagement = models.ForeignKey(Engagement, null=True, blank=True,
                                   related_name="engagement", on_delete=models.CASCADE)
    test = models.ForeignKey(Test, null=True, blank=True, related_name="test", on_delete=models.CASCADE)
    is_authn_provider = models.BooleanField(default=False,
                                            verbose_name="Authentication Provider")
    url = models.URLField(max_length=2000, null=True, blank=True)

    def __unicode__(self):
        return self.cred_id.name + " (" + self.cred_id.role + ")"

    def __str__(self):
        return self.cred_id.name + " (" + self.cred_id.role + ")"


class Language_Type(models.Model):
    language = models.CharField(max_length=100, null=False)
    color = models.CharField(max_length=7, null=True, verbose_name='HTML color')

    def __unicode__(self):
        return self.language

    def __str__(self):
        return self.language


class Languages(models.Model):
    language = models.ForeignKey(Language_Type, on_delete=models.CASCADE)
    product = models.ForeignKey(Product, on_delete=models.CASCADE)
    user = models.ForeignKey(User, editable=True, blank=True, null=True, on_delete=models.CASCADE)
    files = models.IntegerField(blank=True, null=True, verbose_name='Number of files')
    blank = models.IntegerField(blank=True, null=True, verbose_name='Number of blank lines')
    comment = models.IntegerField(blank=True, null=True, verbose_name='Number of comment lines')
    code = models.IntegerField(blank=True, null=True, verbose_name='Number of code lines')
    created = models.DateTimeField(null=False, editable=False, default=now)

    def __unicode__(self):
        return self.language.language

    def __str__(self):
        return self.language.language

    class Meta:
        unique_together = [('language', 'product')]


class App_Analysis(models.Model):
    product = models.ForeignKey(Product, on_delete=models.CASCADE)
    name = models.CharField(max_length=200, null=False)
    user = models.ForeignKey(User, editable=True, on_delete=models.CASCADE)
    confidence = models.IntegerField(blank=True, null=True, verbose_name='Confidence level')
    version = models.CharField(max_length=200, null=True, blank=True, verbose_name='Version Number')
    icon = models.CharField(max_length=200, null=True, blank=True)
    website = models.URLField(max_length=400, null=True, blank=True)
    website_found = models.URLField(max_length=400, null=True, blank=True)
    created = models.DateTimeField(null=False, editable=False, default=now)

    # used for prefetching tags because django-tagging doesn't support that out of the box
    tagged_items = GenericRelation(TaggedItem)

    def __unicode__(self):
        return self.name + " | " + self.product.name

    def __str__(self):
        return self.name + " | " + self.product.name


class Objects_Review(models.Model):
    name = models.CharField(max_length=100, null=True)
    created = models.DateTimeField(null=False, editable=False, default=now)

    def __unicode__(self):
        return self.name

    def __str__(self):
        return self.name


class Objects(models.Model):
    product = models.ForeignKey(Product, on_delete=models.CASCADE)
    name = models.CharField(max_length=100, null=True, blank=True)
    path = models.CharField(max_length=600, verbose_name='Full file path',
                            null=True, blank=True)
    folder = models.CharField(max_length=400, verbose_name='Folder',
                              null=True, blank=True)
    artifact = models.CharField(max_length=400, verbose_name='Artifact',
                                null=True, blank=True)
    review_status = models.ForeignKey(Objects_Review, on_delete=models.CASCADE)
    created = models.DateTimeField(null=False, editable=False, default=now)

    # used for prefetching tags because django-tagging doesn't support that out of the box
    tagged_items = GenericRelation(TaggedItem)

    def __unicode__(self):
        name = None
        if self.path is not None:
            name = self.path
        elif self.folder is not None:
            name = self.folder
        elif self.artifact is not None:
            name = self.artifact

        return name

    def __str__(self):
        name = None
        if self.path is not None:
            name = self.path
        elif self.folder is not None:
            name = self.folder
        elif self.artifact is not None:
            name = self.artifact

        return name


class Objects_Engagement(models.Model):
    engagement = models.ForeignKey(Engagement, on_delete=models.CASCADE)
    object_id = models.ForeignKey(Objects, on_delete=models.CASCADE)
    build_id = models.CharField(max_length=150, null=True)
    created = models.DateTimeField(null=False, editable=False, default=now)
    full_url = models.URLField(max_length=400, null=True, blank=True)
    type = models.CharField(max_length=30, null=True)
    percentUnchanged = models.CharField(max_length=10, null=True)

    def __unicode__(self):
        data = ""
        if self.object_id.path:
            data = self.object_id.path
        elif self.object_id.folder:
            data = self.object_id.folder
        elif self.object_id.artifact:
            data = self.object_id.artifact

        return data + " | " + self.engagement.name + " | " + str(self.engagement.id)

    def __str__(self):
        data = ""
        if self.object_id.path:
            data = self.object_id.path
        elif self.object_id.folder:
            data = self.object_id.folder
        elif self.object_id.artifact:
            data = self.object_id.artifact

        return data + " | " + self.engagement.name + " | " + str(self.engagement.id)


class Testing_Guide_Category(models.Model):
    name = models.CharField(max_length=300)
    created = models.DateTimeField(null=False, editable=False, default=now)
    updated = models.DateTimeField(editable=False, default=now)

    class Meta:
        ordering = ('name',)

    def __unicode__(self):
        return self.name

    def __str__(self):
        return self.name


class Testing_Guide(models.Model):
    testing_guide_category = models.ForeignKey(Testing_Guide_Category, on_delete=models.CASCADE)
    identifier = models.CharField(max_length=20, blank=True, null=True, help_text="Test Unique Identifier")
    name = models.CharField(max_length=400, help_text="Name of the test")
    summary = models.CharField(max_length=800, help_text="Summary of the test")
    objective = models.CharField(max_length=800, help_text="Objective of the test")
    how_to_test = models.TextField(default=None, help_text="How to test the objective")
    results_expected = models.CharField(max_length=800, help_text="What the results look like for a test")
    created = models.DateTimeField(null=False, editable=False, default=now)
    updated = models.DateTimeField(editable=False, default=now)

    def __unicode__(self):
        return self.testing_guide_category.name + ': ' + self.name

    def __str__(self):
        return self.testing_guide_category.name + ': ' + self.name


class Benchmark_Type(models.Model):
    name = models.CharField(max_length=300)
    version = models.CharField(max_length=15)
    source = (('PCI', 'PCI'),
              ('OWASP ASVS', 'OWASP ASVS'),
              ('OWASP Mobile ASVS', 'OWASP Mobile ASVS'))
    benchmark_source = models.CharField(max_length=20, blank=False,
                                        null=True, choices=source,
                                        default='OWASP ASVS')
    created = models.DateTimeField(null=False, editable=False, default=now)
    updated = models.DateTimeField(editable=False, default=now)
    enabled = models.BooleanField(default=True)

    def __unicode__(self):
        return self.name + " " + self.version

    def __str__(self):
        return self.name + " " + self.version


class Benchmark_Category(models.Model):
    type = models.ForeignKey(Benchmark_Type, verbose_name='Benchmark Type', on_delete=models.CASCADE)
    name = models.CharField(max_length=300)
    objective = models.TextField()
    references = models.TextField(blank=True, null=True)
    enabled = models.BooleanField(default=True)
    created = models.DateTimeField(null=False, editable=False, default=now)
    updated = models.DateTimeField(editable=False, default=now)

    class Meta:
        ordering = ('name',)

    def __unicode__(self):
        return self.name + ': ' + self.type.name

    def __str__(self):
        return self.name + ': ' + self.type.name


class Benchmark_Requirement(models.Model):
    category = models.ForeignKey(Benchmark_Category, on_delete=models.CASCADE)
    objective_number = models.CharField(max_length=15, null=True)
    objective = models.TextField()
    references = models.TextField(blank=True, null=True)
    level_1 = models.BooleanField(default=False)
    level_2 = models.BooleanField(default=False)
    level_3 = models.BooleanField(default=False)
    enabled = models.BooleanField(default=True)
    cwe_mapping = models.ManyToManyField(CWE, blank=True)
    testing_guide = models.ManyToManyField(Testing_Guide, blank=True)
    created = models.DateTimeField(null=False, editable=False, default=now)
    updated = models.DateTimeField(editable=False, default=now)

    def __unicode__(self):
        return str(self.objective_number) + ': ' + self.category.name

    def __str__(self):
        return str(self.objective_number) + ': ' + self.category.name


class Benchmark_Product(models.Model):
    product = models.ForeignKey(Product, on_delete=models.CASCADE)
    control = models.ForeignKey(Benchmark_Requirement, on_delete=models.CASCADE)
    pass_fail = models.BooleanField(default=False, verbose_name='Pass',
                                    help_text='Does the product meet the requirement?')
    enabled = models.BooleanField(default=True,
                                  help_text='Applicable for this specific product.')
    notes = models.ManyToManyField(Notes, blank=True, editable=False)
    created = models.DateTimeField(null=False, editable=False, default=now)
    updated = models.DateTimeField(editable=False, default=now)

    def __unicode__(self):
        return self.product.name + ': ' + self.control.objective_number + ': ' + self.control.category.name

    def __str__(self):
        return self.product.name + ': ' + self.control.objective_number + ': ' + self.control.category.name

    class Meta:
        unique_together = [('product', 'control')]


class Benchmark_Product_Summary(models.Model):
    product = models.ForeignKey(Product, on_delete=models.CASCADE)
    benchmark_type = models.ForeignKey(Benchmark_Type, on_delete=models.CASCADE)
    asvs_level = (('Level 1', 'Level 1'),
                    ('Level 2', 'Level 2'),
                    ('Level 3', 'Level 3'))
    desired_level = models.CharField(max_length=15,
                                     null=False, choices=asvs_level,
                                     default='Level 1')
    current_level = models.CharField(max_length=15, blank=True,
                                     null=True, choices=asvs_level,
                                     default='None')
    asvs_level_1_benchmark = models.IntegerField(null=False, default=0, help_text="Total number of active benchmarks for this application.")
    asvs_level_1_score = models.IntegerField(null=False, default=0, help_text="ASVS Level 1 Score")
    asvs_level_2_benchmark = models.IntegerField(null=False, default=0, help_text="Total number of active benchmarks for this application.")
    asvs_level_2_score = models.IntegerField(null=False, default=0, help_text="ASVS Level 2 Score")
    asvs_level_3_benchmark = models.IntegerField(null=False, default=0, help_text="Total number of active benchmarks for this application.")
    asvs_level_3_score = models.IntegerField(null=False, default=0, help_text="ASVS Level 3 Score")
    publish = models.BooleanField(default=False, help_text='Publish score to Product.')
    created = models.DateTimeField(null=False, editable=False, default=now)
    updated = models.DateTimeField(editable=False, default=now)

    def __unicode__(self):
        return self.product.name + ': ' + self.benchmark_type.name

    def __str__(self):
        return self.product.name + ': ' + self.benchmark_type.name

    class Meta:
        unique_together = [('product', 'benchmark_type')]


# product_opts = [f.name for f in Product._meta.fields]
# test_opts = [f.name for f in Test._meta.fields]
# test_type_opts = [f.name for f in Test_Type._meta.fields]
finding_opts = [f.name for f in Finding._meta.fields]
# endpoint_opts = [f.name for f in Endpoint._meta.fields]
# engagement_opts = [f.name for f in Engagement._meta.fields]
# product_type_opts = [f.name for f in Product_Type._meta.fields]
# single_options = product_opts + test_opts + test_type_opts + finding_opts + \
#                  endpoint_opts + engagement_opts + product_type_opts
all_options = []
for x in finding_opts:
    all_options.append((x, x))
operator_options = (('Matches', 'Matches'),
                    ('Contains', 'Contains'))
application_options = (('Append', 'Append'),
                      ('Replace', 'Replace'))
blank_options = (('', ''),)


class Rule(models.Model):
    # add UI notification to let people know what rules were applied

    name = models.CharField(max_length=200)
    enabled = models.BooleanField(default=True)
    text = models.TextField()
    operator = models.CharField(max_length=30, choices=operator_options)
    """
    model_object_options = (('Product', 'Product'),
                            ('Engagement', 'Engagement'), ('Test', 'Test'),
                            ('Finding', 'Finding'), ('Endpoint', 'Endpoint'),
                            ('Product Type', 'Product_Type'), ('Test Type', 'Test_Type'))
    """
    model_object_options = (('Finding', 'Finding'),)
    model_object = models.CharField(max_length=30, choices=model_object_options)
    match_field = models.CharField(max_length=200, choices=all_options)
    match_text = models.TextField()
    application = models.CharField(max_length=200, choices=application_options)
    applies_to = models.CharField(max_length=30, choices=model_object_options)
    # TODO: Add or ?
    # and_rules = models.ManyToManyField('self')
    applied_field = models.CharField(max_length=200, choices=(all_options))
    child_rules = models.ManyToManyField('self', editable=False)
    parent_rule = models.ForeignKey('self', editable=False, null=True, on_delete=models.CASCADE)


class Child_Rule(models.Model):
    # add UI notification to let people know what rules were applied
    operator = models.CharField(max_length=30, choices=operator_options)
    """
    model_object_options = (('Product', 'Product'),
                            ('Engagement', 'Engagement'), ('Test', 'Test'),
                            ('Finding', 'Finding'), ('Endpoint', 'Endpoint'),
                            ('Product Type', 'Product_Type'), ('Test Type', 'Test_Type'))
    """
    model_object_options = (('Finding', 'Finding'),)
    model_object = models.CharField(max_length=30, choices=model_object_options)
    match_field = models.CharField(max_length=200, choices=all_options)
    match_text = models.TextField()
    # TODO: Add or ?
    # and_rules = models.ManyToManyField('self')
    parent_rule = models.ForeignKey(Rule, editable=False, null=True, on_delete=models.CASCADE)


class FieldRule(models.Model):
    field = models.CharField(max_length=200)
    update_options = (('Append', 'Append'),
                        ('Replace', 'Replace'))
    update_type = models.CharField(max_length=30, choices=update_options)
    text = models.CharField(max_length=200)


# ==============================
# Defect Dojo Engaegment Surveys
# ==============================

class Question(PolymorphicModel, TimeStampedModel):
    '''
        Represents a question.
    '''

    class Meta:
        ordering = ['order']

    order = models.PositiveIntegerField(default=1,
                                        help_text='The render order')

    optional = models.BooleanField(
        default=False,
        help_text="If selected, user doesn't have to answer this question")

    text = models.TextField(blank=False, help_text='The question text', default='')

    def __unicode__(self):
        return self.text

    def __str__(self):
        return self.text


class TextQuestion(Question):
    '''
    Question with a text answer
    '''

    def get_form(self):
        '''
        Returns the form for this model
        '''
        from .forms import TextQuestionForm
        return TextQuestionForm


class Choice(TimeStampedModel):
    '''
    Model to store the choices for multi choice questions
    '''

    order = models.PositiveIntegerField(default=1)

    label = models.TextField(default="")

    class Meta:
        ordering = ['order']

    def __unicode__(self):
        return self.label

    def __str__(self):
        return self.label


class ChoiceQuestion(Question):
    '''
    Question with answers that are chosen from a list of choices defined
    by the user.
    '''

    multichoice = models.BooleanField(default=False,
                                      help_text="Select one or more")

    choices = models.ManyToManyField(Choice)

    def get_form(self):
        '''
        Returns the form for this model
        '''

        from .forms import ChoiceQuestionForm
        return ChoiceQuestionForm


# meant to be a abstract survey, identified by name for purpose
class Engagement_Survey(models.Model):
    name = models.CharField(max_length=200, null=False, blank=False,
                            editable=True, default='')
    description = models.TextField(editable=True, default='')
    questions = models.ManyToManyField(Question)
    active = models.BooleanField(default=True)

    class Meta:
        verbose_name = "Engagement Survey"
        verbose_name_plural = "Engagement Surveys"
        ordering = ('-active', 'name',)

    def __unicode__(self):
        return self.name

    def __str__(self):
        return self.name


# meant to be an answered survey tied to an engagement

class Answered_Survey(models.Model):
    # tie this to a specific engagement
    engagement = models.ForeignKey(Engagement, related_name='engagement+',
                                   null=True, blank=False, editable=True,
                                   on_delete=models.CASCADE)
    # what surveys have been answered
    survey = models.ForeignKey(Engagement_Survey, on_delete=models.CASCADE)
    assignee = models.ForeignKey(User, related_name='assignee',
                                  null=True, blank=True, editable=True,
                                  default=None, on_delete=models.CASCADE)
    # who answered it
    responder = models.ForeignKey(User, related_name='responder',
                                  null=True, blank=True, editable=True,
                                  default=None, on_delete=models.CASCADE)
    completed = models.BooleanField(default=False)
    answered_on = models.DateField(null=True)

    class Meta:
        verbose_name = "Answered Engagement Survey"
        verbose_name_plural = "Answered Engagement Surveys"

    def __unicode__(self):
        return self.survey.name

    def __str__(self):
        return self.survey.name


class General_Survey(models.Model):
    survey = models.ForeignKey(Engagement_Survey, on_delete=models.CASCADE)
    num_responses = models.IntegerField(default=0)
    generated = models.DateTimeField(auto_now_add=True, null=True)
    expiration = models.DateTimeField(null=False, blank=False)

    class Meta:
        verbose_name = "General Engagement Survey"
        verbose_name_plural = "General Engagement Surveys"

    def __unicode__(self):
        return self.survey.name

    def __str__(self):
        return self.survey.name


class Answer(PolymorphicModel, TimeStampedModel):
    ''' Base Answer model
    '''
    question = models.ForeignKey(Question, on_delete=models.CASCADE)

#     content_type = models.ForeignKey(ContentType)
#     object_id = models.PositiveIntegerField()
#     content_object = generic.GenericForeignKey('content_type', 'object_id')
    answered_survey = models.ForeignKey(Answered_Survey,
                                        null=False,
                                        blank=False,
                                        on_delete=models.CASCADE)


class TextAnswer(Answer):
    answer = models.TextField(
        blank=False,
        help_text='The answer text',
        default='')

    def __unicode__(self):
        return self.answer


class ChoiceAnswer(Answer):
    answer = models.ManyToManyField(
        Choice,
        help_text='The selected choices as the answer')

    def __unicode__(self):
        if len(self.answer.all()):
            return str(self.answer.all()[0])
        else:
            return 'No Response'


# Causing issues in various places.
# auditlog.register(Answer)
# auditlog.register(Answered_Survey)
# auditlog.register(Question)
# auditlog.register(Engagement_Survey)


def enable_disable_auditlog(enable=True):
    if enable:
        # Register for automatic logging to database
        logger.info('enabling audit logging')
        auditlog.register(Dojo_User)
        auditlog.register(Endpoint)
        auditlog.register(Engagement)
        auditlog.register(Finding)
        auditlog.register(Product)
        auditlog.register(Test)
        auditlog.register(Risk_Acceptance)
        auditlog.register(Finding_Template)
        auditlog.register(Cred_User)
    else:
        logger.info('disabling audit logging')
        auditlog.unregister(Dojo_User)
        auditlog.unregister(Endpoint)
        auditlog.unregister(Engagement)
        auditlog.unregister(Finding)
        auditlog.unregister(Product)
        auditlog.unregister(Test)
        auditlog.unregister(Risk_Acceptance)
        auditlog.unregister(Finding_Template)
        auditlog.unregister(Cred_User)


from dojo.utils import get_system_setting
enable_disable_auditlog(enable=get_system_setting('enable_auditlog'))  # on startup choose safe to retrieve system settiung)


# Register tagging for models
tag_register(Product)
tag_register(Test)
tag_register(Finding)
tag_register(Engagement)
tag_register(Endpoint)
tag_register(Finding_Template)
tag_register(App_Analysis)
tag_register(Objects)

# Patch to support prefetching
PrefetchingTagDescriptor.patch()

# Benchmarks
admin.site.register(Benchmark_Type)
admin.site.register(Benchmark_Requirement)
admin.site.register(Benchmark_Category)
admin.site.register(Benchmark_Product)
admin.site.register(Benchmark_Product_Summary)

# Testing
admin.site.register(Testing_Guide_Category)
admin.site.register(Testing_Guide)

admin.site.register(Engagement_Presets)
admin.site.register(Network_Locations)
admin.site.register(Objects)
admin.site.register(Objects_Review)
admin.site.register(Objects_Engagement)
admin.site.register(Languages)
admin.site.register(Language_Type)
admin.site.register(App_Analysis)
admin.site.register(Test)
admin.site.register(Finding)
admin.site.register(FindingImage)
admin.site.register(FindingImageAccessToken)
admin.site.register(Stub_Finding)
admin.site.register(Engagement)
admin.site.register(Risk_Acceptance)
admin.site.register(Check_List)
admin.site.register(Test_Type)
admin.site.register(Endpoint)
admin.site.register(Product)
admin.site.register(Product_Type)
admin.site.register(Dojo_User)
admin.site.register(UserContactInfo)
admin.site.register(Notes)
admin.site.register(Note_Type)
admin.site.register(Report)
admin.site.register(Scan)
admin.site.register(ScanSettings)
admin.site.register(IPScan)
admin.site.register(Alerts)
admin.site.register(JIRA_Issue)
admin.site.register(JIRA_Conf)
admin.site.register(JIRA_PKey)
admin.site.register(GITHUB_Conf)
admin.site.register(GITHUB_PKey)
admin.site.register(Tool_Configuration)
admin.site.register(Tool_Product_Settings)
admin.site.register(Tool_Type)
admin.site.register(Cred_User)
admin.site.register(Cred_Mapping)
admin.site.register(System_Settings, System_SettingsAdmin)
admin.site.register(CWE)
admin.site.register(Regulation)
admin.site.register(Notifications)

# Watson
watson.register(Product)
watson.register(Test)
watson.register(Finding)
watson.register(Finding_Template)
watson.register(Endpoint)
watson.register(Engagement)
watson.register(App_Analysis)

# SonarQube Integration
admin.site.register(Sonarqube_Issue)
admin.site.register(Sonarqube_Issue_Transition)
admin.site.register(Sonarqube_Product)<|MERGE_RESOLUTION|>--- conflicted
+++ resolved
@@ -1817,15 +1817,6 @@
             self.jira_change = timezone.now()
             if not jira_issue_exists:
                 self.jira_creation = timezone.now()
-<<<<<<< HEAD
-        # If the product has "Push_all_issues" enabled,
-        # then we're pushing this to JIRA no matter what
-        if not push_to_jira:
-            # only if there is a JIRA configuration
-            push_to_jira = self.jira_conf_new() and \
-                           self.jira_pkey().push_all_issues
-=======
->>>>>>> da107ee5
 
         if self.pk is None:
             # We enter here during the first call from serializers.py
