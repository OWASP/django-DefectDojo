--- conflicted
+++ resolved
@@ -1776,12 +1776,8 @@
             models.Index(fields=['line']),
             models.Index(fields=['component_name']),
             models.Index(fields=['duplicate']),
-<<<<<<< HEAD
             models.Index(fields=['is_mitigated']),
-=======
             models.Index(fields=['duplicate_finding', 'id']),
-            models.Index(fields=['is_Mitigated']),
->>>>>>> f0e8d050
         ]
 
     def get_absolute_url(self):
@@ -2388,7 +2384,7 @@
         if any([find.active for find in self.findings.all()]):
             return 'Active'
 
-        if all([find.is_Mitigated for find in self.findings.all()]):
+        if all([find.is_mitigated for find in self.findings.all()]):
             return 'Mitigated'
 
         return 'Inactive'
