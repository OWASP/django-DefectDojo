{% extends "base.html" %}
{% load display_tags %}
{% load authorization_tags %}
{% load get_endpoint_status %}
{% load static %}
{% load humanize %}
{% block add_styles %}
    ul#select_by_severity a:hover, ul#bulk_edit a:hover {
    cursor: pointer;
    }
    .btn-success {
      color: #fff;
      background-color: #546474!important;
      border-color: #546474;
    }

    .btn-success:hover {
        background-color: #546474!important;
    }
{% endblock %}
{% block content %}
    <div class="panel panel-default">
        <div class="panel-heading">
            <div class="clearfix">
                <h3 class="pull-left"> {{ test }}
                {% if test.tags %}
                    <sup>
                        {% for tag in test.tags.all %}
                        <a title="Search {{ tag }}" class="tag-label tag-color" href="{% url 'simple_search' %}?query=test-tag:{{ tag }}">{{ tag }}</a>
                        {% endfor %}
                    </sup>
                {% endif %}
                <small>Updated {{ test.updated|naturaltime|default_if_none:"" }}, Created {{ test.created|naturaltime|default_if_none:"" }}</small>
                </h3>
                <div id="test-pulldown" class="dropdown pull-right">
                    <button class="btn btn-primary dropdown-toggle" type="button" id="dropdownMenu1"
                            data-toggle="dropdown" aria-expanded="true">
                        <span class="fa fa-bars"></span>
                        <span class="caret"></span>
                    </button>
                    <ul class="dropdown-menu dropdown-menu-right" role="menu" aria-labelledby="dropdownMenu1">
                        {% if test|has_object_permission:"Test_Edit" or user|is_authorized_for_change:test %}
                        <li role="presentation">
                            <a href="{% url 'edit_test' test.id %}">
                                <i class="fa fa-pencil-square-o"></i> Edit Test
                            </a>
                        </li>
                        {% endif %}
                        {% if show_re_upload %}
                        {% if test|has_object_permission:"Import_Scan_Result" or user|is_authorized_for_staff:test %}
                            <li role="presentation">
                                <a href="{% url 're_import_scan_results' test.id %}">
                                    <i class="fa fa-upload"></i> Re-Upload Scan
                                </a>
                            </li>
                        {% endif %}
                        {% endif %}
                        {% if test|has_object_permission:"Notes_Add" or user|is_authorized_for_staff:test %}
                        <li role="presentation">
                            <a id="add_notes_link" href="#add_notes">
                                <i class="fa fa-comments"></i> Add Notes
                            </a>
                        </li>
                        {% endif %}
                        <li role="presentation">
                            <a href="{% url 'test_report' test.id %}?title=&active=1&verified=1&false_p=2&duplicate=2">
                                <i class="fa fa-file-text-o"></i> Report
                            </a>
                        </li>
                      {% if show_export %}
                        {% if sheet_url is null %}
                          <li role="presentation">
                              <a href="{% url 'export_to_sheet' test.id %}">
                                  <i class="fa fa-file-excel-o"></i> Create Google Sheet
                              </a>
                          </li>
                        {% else %}
                          <li role="presentation">
                              <a href="{{ sheet_url }}">
                                  <i class="fa fa-file-excel-o"></i> View Google Sheet
                              </a>
                          </li>
                          <li role="presentation">
                              <a href="{% url 'export_to_sheet' test.id %}">
                                  <i class="fa fa-refresh"></i> Sync Google Sheet
                              </a>
                          </li>
                        {% endif %}
                      {% endif %}
                        <li role="presentation">
                            <a href="{% url 'test_ics' test.id %}">
                                <i class="fa fa-calendar-plus-o"></i> Add To Calendar
                            </a>
                        </li>
                        <li role="presentation">
                            <a href="{% url 'action_history' test|content_type test.id %}">
                                <i class="fa fa-history"></i> View History
                            </a>
                        </li>
                        {% if test|has_object_permission:"Test_Delete" or user|is_authorized_for_delete:test %}
                        <li role="separator" class="divider"></li>
                        <li role="presentation">
                            <a class="text-danger" href="{% url 'delete_test' test.id %}">
                                <i class="fa fa-trash"></i> Delete Test
                            </a>
                        </li>
                        {% endif %}
                    </ul>
                </div>
            </div>
        </div>
        <div class="table-responsive">
            <table class="table-striped table table-condensed table-hover centered">
                <tr>
                    <th>Engagement</th>
                    <th>Environment</th>
                    <th>Dates</th>
                    <th>Updated</th>
                    {% if test.percent_complete > 0 %}
                        <th>Progress</th>
                    {% endif %}
                    <th>Version</th>
                    {% if 'TRACK_IMPORT_HISTORY'|setting_enabled and test.test_import_set.all %}
                        <th>Reimports
                            <i class="fa fa-question-circle has-popover" data-trigger="hover"
                                data-content="Total numbers of reimports done for this test."
                                data-placement="right" data-container="body" data-original-title="" title="">
                            </i>
                        </th>
                    {% endif %}
                </tr>
                <tr>
                    <td><a href="{% url 'view_engagement' test.engagement.id %}">{{ test.engagement.name }}</a></td>
                    <td>
                        {% if test.environment %}
                            {{ test.environment }}
                        {% else %}
                            <b><i>Unknown</i></b>
                        {% endif %}
                    </td>
                    <td>{{ test.target_start|date }} - {{ test.target_end|date }}</td>

                    <td><a target="_blank" data-toggle="tooltip" data-placement="bottom" title="{{ test.updated }}">
                        {{ test.updated|date }}</a>

                    {% if test.percent_complete > 0 %}
                        <td>
                            <div class="progress">
                                <div class="progress-bar" role="progressbar" aria-valuenow="{{ test.percent_complete }}"
                                     aria-valuemin="0"
                                     aria-valuemax="100" style="width: {{ test.percent_complete }}%;">
                                    {{ test.percent_complete }}%
                                </div>
                            </div>
                        </td>
                    {% endif %}
                    <td>{{ test.version }}</td>
                    {% if 'TRACK_IMPORT_HISTORY'|setting_enabled and test.test_import_set.all %}
                        <td>{{ test.total_reimport_count }}</td>
                    {% endif %}
                </tr>
            </table>
        </div>
    </div>
    {% if test.description %}
    <div class="row">
      <div class="col-md-12" id="cred">
      <div class="panel panel-default">
          <div class="panel-heading">
              <h4>Details <span class="pull-right"><a data-toggle="collapse" href="#vuln_desc"><i
                      class="glyphicon glyphicon-chevron-up"></i></a></span></h4>
          </div>
          <div id="vuln_desc" class="panel-body finding-description collapse in">
              {{ test.description|markdown_render }}
          </div>
      </div>
      </div>
    </div>
    {% endif %}

    <!--Import History begin -->
    {% if 'TRACK_IMPORT_HISTORY'|setting_enabled and test.test_import_set.all %}
        <div class="panel panel-default collapse in">
            <div class="panel-heading">
                <div class="clearfix">
                    <h4>Import History ({{ paged_test_imports.total_count }})
                        <i class="fa fa-question-circle has-popover" data-trigger="hover"
                            data-content="List of imports/reimports that created/closed/reactivated any findings in this test."
                            data-placement="right" data-container="body" data-original-title="" title="">
                        </i>
                        <span class="pull-right">
                            <a data-toggle="collapse" href="#import_history">
                                <i class="glyphicon glyphicon-chevron-down"></i>
                            </a>
                        </span>
                    </h4>
                </div>
            </div>
            <div id="import_history" class="panel panel-body table-responsive collapse">
                {% if paged_test_imports %}
                    <table class="table-striped tablesorter-bootstrap table table-hover centered">
                        <thead>
                            <tr>
                                <th>Date/Time</th>
                                <th class="centered">ID</th>
                                <th>Actions</th>
                                <th>Version</th>
                                <th>Endpoint</th>
                            </tr>
                        </thead>
                        <tbody>
                        {% for test_import in paged_test_imports %}
                            {% if test_import.test_import_finding_action_set.all %}
                            <tr>
                                <td>
                                    <a href="{% url 'engagment_all_findings' test.engagement.id %}?test={{test.id}}&test_import_finding_action__test_import={{ test_import.id }}">
                                        {{ test_import.created|date:"DATETIME_FORMAT" }}
                                    </a>
                                    {{ test_import|import_settings_tag }}
                                </td>
                                <td class="centered">
                                    <a href="{% url 'engagment_all_findings' test.engagement.id %}?test={{test.id}}&test_import_finding_action__test_import={{ test_import.id }}">
                                        {{ test_import.id }}
                                    </a>
                                </td>
                                <td>
                                    {% regroup test_import.test_import_finding_action_set.all by get_action_display as finding_action_list %}
                                    <a href="{% url 'engagment_all_findings' test.engagement.id %}?test={{test.id}}&test_import_finding_action__test_import={{ test_import.id }}">
                                        {% for action in finding_action_list %}
                                        {{ action.grouper }} {{ action.list|length }} finding{{ action.list|pluralize }}{% if not forloop.last %},{% endif %}
                                        {% endfor %}
                                    </a>
                                </td>
                                <td>
                                    {{ test_import.version|default_if_none:"" }}
                                </td>
                                <td>
                                    {{ test_import.import_settings.endpoint|default_if_none:"" }}
                                </td>
                            </tr>
                            {% endif %}
                        {% endfor %}
                        </tbody>
                    </table>
                {% else %}
                    <div class="panel-body">
                        <p class="text-center">No import history found.</p>
                    </div>
                {% endif %}
                <div class="clearfix">
                    {% include "dojo/paging_snippet.html" with page=paged_test_imports prefix='test_imports' page_size=True %}
                </div>
            </div>
        </div>
    {% endif %}
    <!--Import activity end -->

    <div class="panel panel-default">
        <div class="panel-heading tight">
            <div class="clearfix">
                <h4 class="has-filters"> Groups ({{ finding_groups|length }})</small>
                    <div class="dropdown pull-right">
                        <div id="test-pulldown" class="dropdown pull-right">
                            <button class="btn btn-primary dropdown-toggle" type="button" id="dropdownMenu1"
                                    data-toggle="dropdown" aria-expanded="true">
                                <span class="fa fa-plus"></span>
                                <span class="caret"></span>
                            </button>
                            <ul class="dropdown-menu dropdown-menu-right" role="menu" aria-labelledby="dropdownMenu1">
                                <li role="presentation">
                                    <a title="Add Finding" href="{% url 'add_findings' test.id %}">
                                        <span class="fa fa-bug"></span> New Finding
                                    </a>
                                </li>
                                <li role="presentation">
                                    <a title="Add Finding from Template" href="{% url 'search' test.id %}">
                                        <span class="icon-add-template"></span> Finding From Template
                                    </a>
                                </li>
                            </ul>
                        </div>
                        <span class="pull-right">
                            <a data-toggle="collapse" href="#finding_groups_panel">
                                <i class="glyphicon glyphicon-chevron-down"></i>
                            </a>
                        </span>
                    </div>
                </h4>
            </div>
        </div>
        <!-- no filters here -->
    </div>

    <div id="finding_groups_panel" class="panel panel-default table-responsive collapse">
        {% if finding_groups %}
            <table id="finding_groups" class="table-striped tablesorter-bootstrap table table-condensed table-hover">
                <thead>
                        <tr>
                            <th></th>
                            <th class="centered">Severity</th>
                            <th>Name</th>
                            <th>Findings</th>
                            <th>CVEs</th>
                            <th>Components</th>
                            <th>Date</th>
                            <th>Age</th>
                            {% if system_settings.enable_finding_sla %}
                                <th>SLA</th>
                            {% endif %}
                            <th>Creator</th>
                            <th>Status</th>
                            {% if system_settings.enable_jira %}
                                {% if jira_project and product_tab or not product_tab %}
                                    <th>Jira</th>
                                    <th>Jira Age</th>
                                    <th>Jira Change</th>
                                {% endif %}
                            {% endif %}
                        </tr>
                    </thead>
                <tbody>
                {% for group in finding_groups %}
                    <tr class="{% if group.active %}active_finding{% else %}inactive_finding{% endif %}">
                        <td class="nowrap">
                            <div class="align-top">
                            <div class="dropdown">
                                <a href="#" class="dropdown-toggle pull-left" data-toggle="dropdown">&nbsp;<i class="fa fa-ellipsis-v"></i>&nbsp;</a>
                                <ul class="dropdown-menu" role="menu" aria-labelledby="dropdownMenu1">
                                    <li>
                                        <a class="" href="{% url 'view_finding_group' group.id %}">
                                        <i class="fa fa-arrow-circle-right"></i> View
                                        </a>
                                    </li>
                                    {% if user|is_authorized_for_change:group %}
                                        <li>
                                            <a class="" href="{% url 'edit_finding_group' group.id %}?return_url={{ request.get_full_path|urlencode }}">
                                            <i class="fa fa-pencil-square-o"></i> Edit
                                            </a>
                                        </li>
                                    {% endif %}
                                    {% if user|is_authorized_for_delete:group %}
                                        <li>
                                            <form method="post" action="{% url 'delete_finding_group' group.id %}"
                                                style="display: inline" class="form-inline form" id="delete-finding-group-menu-{{ group.id }}-form">
                                            {% csrf_token %}
                                            <input type="hidden" name="return_url" value="{{ request.get_full_path }}" />
                                            <input type="hidden" name="id" value="{{ finding.id }}"/>
                                            </form>
                                            <a class="text-danger delete-finding-group" id="delete-finding-group-menu-{{ group.id }}" data-group-id={{ group.id }} href="#">
                                            <i class="fa fa-trash"></i> Delete
                                            </a>
                                        </li>
                                    {% endif %}
                                </ul>
                            </div>
                            </div>
                        </td>
                        <td class="centered">
                            <span class="label severity severity-{{ group.severity }}">
                            {{ group.severity }}
                            </span>
                        </td>
                        <td><a href="{% url 'view_finding_group' group.id %}">{{ group.name|truncatechars_html:60 }}</a></td>
                        <td><a href="{% url 'view_test' test.id %}?finding_group={{ group.id }}">{{ group.findings.all|length }}</a></td>
                        <td>
                            {{ group.cves }}
                        </td>
                        <td>
                            {{ group.components }}
                        </td>
                        <td class="nowrap">{{ group.created }}</td>
                        <td>{{ group.age }}</td>
                        {% if system_settings.enable_finding_sla %}
                            <td>
                            {{ group.sla_days_remaining }}
                            </td>
                        {% endif %}
                        <td>
                            {% if group.creator.get_full_name and group.creator.get_full_name.strip %}
                                {{ group.creator.get_full_name }}
                            {% else %}
                                {{ group.creator }}
                            {% endif %}
                        </td>
                        <td class="nowrap">status
                        </td>
                        {% if system_settings.enable_jira %}
                            {% if jira_project %}

                                <td id="jira">
                                    {% if group.jira_issue %}
                                        <a href="{{ group | jira_issue_url }}"
                                        target="_blank" title="{{ group | jira_issue_url }}">{{ group | jira_key }}</a>
                                        <i id="unlink_jira_{{ group.id }}" data-group-id="{{ group.id }}" class="fa fa-trash unlink_jira" title="Unlink JIRA issue from this group of findings."></i>
                                        <i id="push_to_jira_{{ group.id }}" data-group-id="{{ group.id }}" class="fa fa-share-square push_to_jira" title="Update JIRA issue with current data from this group of findings."></i>
                                    {% else %}
                                        None
                                        <i id="push_to_jira_{{ group.id }}" data-group-id="{{ group.id }}" class="fa fa-share-square push_to_jira" title="Create JIRA issue for this group of findings"></i>
                                        {% comment %} <a href="{% url 'finding_link_to_jira' group.id %}" title="Link existing JIRA issue to finding.">
                                            <i class="fa fa-asterisk" title="Link existing JIRA issue to finding."></i>
                                        </a> {% endcomment %}
                                    {% endif %}
                                </td>

                                <td class="nowrap">
                                    {{ group | jira_creation | timesince }}
                                </td>

                                <td class="nowrap">
                                    {{ group | jira_change | timesince }}
                                </td>

                            {% endif %}
                        {% endif %}
                    </tr>
                {% endfor %}
                </tbody>
            </table>
        {% else %}
            <div class="panel-body">
                <p class="text-center">No Groups found.</p>
            </div>
        {% endif %}
        </div>

    <div class="panel panel-default">
        <div class="panel-heading tight">
            <div class="clearfix">
                <h4 class="has-filters"> Findings ({{findings.total_count}}) <small>{{ test.id|get_severity_count:"test" }}</small>
                    <div class="dropdown pull-right"></div>
                    <div id="test-pulldown" class="dropdown pull-right">
                        <button id="show-filters" data-toggle="collapse" data-target="#the-filters" class="btn btn-primary toggle-filters"> <i class="fa fa-filter"></i> <i class="caret"></i> </button>
                        {% if test|has_object_permission:"Finding_Add" or user|is_authorized_for_change:test %}
                        <button class="btn btn-primary dropdown-toggle" type="button" id="dropdownMenu1"
                                data-toggle="dropdown" aria-expanded="true">
                            <span class="fa fa-plus"></span>
                            <span class="caret"></span>
                        </button>
                        <ul class="dropdown-menu dropdown-menu-right" role="menu" aria-labelledby="dropdownMenu1">
                            <li role="presentation">
                                <a title="Add Finding" href="{% url 'add_findings' test.id %}">
                                    <span class="fa fa-bug"></span> New Finding
                                </a>
                            </li>
                            <li role="presentation">
                                <a title="Add Finding from Template" href="{% url 'search' test.id %}">
                                    <span class="icon-add-template"></span> Finding From Template
                                </a>
                            </li>
                        </ul>
                        {% endif %}
                    </div>
                    <form method="get" action="{% url 'quick_report' %}" class="pull-right">
                        <input type="hidden" label="url" name="url" value="{{ request.get_full_path }}">
                        <input type="hidden" label="_generate" name="_generate" value="_generate">
                        <button class="btn btn-primary" type="submit" label="quick_report" id="quick_report" aria-expanded="true">
                            <i class="fa fa-file-text-o"></i>
                        </button>
                    </form>
                </h4>
            </div>
        </div>
        <div id="the-filters" class="is-filters panel-body collapse">
            {% include "dojo/filter_snippet.html" with form=filtered.form %}
        </div>
    </div>
    {% if findings %}
        <div class="clearfix">
            {% include "dojo/paging_snippet.html" with page=findings prefix='findings' page_size=True %}
        </div>

        <div class="dropdown hidden" style="padding-bottom: 5px;" id="bulk_edit_menu">
            {% if test|has_object_permission:"Test_Edit" or user|is_authorized_for_change:test %}
                <button class="btn btn-info btn-sm btn-primary dropdown-toggle" type="button" id="dropdownMenu2"
                        data-toggle="dropdown" aria-haspopup="true" aria-expanded="true">
                    Bulk Edit
                    <span class="caret"></span>
                </button>
            {% endif %}
                <div class="btn-group mr-2" role="group" aria-label="Bulk Actions">
                {% if product_tab and not 'DISABLE_FINDING_MERGE'|setting_enabled %}
                    <button type="button" class="btn btn-info btn-sm  btn-primary" data-toggle="tooltip" data-placement="bottom" title="Merge Findings">
                        <a class="white-color merge" href="#" alt="Merge Findings">
                            <i class="fa fa-compress"></i>
                        </a>
                    </button>
                {% endif %}
                {% if test|has_object_permission:"Test_Delete" or user|is_authorized_for_delete:test %}
                    <button type="button" class="btn btn-info btn-sm  btn-primary" data-toggle="tooltip" data-placement="bottom" title="Delete Findings">
                        <a class="white-color delete-bulk" href="#" alt="Delete Findings">
                            <i class="fa fa-trash"></i>
                        </a>
                    </button>
                {% endif %}
            </div>
            <ul class="dropdown-menu" aria-labelledby="dropdownMenu1" id="bulk_edit">
                <li class="dropdown-header">Choose wisely...</li>
                <li style="padding-left: 8px;padding-right: 8px;">
                    <form action="{% url 'finding_bulk_update_all' %}" method="post" id="bulk_change_form">
                        {% csrf_token %}
                        <input type="hidden" name="return_url" value="{{ request.get_full_path }}" />
                        <label style="display: block" for="severity">Severity</label>
                        <select name="severity" id="severity" style="font-size: 80%">
                            <option value="">Choose...</option>
                            <option value="Info">Info</option>
                            <option value="Low">Low</option>
                            <option value="Medium">Medium</option>
                            <option value="High">High</option>
                            <option value="Critical">Critical</option>
                        </select><br/><br/>
                        <label><b>Status</b> <input id="id_bulk_status" name="status" type="checkbox" alt="Select to enable" title="status_checkbox"/></label><br/>
                        <label style="font-size: 80%; font-weight: normal; display: block">
                            <input id="id_bulk_active" name="active" type="checkbox" disabled/> <span>Active</span>
                        </label>
                        <label style="font-size: 80%; font-weight: normal; display: block">
                            <input id="id_bulk_verified" name="verified" type="checkbox" disabled/> <span>Verified</span>
                        </label>
                        <label style="font-size: 80%; font-weight: normal; display: block">
                            <input id="id_bulk_false_p" name="false_p" type="checkbox" disabled/> <span>False Positive</span>
                        </label>
                        <label style="font-size: 80%; font-weight: normal; display: block">
                            <input id="id_bulk_out_of_scope" name="out_of_scope" type="checkbox" disabled/>
                            <span>Out of scope</span>
                        </label>
                        <label style="font-size: 80%; font-weight: normal; display: block">
                            <input id="id_bulk_is_Mitigated" name="is_Mitigated" type="checkbox" disabled/>
                            <span>Mitigated</span>
                        </label>

                        <label><b>Risk Acceptance</b><input id="id_bulk_risk_acceptance" name="risk_acceptance" type="checkbox" alt="Select to enable"/></label><br/>
                        <label style="font-size: 80%; font-weight: normal; display: block">
                            <input id="id_bulk_risk_accept" name="risk_accept" type="checkbox" disabled/> <span>Accept</span>
                        </label>
                        <label style="font-size: 80%; font-weight: normal; display: block">
                            <input id="id_bulk_risk_unaccept" name="risk_unaccept" type="checkbox" disabled/> <span>Unaccept</span>
                        </label>

                        <label><b>Group</b><input id="id_bulk_finding_group" name="finding_group" type="checkbox" alt="Select to enable"/></label><br/>
                        <label style="font-size: 80%; font-weight: normal; display: block">
                            <input id="id_bulk_finding_group_create" name="finding_group_create" class="finding_group_option" type="checkbox" disabled/> <span>Create</span>
                        </label>
                        <span>
                            <label style="font-size: 80%; font-weight: normal;">
                                <input id="id_bulk_finding_group_add" name="finding_group_add" class="finding_group_option" type="checkbox" disabled/> <span>Add to...</span>
                            </label>
                            <select name="add_to_finding_group" id="add_to_finding_group" style="font-size: 80%">
                                <option value="">Choose...</option>
                                {% for group in finding_groups %}
                                    <option value="{{ group.id }}">{{ group.name|truncatechars_html:40 }}</option>
                                {% endfor %}
                            </select>
                        </span>
                        <label style="font-size: 80%; font-weight: normal; display: block">
                            <input id="id_bulk_finding_group_remove" name="finding_group_remove" class="finding_group_option" type="checkbox" disabled/> <span>Remove from any group</span>
                        </label>


                        {% if system_settings.enable_jira %}
                            <b>Push to JIRA</b> <input id="id_push_tojira" name="push_to_jira" type="checkbox" alt="Select to push to JIRA" title="Push_To_Jira"/><br/>

                        {% endif %}
                        <label style="display: block">Tags</label>
                        {% comment %}
                            Quick hack to make bulk edit work without refactoring the whole bulk edit form
                        {% endcomment %}
                        {{ bulk_edit_form.media.css }}
                        {{ bulk_edit_form.media.js }}
                        {{ bulk_edit_form.tags }}
                        <input type="submit" class="btn btn-sm btn-primary" value="Submit" title="sub-button"/>
                    </form>
                </li>
            </ul>
        </div>
    {% endif %}
     <div class="panel panel-default table-responsive">
        {% if findings %}
            <table id="test_findings" class="table-striped tablesorter-bootstrap table table-condensed table-hover">
                <thead>
                        <tr>
                            {% if test|has_object_permission:"Test_Edit" or test|has_object_permission:"Test_Delete" or user|is_authorized_for_change:test or user|is_authorized_for_delete:test %}
                                <th class="hidden-sm centered" title="Select all visible findings.">
                                    <div class="dropdown">
                                        <button class="btn btn-primary dropdown-toggle" type="button" id="dropdownMenu1"
                                                data-toggle="dropdown" aria-haspopup="true" aria-expanded="true" aria-label="Severity Filter">
                                            <form class="inline-form" action="#"><input type="checkbox" name="select_all" label="select_all" aria-label="select_all"
                                                                                        id="select_all"/></form>
                                            <span class="caret"></span>
                                        </button>
                                        <ul class="dropdown-menu" aria-labelledby="dropdownMenu1" id="select_by_severity">
                                            <li><a id="Info">Info</a></li>
                                            <li><a id="Low">Low</a></li>
                                            <li><a id="Medium">Medium</a></li>
                                            <li><a id="High">High</a></li>
                                            <li><a id="Critical">Critical</a></li>
                                            <li role="separator" class="divider"></li>
                                            <li><a id="All">All</a></li>
                                            <li><a id="None">None</a></li>
                                        </ul>
                                    </div>
                                </th>
                            {% endif %}
                            <th></th>
                            <th class="centered">Severity</th>
                            <th>Name</th>
                            <th>CWE</th>
                            <th>CVE</th>
                            <th>Date</th>
                            <th>Age</th>
                            {% if system_settings.enable_finding_sla %}
                            <th>SLA</th>
                            {% endif %}
                            <th>Reporter</th>
                            <th>Status</th>
                            {% if system_settings.enable_jira %}
                                {% if jira_project and product_tab or not product_tab %}
                                    <th>Jira</th>
                                    <th>Jira Age</th>
                                    <th>Jira Change</th>
                                {% endif %}
                            {% endif %}
                        </tr>
                    </thead>
                <tbody>
                {% for finding in findings %}
                    <tr class="{% if finding.active %}active_finding{% else %}inactive_finding{% endif %}">
                        {% if test|has_object_permission:"Test_Edit" or test|has_object_permission:"Test_Delete" or user|is_authorized_for_change:finding or user|is_authorized_for_delete:finding %}
                            <td class="hidden-sm centered">
                                <form action="#">
                                    <input type="checkbox" name="select_{{ finding.id }}" id="{{ finding.id }}"
                                        label="select_one" aria-label="select_one" class="select_one {{ finding.severity }}"/>
                                </form>
                            </td>
                        {% endif %}
                        <td class="nowrap">
                            <div class="align-top">
                            <div class="dropdown">
                                <a href="#" class="dropdown-toggle pull-left" data-toggle="dropdown">&nbsp;<i class="fa fa-ellipsis-v"></i>&nbsp;</a>
                                <ul class="dropdown-menu" role="menu" aria-labelledby="dropdownMenu1">
                                    <li>
                                        <a class="" href="{% url 'view_finding' finding.id %}">
                                        <i class="fa fa-arrow-circle-right"></i> View
                                        </a>
                                    </li>
                                    {% if finding|has_object_permission:"Finding_Edit" or user|is_authorized_for_change:finding %}
                                        <li>
                                            <a class="" href="{% url 'edit_finding' finding.id %}?return_url={{ request.get_full_path|urlencode }}">
                                            <i class="fa fa-pencil-square-o"></i> Edit
                                            </a>
                                        </li>
                                        <li class="divider"></li>
                                        {% endif %}
                                    {% if finding|has_object_permission:"Finding_Edit" or user|is_authorized_for_staff:finding %}
                                        <li role="presentation">
                                            <a href="{% url 'manage_images' finding.id %}">
                                                <i class="fa fa-file-image-o"></i> Manage Images
                                            </a>
                                        </li>
                                    {% endif %}
                                    {% if finding|has_object_permission:"Finding_Edit" or user|is_authorized_for_change:finding %}
                                        {% if finding.under_review and dojo_user in finding.reviewers.all or dojo_user == finding.review_requested_by and finding.under_review %}
                                            <li role="presentation">
                                                <a href="{% url 'clear_finding_review' finding.id %}">
                                                    <i class="icon-user-check"></i> Clear Review
                                                </a>
                                            </li>
                                        {% elif not finding.under_review %}
                                            <li role="presentation">
                                                <a href="{% url 'request_finding_review' finding.id %}">
                                                    <i class="icon-user-check"></i> Request Peer Review
                                                </a>
                                            </li>
                                        {% endif %}
                                        <li role="presentation">
                                            <a href="{% url 'touch_finding' finding.id %}?return_url={{ request.get_full_path|urlencode }}">
                                                <i class="fa fa-clock-o"></i> Touch Finding
                                            </a>
                                        </li>
                                    {% endif %}
                                    {% if user.is_staff %}
                                        <li role="presentation">
                                            <a href="{% url 'mktemplate' finding.id %}">
                                                <i class="fa fa-copy"></i> Make Finding a Template
                                            </a>
                                        </li>
                                    {% endif %}
                                    {% if finding|has_object_permission:"Finding_Edit" or user|is_authorized_for_change:finding %}
                                        <li role="presentation">
                                            <a href="{% url 'find_template_to_apply' finding.id %}">
                                                <i class="fa fa-copy"></i> Apply Template to Finding
                                            </a>
                                        </li>
                                        {% if finding.active %}
                                            <li role="presentation">
                                                <a href="{% url 'close_finding' finding.id %}">
                                                    <i class="fa fa-fire-extinguisher"></i> Close Finding
                                                </a>
                                            </li>
                                        {% else %}
                                            <li role="presentation">
                                                <a href="{% url 'reopen_finding' finding.id %}">
                                                    <i class="fa fa-bug"></i> Open Finding
                                                </a>
                                            </li>
                                        {% endif %}
                                    {% endif %}
                                    {% if finding|has_object_permission:"Risk_Acceptance" or user|is_authorized_for_staff:finding %}
                                        {% if finding.risk_accepted %}
                                            <li role="presentation">
                                            <a href="{% url 'risk_unaccept_finding' finding.id %}?return_url={{ request.get_full_path|urlencode }}">
                                                <i class="fa fa-exclamation-circle"></i> Unaccept Risk
                                            </a>
                                            </li>
                                        {% else %}
                                            {% if finding.test.engagement.product.enable_simple_risk_acceptance %}
                                                <li role="presentation">
                                                    <a href="{% url 'simple_risk_accept_finding' finding.id %}?return_url={{ request.get_full_path|urlencode }}">
                                                        <i class="fa fa-exclamation-circle"></i> Accept Risk
                                                    </a>
                                                </li>
                                            {% endif %}
                                            {% if finding.test.engagement.product.enable_full_risk_acceptance %}
                                                <li role="presentation">
                                                    <a href ="{% url 'add_risk_acceptance' finding.test.engagement.id finding.id %}">
                                                        <i class="fa fa-exclamation-circle"></i> Add Risk Acceptance...
                                                    </a>
                                                </li>
                                            {% endif %}
                                        {% endif %}
                                    {% endif %}
                                    <li class="divider"></li>
                                    <li role="presentation">
                                        <a href="{% url 'action_history' finding|content_type finding.id %}">
                                            <i class="fa fa-history"></i> View History
                                        </a>
                                    </li>
                                    {% if finding|has_object_permission:"Finding_Delete" or user|is_authorized_for_delete:finding %}
                                    <li class="divider"></li>
                                            <li>
                                            <form method="post" action="{% url 'delete_finding' finding.id %}"
                                                style="display: inline" class="form-inline form" id="delete-finding-menu-{{ finding.id }}-form">
                                            {% csrf_token %}
                                            <input type="hidden" name="return_url" value="{{ request.get_full_path }}" />
                                            <input type="hidden" name="id" value="{{ finding.id }}"/>
                                            </form>
                                            <a class="text-danger delete-finding" id="delete-finding-menu-{{ finding.id }}" href="#">
                                            <i class="fa fa-trash"></i> Delete
                                            </a>
                                        </li>
                                    {% endif %}
                                </ul>
                            </div>
                            </div>
                        </td>
                        <td class="centered">
                            <span class="label severity severity-{{ finding.severity }}">
                            {{ finding.severity_display }}
                            </span>
                        </td>
                        <td><a href="{% url 'view_finding' finding.id %}">{{ finding.title|truncatechars_html:60 }}</a>
                          {% if finding.file_path %}
                          <i class="fa dojo-sup fa-code has-popover" data-trigger="hover" data-content="{{ finding.file_path }}" data-placement="right" data-container="body" data-original-title="Files" title=""></i>
                            {% if finding.component_name %}
                            <i class="fa dojo-sup fa-file has-popover" data-trigger="hover" data-placement="right"
                                data-content="{{ finding.component_name }} - {{ finding.component_version }}"
                                data-container="body" data-original-title="Component" title=""></i>
                            {% endif %}
                            {% else %}
                              {% if finding.endpoints.all %}
                                <i class="fa dojo-sup fa-sitemap has-popover" data-html="true" data-trigger="hover" data-content="
                                    {% for endpoint_status in finding.endpoint_status.all %}
                                        {% if endpoint_status.mitigated %}
                                            &#10003; {{ endpoint_status.endpoint }}<br/>
                                        {% else %}
                                            &#10005; {{ endpoint_status.endpoint }}<br/>
                                        {% endif %}
                                    {% endfor %}
                                " data-placement="right" data-container="body" data-original-title="Endpoints ({{finding.active_endpoint_count}} Active, {{finding.mitigated_endpoint_count}} Mitigated)" title=""></i>
                              {% endif %}
                            {% endif %}
                             {% if finding.notes.all %}
                                <i class="glyphicon glyphicon-comment has-popover dojo-sup" data-trigger="hover" data-content="{{ finding.notes.all.0 }}" data-placement="left" data-container="body" data-original-title="Most Recent Note ({{ finding.notes.count }} total)" title=""></i>
                                <a href="{% url 'view_finding' finding.id %}#vuln_notes" class="dojo-sup" alt="{{ finding.notes.count }} note{{ finding.notes.count|pluralize }}">
                                    ({{ finding.notes.count }})
                                </a>
                             {% endif %}
                          {% if finding.tags %}
                              <sup>
                                  {% for tag in finding.tags.all %}
                                  <a title="Search {{ tag }}" class="tag-label tag-color" href="{% url 'simple_search' %}?query=tag:{{ tag }}">{{ tag }}</a>
                                  {% endfor %}
                              </sup>
                          {% endif %}
                        </td>
                        <td class="nowrap">
                        {% if finding.cwe > 0 %}
                          <a target="_blank" href="https://cwe.mitre.org/data/definitions/{{ finding.cwe }}.html">
                              <i class="fa fa-external-link"></i> {{ finding.cwe }}
                          </a>
                        {% endif %}
                        </td>
                        <td class="nowrap">
                            {% if finding.cve %}
                              <a target="_blank" href="{{ finding.cve|cve_url }}">
                                  <i class="fa fa-external-link"></i> {{ finding.cve|default:"" }}
                              </a>
                            {% endif %}
                        </td>
                        <td class="nowrap">{{ finding.date }}</td>
                        <td>{{ finding.age }}</td>
                        {% if system_settings.enable_finding_sla %}
                        <td>
                          {{ finding|finding_sla }}
                        </td>
                        {% endif %}
                        <td>
                          {% if finding.reporter.get_full_name and finding.reporter.get_full_name.strip %}
                              {{ finding.reporter.get_full_name }}
                          {% else %}
                              {{ finding.reporter }}
                          {% endif %}
                        </td>
                        <td class="nowrap">{{ finding|finding_display_status|safe }}&nbsp;{{ finding|import_history }}
                        </td>
                        {% if system_settings.enable_jira %}
                            {% if jira_project and product_tab or not product_tab %}
                                <td>
                                    {% if finding.has_jira_issue %}
                                        <a href="{{ finding | jira_issue_url }}" target="_blank"
                                            alt="Jira Bug - {{finding | jira_key}}" data-toggle="tooltip" data-placement="bottom" title="{{finding | jira_key}}">{{finding | jira_key}}</a>
                                    {% endif %}
                                    </td>

                                    <td class="nowrap">
                                        {{ finding | jira_creation | timesince }}
                                    </td>

                                    <td class="nowrap">
                                        {{ finding | jira_change | timesince }}
                                    </td>

                            {% endif %}
                        {% endif %}
                    </tr>
                {% endfor %}
                </tbody>
            </table>
        {% else %}
            <div class="panel-body">
                <p class="text-center">No findings found.</p>
            </div>
        {% endif %}
        <div class="clearfix">
            {% include "dojo/paging_snippet.html" with page=findings prefix='findings' page_size=True %}
        </div>

        <div class="panel panel-default table-responsive potential-finding">
            <div class="panel-heading">
                <div class="clearfix">
                    <h4 class="pull-left">Potential Findings</h4>
                    {% if test|has_object_permission:"Finding_Add" or user|is_authorized_for_change:test %}
                    <form id="quick-add-form" method="post" class="pull-right">
                        {% csrf_token %}

                        <div class="input-group">
                            <input id="quick_add_finding" name="title" type="text"
                                   placeholder="Add a potential finding..."
                                   class="form-control"/>
                            <input type="hidden" value="tid"
                                   name="{{ test.id }}"/>
                            <span class="input-group-btn">
                                    <button id="the_button" class="btn btn-success" type="submit"><i id="fa-icon"
                                                                                                     class="fa fa-fw fa-plus"></i>
                                        Add Potential Finding
                                    </button>
                                </span>
                        </div>
                    </form>
                    {% endif %}
                </div>
            </div>

            <table id="stub_findings"
                   class="table table-condensed table-hover {% if not stub_findings %}hidden{% endif %}">

                <thead>
                <tr>
                    <th>Name</th>
                    <th>Severity</th>
                    <th>Reporter</th>
                    <th>Date</th>
                    <th>Actions</th>
                </tr>
                </thead>
                <tbody>
                {% for finding in stub_findings %}
                    <tr>
                        <td>
                            {% if test|has_object_permission:"Finding_Add" or user|is_authorized_for_change:test %}
                            <a href="{% url 'promote_to_finding' finding.id %}">{{ finding.title }}</a></td>
                            {% else %}
                            {{ finding.title }}
                            {% endif %}
                        <td>{% if finding.severity == "Critical" or finding.severity == "High" %}
                            <span class="text-error">
                        {% else %}<span>{% endif %}{{ finding.severity }}</span></td>
                        <td>
                          {% if finding.reporter.get_full_name and finding.reporter.get_full_name.strip %}
                              {{ finding.reporter.get_full_name }}
                          {% else %}
                              {{ finding.reporter }}
                          {% endif %}
                        </td>
                        <td>{{ finding.date }}</td>
                        <td>
                            {% if test|has_object_permission:"Finding_Edit" or user|is_authorized_for_change:test %}
                            <div class="btn-group">
                                <a class="btn btn-sm btn-warning"
                                   href="{% url 'promote_to_finding' finding.id %}">Promote To Finding</a>
                                   <form method="post" action="{% url 'delete_stub_finding' finding.id %}"
                                      style="display: inline" class="form-inline form">
                                    {% csrf_token %}
                                    <input type="hidden" name="id" value="{{ finding.id }}"/>
                                    <button type="submit" class="btn btn-danger btn-sm delete-finding">
                                        Delete
                                    </button>
                                </form>
                            </div>
                            {% endif %}
                        </td>
                    </tr>
                {% endfor %}
                </tbody>
            </table>
            <div class="panel-body {% if stub_findings %}show{% else %}hidden{% endif %}">
                {% include "dojo/paging_snippet.html" with page=stub_findings %}
            </div>


        </div>
    </div>

    <!--Cred Begin-->
    <div class="row">
    <div class="col-md-12" id="cred">
        <div class="panel panel-default">
            <div class="panel-heading">
                <h4>Credentials
                  {% if not cred_test and creds %}
                    <a title="Add New Credential" class="pull-right btn btn-primary btn-sm"
                       href="{% url 'new_cred_engagement_test' test.id %}"><span class="fa fa-plus"></span></a>
                  {% endif %}
                </h4>
            </div>
            {% if creds %}
                <table class="tablesorter-bootstrap table table-condensed table-striped table-hover">
                    <thead>
                    <tr>
                      <th>Name</th>
                      <th>Username</th>
                      <th>Role</th>
                      <th>Environment</th>
                      <th>Authentication Provider</th>
                      <th>Login Valid</th>
                      <th>Actions</th>
                    </tr>
                    </thead>
                    <tbody>
                      <tr>
                        <td colspan="7">
                          Credentials Configured for this <strong>Test</strong>
                          {% if not cred_test %}
                            <br/><center>None configured</center>
                          {% endif %}
                        </td>
                      </tr>

                      {% for cred in cred_test %}
                          <tr>
                            <td>
                                <a href="{{ cred.cred_id.url }}" target="_blank">{{ cred.cred_id.name }}</a>
                            </td>
                            <td>{{ cred.cred_id.username }}</td>
                            <td>{{ cred.cred_id.role }}</td>
                            <td>{{ cred.cred_id.environment }}</td>
                            <td>{{ cred.is_authn_provider }}</td>
                            <td>{{ cred.cred_id.is_valid }}</td>
                            <td>
                                <div class="btn-group">
                                    <a class="btn btn-sm btn-primary"
                                       href="{% url 'view_cred_engagement_test' cred.test.id cred.id  %}">View</a>
                                    <a class="btn btn-sm btn-danger delete"
                                       href="{% url 'delete_cred_test' cred.test.id cred.id  %}">Delete</a>
                                </div>
                            </td>
                          </tr>
                      {% endfor %}
                      <tr>
                        <td colspan="7">
                          Credentials Configured for this <strong>Engagement</strong>
                        </td>
                      </tr>
                    {% for cred in creds %}
                        <tr>
                          <td>
                              <a href="{{ cred.cred_id.url }}" target="_blank">{{ cred.cred_id.name }}</a>
                          </td>
                          <td>{{ cred.cred_id.username }}</td>
                          <td>{{ cred.cred_id.role }}</td>
                          <td>{{ cred.cred_id.environment }}</td>
                          <td>{{ cred.is_authn_provider }}</td>
                          <td>{{ cred.cred_id.is_valid }}</td>
                          <td>
                              <div class="btn-group">
                                  <a class="btn btn-sm btn-primary"
                                     href="{% url 'view_cred_product_engagement' cred.engagement.id cred.id  %}">View</a>
                              </div>
                          </td>
                        </tr>
                    {% endfor %}


                    </tbody>
                </table>
            {% else %}
                <div class="panel-body">
                    <p>No credentials configured.
                    {% if not creds %}
                      Configure engagement credentials first, then add credentials to the test.
                    {% endif %}
                    </p>
                </div>
            {% endif %}
        </div>
    </div>
</div>
<!--Cred end -->

<!--Files beign -->
<div class="row">
    <div class="col-md-12" id="cred">
        <div class="panel panel-default">
            <div class="panel-heading">
                <h4>Files<span class="pull-right">
                <a data-toggle="collapse" href="#add_feat_files">
                    <i class="glyphicon glyphicon-chevron-down"></i></a></span>
                    {% if test|has_object_permission:"Test_Edit" or user|is_authorized_for_staff:test %}
                    <a title="Manage Files" name="Manage Files" class="btn btn-sm btn-primary pull-right"
                    href="{% url 'manage_files' oid=test.id obj_type='Test' %}">
                    <span class="fa fa-edit"></span></a>
                    {% endif %}
                </h4>
            </div>

            <div id="add_feat_files" class="panel-body collapse {% if files %}in{% endif %}">
                {% for file in files %}
                <div class="col-md-2" style="text-align: center">
                    <div class="row">
                        <a href="{{ request.scheme }}://{{ request.get_host }}{{ file.file.url }}" target="_blank">
                            {% if file.file.url|get_thumbnail %}
                                <img src="{{ file.file.url }}" alt="thumbnail" style="width:150px">
                            {% else %}
                                <span style="font-size: 50px;" class="glyphicon glyphicon-file"></span>
                            {% endif %}
                        </a>
                    </div>
                    <div class="row">
                        <caption style="text-align:center">{{ file.title }}</caption>
                    </div>
                </div>
                {% endfor %}
            </div>
        </div>
    </div>
</div>
<!--Files end -->

{% include "dojo/snippets/comments.html" with notes=notes object=test destination="test" %}

<div class="protip">
    <i class="fa fa-lightbulb-o"></i> <strong>ProTip!</strong> Type <kbd>e</kbd> to edit this test. Type <kbd>a</kbd> to add a finding to this test.
</div>
{% endblock %}
{% block postscript %}
    <script type="application/javascript" src="{% static "jquery.hotkeys/jquery.hotkeys.js" %}"></script>
    <script type="text/javascript" src="{% static "jquery-highlight/jquery.highlight.js" %}"></script>
    <script type="text/javascript">
        // DataTables setup
        $(document).ready(function(){
            date =  new Date().toISOString().slice(0, 10);
            var fileDated = 'Findings_List_' + date;
            var columns = [
                  {% if user.is_staff or 'AUTHORIZED_USERS_ALLOW_CHANGE'|setting_enabled or 'AUTHORIZED_USERS_ALLOW_DELETE'|setting_enabled or 'AUTHORIZED_USERS_ALLOW_STAFF'|setting_enabled %}
                  { "data": "dropdown" },
                  {% endif %}
                  { "data": "action" },
                  { "data": "severity" },
                  { "data": "name" },
                  { "data": "cwe" },
                  { "data": "cve" },
                  { "data": "date" },
                  { "data": "age" },
                  {% if system_settings.enable_finding_sla %}
                      { "data": "sla" },
                  {% endif %}
                  { "data": "reporter" },
                  { "data": "status" },
                  {% if system_settings.enable_jira %}
                      {% if jira_project and product_tab or not product_tab %}
                          { "data": "jira" },
                          { "data": "jira_age" },
                          { "data": "jira_change" },
                      {% endif %}
                  {% endif %}
              ];

            // Filter the list of items to display based on what is shown.
            var disallowed_entries = new Set(["dropdown", "action"]);
            var data_column_list = [];
            for (var i = 0; i < columns.length; i++) {
                if (!disallowed_entries.has(columns[i]["data"])) {
                    data_column_list.push(i);
                }
            }

            var buttonCommon = {
                exportOptions: {
                    columns: data_column_list,
                    stripHtml: true,
                    stripNewlines: true,
                    trim: true,
                    orthogonal: 'export'
                },
                filename: fileDated,
                title: 'Findings List'
            };

            // Mapping of table columns to objects for proper cleanup and data formatting
            var dojoTable = $('#test_findings').DataTable({
                drawCallback: function(){
                    $('.has-popover').popover({'trigger':'hover'});
                },
                colReorder: true,
                "columns": columns,
                columnDefs: [
                    {
                        "orderable": false,
                        "targets": [0]
                    },
                ],
                dom: 'Bfrtip',
                paging: false,
                info: false,
                buttons: [
                    {
                        extend: 'colvis',
                        columns: ':not(.noVis)'
                    },
                    $.extend( true, {}, buttonCommon, {
                        extend: 'copy'
                    }),
                    $.extend( true, {}, buttonCommon, {
                        extend: 'excel',
                        autoFilter: true,
                        sheetName: 'Exported data',
                    }),
                    $.extend( true, {}, buttonCommon, {
                        extend: 'csv'
                    }),
                    $.extend( true, {}, buttonCommon, {
                        extend: 'pdf',
                        orientation: 'landscape',
                        pageSize: 'LETTER'
                    }),
                    $.extend( true, {}, buttonCommon, {
                        extend: 'print'
                    }),
                ],
            });
        });

        $(function () {
            $("a[data-toggle='collapse']").on('click', function () {
                var i = $($(this).find('i').get(0));
                i.toggleClass('glyphicon-chevron-up').toggleClass('glyphicon-chevron-down');
            })

          $(".chosen-select").chosen({
            'placeholder_text_multiple': 'Select or add some tags...',
            'no_results_text': "Tag not found, press TAB key to add."
            });

          $(".search-field").find("input").on("keydown", function (evt) {
            var stroke;
            stroke = (_ref = evt.which) != null ? _ref : evt.keyCode;
                if (stroke == 9) { // 9 = tab key
                    var o = new Option($(this).val(), $(this).val(), true, true);
                    $('#tag_choices').append(o);
                    $('#tag_choices').trigger('chosen:updated');
                    $('#tag_choices').focus();
                }
            });
        });
        var checkbox_count = 0;
        function check_checked_finding()
        {
          var checkbox_values = $("input[type=checkbox][name^='select_']");

          for (var i = 0; i < checkbox_values.length; i++) {
            if ($(checkbox_values[i]).prop("checked")) {
              if (checkbox_values[i].name != 'select_all') {
                checkbox_count++;
              }
            }
          }
          if (checkbox_count > 0)
          {
              $('div#bulk_edit_menu').removeClass('hidden');
          }
        }

        $(document).on('keypress', null, 'e', function () {
            window.location.assign('{% url 'edit_test' test.id %}');
        });

        $(document).on('keypress', null, 'a', function () {
            window.location.assign('{% url 'add_findings' test.id %}');
        });

        $(function () {
            check_checked_finding();
            
            $('#id_bulk_status').on('click', function (e) {
                var checked = this.checked;
                $('#bulk_edit_menu #id_bulk_active').prop('disabled', !checked);
                $('#bulk_edit_menu #id_bulk_verified').prop('disabled', !checked);
                $('#bulk_edit_menu #id_bulk_false_p').prop('disabled', !checked);
                $('#bulk_edit_menu #id_bulk_out_of_scope').prop('disabled', !checked);
                $('#bulk_edit_menu #id_bulk_is_Mitigated').prop('disabled', !checked);
            })

            $('#bulk_edit_menu #id_bulk_active').on("click", function (e){
                var checked = this.checked;
                $('#bulk_edit_menu #id_bulk_false_p').prop('disabled', checked);
                $('#bulk_edit_menu #id_bulk_is_Mitigated').prop('disabled', checked);
                $('#bulk_edit_menu #id_bulk_false_p').prop('checked', false);
                $('#bulk_edit_menu #id_bulk_is_Mitigated').prop('checked', false);
            })

            $('#bulk_edit_menu #id_bulk_is_Mitigated').on("click", function (e){
                var checked = this.checked;
                $('#bulk_edit_menu #id_bulk_active').prop('disabled', checked);
                $('#bulk_edit_menu #id_bulk_active').prop('checked', false);
            })

            $('#bulk_edit_menu #id_bulk_false_p').on("click", function (e){
                var checked = this.checked;
                $('#bulk_edit_menu #id_bulk_active').prop('disabled', checked);
                $('#bulk_edit_menu #id_bulk_risk_accepted').prop('disabled', checked);
                $('#bulk_edit_menu #id_bulk_out_of_scope').prop('disabled', checked);
                $('#bulk_edit_menu #id_bulk_active').prop('checked', false);
                $('#bulk_edit_menu #id_bulk_risk_accepted').prop('checked', false);
                $('#bulk_edit_menu #id_bulk_out_of_scope').prop('checked', false);
                $('#bulk_edit_menu #id_bulk_is_Mitigated').prop('checked', checked);
            })

            $('#bulk_edit_menu #id_bulk_risk_accepted').on("click", function (e){
                var checked = this.checked;
                $('#bulk_edit_menu #id_bulk_false_p').prop('disabled', checked);
                $('#bulk_edit_menu #id_bulk_out_of_scope').prop('disabled', checked);
                $('#bulk_edit_menu #id_bulk_false_p').prop('checked', false);
                $('#bulk_edit_menu #id_bulk_out_of_scope').prop('checked', false);
            })

            $('#bulk_edit_menu #id_bulk_out_of_scope').on("click", function (e){
                var checked = this.checked;
                $('#bulk_edit_menu #id_bulk_false_p').prop('disabled', checked);
                $('#bulk_edit_menu #id_bulk_false_p').prop('checked', false);
            })
            
            $('#bulk_edit_menu #id_bulk_risk_acceptance').on('click', function (e) {
                var checked = this.checked;
                $('#bulk_edit_menu #id_bulk_risk_accept').prop('disabled', !checked);
                $('#bulk_edit_menu #id_bulk_risk_unaccept').prop('disabled', !checked);
            })

<<<<<<< HEAD
            $('#id_bulk_finding_group').on('click', function (e) {
                var checked = this.checked;
                $('#bulk_edit_menu #id_bulk_finding_group_create').prop('disabled', !checked);
                $('#bulk_edit_menu #id_bulk_finding_group_add').prop('disabled', !checked);
                $('#bulk_edit_menu #id_bulk_finding_group_remove').prop('disabled', !checked);
            })

            $('#bulk_edit_menu #id_bulk_finding_group_create').on("click", function (e){
                var checked = this.checked;
                $('#bulk_edit_menu #id_bulk_false_p').prop('disabled', checked);
                $('#bulk_edit_menu #id_bulk_is_Mitigated').prop('disabled', checked);
                $('#bulk_edit_menu #id_bulk_false_p').prop('checked', false);
                $('#bulk_edit_menu #id_bulk_is_Mitigated').prop('checked', false);
            })

            $('.finding_group_option').click(function () {
                outer = $(this)
                $('.finding_group_option').each(function() {
                    if (!$(this).is(outer)) {
                        $(this).prop('checked', false);
                    }
                })
            });

=======
            $('#bulk_edit_menu #id_bulk_risk_accept').on('click', function (e) {
                var checked = this.checked;
                $('#bulk_edit_menu #id_bulk_risk_unaccept').prop('disabled', checked);
                $('#bulk_edit_menu #id_bulk_risk_unaccept').prop('checked', false);
            })

            $('#bulk_edit_menu #id_bulk_risk_unaccept').on('click', function (e) {
                var checked = this.checked;
                $('#bulk_edit_menu #id_bulk_risk_accept').prop('disabled', checked);
                $('#bulk_edit_menu #id_bulk_risk_accept').prop('checked', false);
            })

>>>>>>> 5ff0a06c
            //Ensures dropdown has proper zindex
            $('.table-responsive').on('show.bs.dropdown', function () {
              $('.table-responsive').css( "overflow", "inherit" );
            });

            $('.table-responsive').on('hide.bs.dropdown', function () {
              $('.table-responsive').css( "overflow", "auto" );
            })
            $('input[type="checkbox"]').change(function () {
                checkbox_count = 0;
                finding = $(this).attr("name");
                if (finding.indexOf("select_") >= 0)
                {
                  var checkbox_values = $("input[type=checkbox][name^='select_']");
                  for (var i = 0; i < checkbox_values.length; i++) {
                    if ($(checkbox_values[i]).prop("checked")) {
                      checkbox_count++;
                    }
                  }

                  if ($(this).prop("checked")) {
                    $('div#bulk_edit_menu').removeClass('hidden');
                  } else {
                    checkbox_count--;
                    var checkbox_values = $("input[type=checkbox][name^='select_']");
                    var checked = false;

                    for (var i = 0; i < checkbox_values.length; i++) {
                      if ($(checkbox_values[i]).prop("checked")) {
                        checked = true;
                      }
                    }
                    if (checked == false) {
                      $('div#bulk_edit_menu').addClass('hidden');
                    }
                  }

                }
              });
            $('a.merge').on('click', function (e) {
              if (checkbox_count > 1)
              {
                var hidden_input = $('<input type="hidden" value="merge_findings" name="merge_findings">')
                $("form#bulk_change_form").attr("action", "{% url 'merge_finding_product' product_tab.product.id %}");
                $("form#bulk_change_form").attr("method", "get");
                $('form#bulk_change_form').append(hidden_input);
                $( "form#bulk_change_form" ).submit();
              } else {
                alert("Please select at least two findings before merging.");
              }
            });
            $('form#bulk_change_form').on('submit', function(e){
                $('input[type=checkbox].select_one:checked').each(function(){
                    var hidden_input = $('<input type="hidden" value="' + this.id + '" name="finding_to_update">')
                    $('form#bulk_change_form').append(hidden_input);
                });
            });

            $('input#select_all').on('click', function (e) {
                if ($(this).is(":checked")) {
                    $('input.select_one').prop('checked', true);
                    $('div#bulk_edit_menu').removeClass('hidden');
                }
                else {
                    $('input.select_one').prop('checked', false);
                    $('div#bulk_edit_menu').addClass('hidden');
                }
            });

            $('ul#select_by_severity a').on('click', function (e) {
                $('input.select_one').prop('checked', false);
                if ($(this).attr('id') == 'All') {
                    $('input.select_one').prop('checked', true);
                    $('input#select_all').prop('indeterminate', false);
                    $('input#select_all').prop('checked', true);
                }
                else {
                    $('input.' + this.id).prop('checked', true);
                    $('input#select_all').prop('indeterminate', true);
                }

                if ($(this).attr('id') == 'None') {
                    $('div#bulk_edit_menu').addClass('hidden');
                }
                else {
                    $('div#bulk_edit_menu').removeClass('hidden');
                }
            });

            $('[id^=delete-finding-menu-]').on('click', function () {
              if (confirm('Are you sure you want to delete this finding?'))
              {
                  var form_element = "form#" + this.id + "-form";
                  $( form_element ).submit();
              }
            });

            $('a.delete-bulk').on('click', function (e) {
                if (confirm('Are you sure you want to delete these findings?'))
                {
                    var hidden_input = $('<input type="hidden" value="delete_bulk_findings" name="delete_bulk_findings">')
                    $('form#bulk_change_form').append(hidden_input);
                    $( "form#bulk_change_form" ).submit();
                }
            });

            $( document ).on( "click", "button.delete-finding", function (e) {
                return confirm('Are you sure you want to delete this finding?')
            });

            $('a#add_notes_link').on('click', function (e) {
                $("html, body").animate({scrollTop: $("#id_entry").offset().top}, 600);
                $("#id_entry").focus();
                $("#test-pulldown").dropdown('toggle')
                return false;
            });

            if (document.referrer.indexOf('simple_search') > 0) {
                var terms = '';
                if ($.cookie('highlight')) {
                    terms = $.cookie('highlight').split(' ');

                    for (var i = 0; i < terms.length; i++) {
                        $('body').highlight(terms[i]);
                    }
                }

                $('input#simple_search').val(terms);
            }
            ;

            $('form#quick-add-form').on("submit", function (e) {
                if ($("input#quick_add_finding").val().length == 0) {
                  alert('Potential finding description needs a value.');
                  e.preventDefault();
                  return false;
                }
                $('form#quick-add-form').removeClass("has-error");
                $('button#the_button').attr('disabled', true).removeClass("btn-success btn-danger").addClass('btn-warning');
                $('i#fa-icon').removeClass("fa-plus").addClass("fa-spinner fa-pulse");
                $.ajax({
                    type: "post",
                    dataType:'json',
                    data: $(this).serialize(),
                    url: '{% url 'add_stub_finding' test.id %}',
                    // The ``X-CSRFToken`` evidently can't be set in the
                    // ``headers`` option, so force it here.
                    // This method requires jQuery 1.5+.
                    beforeSend: function (jqXHR, settings) {
                        // Pull the token out of the DOM.
                        jqXHR.setRequestHeader('X-CSRFToken', $('input[name=csrfmiddlewaretoken]').val());
                    },
                    success: function (data, textStatus, jqXHR) {
                        // Your processing of the data here. <a href='" + jqXHR.getResponseHeader('Location') + "'>" +  + "</a>
                        //
                        $('table#stub_findings').removeClass('hidden');
                        var fid = data['id'];
                        var fseverity = data['severity'];
                        var fdate = data['date'];
                        var row = $("<tr id='added-" + fid + "' class='success'></tr>");
                        var link = $('<a></a>');

                        link.attr('href', "/stub_finding/" + fid + "/promote");
                        link.text($("input#quick_add_finding").val());
                        var title = $("<td></td>").append(link);
                        var severity = $("<td></td>").append(fseverity);
                        var reporter = $("<td>{{ request.user.username }}</td>");
                        var date = $("<td></td>").append(fdate);
                        var td_info = '<td><div class="btn-group"><a class="btn btn-sm btn-warning" href="/stub_finding/[id]/promote">Promote To Finding</a> <form method="post" action="/stub_finding/[id]/delete" style="display: inline" class="form-inline form"><input type="hidden" name="id" value="[id]"/><input type="hidden" name="csrfmiddlewaretoken" value="' + $('input[name=csrfmiddlewaretoken]').val() + '"><button type="submit" class="btn btn-danger btn-sm delete-finding">Delete</button></form></div></td>';
                        var actions = $(td_info.replace(/\[id\]/g, fid));

                        row.append(title, severity, reporter, date, actions).appendTo("#stub_findings tbody");
                        $("input#quick_add_finding").val("")
                        $('button#the_button').removeClass("btn-warning btn-danger").addClass('btn-success');

                        $("input#quick_add_finding").focus()

                        setTimeout(function () {
                            $("tr#added-" + fid + " td").animate({
                                backgroundColor: "#fff",
                            })
                        }, 2000)
                    },
                    error: function () {
                        $('form#quick-add-form').addClass("has-error");
                        $('button#the_button').removeClass("btn-warning").addClass('btn-danger');
                    },
                    complete: function () {
                        $('i#fa-icon').addClass("fa-plus").removeClass("fa-spinner fa-pulse");
                        $('button#the_button').attr('disabled', false);

                    }
                });
                return false;
            });

        });

        function jira_action(elem, url) {
            $(elem).removeClass().addClass('fa fa-spinner fa-spin')

            $.ajax({
                type: "post",
                dataType:'json',
                data: '',
                context: this,
                url: url,
                // The ``X-CSRFToken`` evidently can't be set in the
                // ``headers`` option, so force it here.
                // This method requires jQuery 1.5+.
                beforeSend: function (jqXHR, settings) {
                    // Pull the token out of the DOM.
                    jqXHR.setRequestHeader('X-CSRFToken', '{{ csrf_token }}');
                },
                success: function (data, textStatus, jqXHR) {
                    console.log(textStatus)
                    console.log(data)
                },
                error: function (request, status, error) {
                    console.log('error')
                    console.log(request.responseText)
                },
                complete: function(e) {
                    console.log('complete')
                    console.log(this)
                    <!-- location.reload() -->
                }
            });
        }

        $(".push_to_jira").on('click', function(e) {
            jira_action(this, '/finding_group/' + this.dataset.groupId + '/jira/push')
        });

        $(".unlink_jira").on('click', function(e) {
            jira_action(this, '/finding_group/' + this.dataset.groupId + '/jira/unlink')
        });

        $('[id^=delete-finding-group-menu-]').on('click', function () {
            if (confirm('Are you sure you want to delete this finding group? The findings themselves will NOT be deleted.'))
            {
                var form_element = "form#" + this.id + "-form";
                $( form_element ).submit();
            }
          });



    </script>
    {% include "dojo/filter_js_snippet.html" %}
{% endblock %}<|MERGE_RESOLUTION|>--- conflicted
+++ resolved
@@ -1228,7 +1228,7 @@
 
         $(function () {
             check_checked_finding();
-            
+
             $('#id_bulk_status').on('click', function (e) {
                 var checked = this.checked;
                 $('#bulk_edit_menu #id_bulk_active').prop('disabled', !checked);
@@ -1276,14 +1276,25 @@
                 $('#bulk_edit_menu #id_bulk_false_p').prop('disabled', checked);
                 $('#bulk_edit_menu #id_bulk_false_p').prop('checked', false);
             })
-            
+
             $('#bulk_edit_menu #id_bulk_risk_acceptance').on('click', function (e) {
                 var checked = this.checked;
                 $('#bulk_edit_menu #id_bulk_risk_accept').prop('disabled', !checked);
                 $('#bulk_edit_menu #id_bulk_risk_unaccept').prop('disabled', !checked);
             })
 
-<<<<<<< HEAD
+            $('#bulk_edit_menu #id_bulk_risk_accept').on('click', function (e) {
+                var checked = this.checked;
+                $('#bulk_edit_menu #id_bulk_risk_unaccept').prop('disabled', checked);
+                $('#bulk_edit_menu #id_bulk_risk_unaccept').prop('checked', false);
+            })
+
+            $('#bulk_edit_menu #id_bulk_risk_unaccept').on('click', function (e) {
+                var checked = this.checked;
+                $('#bulk_edit_menu #id_bulk_risk_accept').prop('disabled', checked);
+                $('#bulk_edit_menu #id_bulk_risk_accept').prop('checked', false);
+            })
+
             $('#id_bulk_finding_group').on('click', function (e) {
                 var checked = this.checked;
                 $('#bulk_edit_menu #id_bulk_finding_group_create').prop('disabled', !checked);
@@ -1308,20 +1319,6 @@
                 })
             });
 
-=======
-            $('#bulk_edit_menu #id_bulk_risk_accept').on('click', function (e) {
-                var checked = this.checked;
-                $('#bulk_edit_menu #id_bulk_risk_unaccept').prop('disabled', checked);
-                $('#bulk_edit_menu #id_bulk_risk_unaccept').prop('checked', false);
-            })
-
-            $('#bulk_edit_menu #id_bulk_risk_unaccept').on('click', function (e) {
-                var checked = this.checked;
-                $('#bulk_edit_menu #id_bulk_risk_accept').prop('disabled', checked);
-                $('#bulk_edit_menu #id_bulk_risk_accept').prop('checked', false);
-            })
-
->>>>>>> 5ff0a06c
             //Ensures dropdown has proper zindex
             $('.table-responsive').on('show.bs.dropdown', function () {
               $('.table-responsive').css( "overflow", "inherit" );
