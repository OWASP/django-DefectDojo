--- conflicted
+++ resolved
@@ -337,16 +337,6 @@
                     </thead>
                 <tbody>
                 {% for finding in findings %}
-<<<<<<< HEAD
-                    <tr class="{{ finding|status_classes }}">
-                        {% if user.is_staff or 'AUTHORIZED_USERS_ALLOW_CHANGE'|setting_enabled or 'AUTHORIZED_USERS_ALLOW_DELETE'|setting_enabled %}
-                        <td class="hidden-sm centered">
-                            <form action="#">
-                                <input type="checkbox" name="select_{{ finding.id }}" id="{{ finding.id }}"
-                                       class="select_one {{ finding.severity }}"/>
-                            </form>
-                        </td>
-=======
                     <tr class="{% if finding.active %}active_finding{% else %}inactive_finding{% endif %}">
                         {% if user|is_authorized_for_change:finding or user|is_authorized_for_delete:finding %}
                             <td class="hidden-sm centered">
@@ -355,7 +345,6 @@
                                         label="select_one" aria-label="select_one" class="select_one {{ finding.severity }}"/>
                                 </form>
                             </td>
->>>>>>> 8f552599
                         {% endif %}
                         <td class="nowrap">
                             <div class="align-top">
