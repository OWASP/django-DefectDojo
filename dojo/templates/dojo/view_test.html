{% extends "base.html" %}
{% load display_tags %}
{% load get_endpoint_status %}
{% load static %}
{% load humanize %}
{% block add_styles %}
    ul#select_by_severity a:hover, ul#bulk_edit a:hover {
    cursor: pointer;
    }
    .btn-success {
      color: #fff;
      background-color: #546474!important;
      border-color: #546474;
    }

    .btn-success:hover {
        background-color: #546474!important;
    }
{% endblock %}
{% block content %}
    <div class="panel panel-default">
        <div class="panel-heading">
            <div class="clearfix">
                <h3 class="pull-left"> {{ test }}
                {% if test.tags %}
                    <sup>
                        {% for tag in test.tags.all %}
                        <a title="Search {{ tag }}" class="tag-label tag-color" href="{% url 'simple_search' %}?query=test-tag:{{ tag }}">{{ tag }}</a>
                        {% endfor %}
                    </sup>
                {% endif %}
                <small>Updated {{ test.updated|naturaltime|default_if_none:"" }}, Created {{ test.created|naturaltime|default_if_none:"" }}</small>
                </h3>
                <div id="test-pulldown" class="dropdown pull-right">
                    <button class="btn btn-primary dropdown-toggle" type="button" id="dropdownMenu1"
                            data-toggle="dropdown" aria-expanded="true">
                        <span class="fa fa-bars"></span>
                        <span class="caret"></span>
                    </button>
                    <ul class="dropdown-menu dropdown-menu-right" role="menu" aria-labelledby="dropdownMenu1">
                        <li role="presentation">
                            <a href="{% url 'edit_test' test.id %}">
                                <i class="fa fa-pencil-square-o"></i> Edit Test
                            </a>
                        </li>
                        {% if show_re_upload %}
                            <li role="presentation">
                                <a href="{% url 're_import_scan_results' test.id %}">
                                    <i class="fa fa-upload"></i> Re-Upload Scan
                                </a>
                            </li>
                        {% endif %}
                        <li role="presentation">
                            <a id="add_notes_link" href="#add_notes">
                                <i class="fa fa-comments"></i> Add Notes
                            </a>
                        </li>
                        <li role="presentation">
                            <a href="{% url 'test_report' test.id %}?title=&active=1&verified=1&false_p=2&duplicate=2">
                                <i class="fa fa-file-text-o"></i> Report
                            </a>
                        </li>
                      {% if show_export %}
                        {% if sheet_url is null %}
                          <li role="presentation">
                              <a href="{% url 'export_to_sheet' test.id %}">
                                  <i class="fa fa-file-excel-o"></i> Create Google Sheet
                              </a>
                          </li>
                        {% else %}
                          <li role="presentation">
                              <a href="{{ sheet_url }}">
                                  <i class="fa fa-file-excel-o"></i> View Google Sheet
                              </a>
                          </li>
                          <li role="presentation">
                              <a href="{% url 'export_to_sheet' test.id %}">
                                  <i class="fa fa-refresh"></i> Sync Google Sheet
                              </a>
                          </li>
                        {% endif %}
                      {% endif %}
                        <li role="presentation">
                            <a href="{% url 'test_ics' test.id %}">
                                <i class="fa fa-calendar-plus-o"></i> Add To Calendar
                            </a>
                        </li>
                        <li role="presentation">
                            <a href="{% url 'action_history' test|content_type test.id %}">
                                <i class="fa fa-history"></i> View History
                            </a>
                        </li>
                        <li role="separator" class="divider"></li>
                        <li role="presentation">
                            <a class="text-danger" href="{% url 'delete_test' test.id %}">
                                <i class="fa fa-trash"></i> Delete Test
                            </a>
                        </li>

                    </ul>
                </div>
            </div>
        </div>
        <div class="table-responsive">
            <table class="table-striped table table-condensed table-hover centered">
                <tr>
                    <th>Engagement</th>
                    <th>Environment</th>
                    <th>Dates</th>
                    <th>Updated</th>
                    {% if test.percent_complete > 0 %}
                        <th>Progress</th>
                    {% endif %}
                    {% if test.version != '' %}
                        <th>Version</th>
                    {% endif %}
                </tr>
                <tr>
                    <td><a href="{% url 'view_engagement' test.engagement.id %}">{{ test.engagement.name }}</a></td>
                    <td>
                        {% if test.environment %}
                            {{ test.environment }}
                        {% else %}
                            <b><i>Unknown</i></b>
                        {% endif %}
                    </td>
                    <td>{{ test.target_start|date }} - {{ test.target_end|date }}</td>

                    <td><a target="_blank" data-toggle="tooltip" data-placement="bottom" title="{{ test.updated }}">
                        {{ test.updated|date }}</a>

                    {% if test.percent_complete > 0 %}
                        <td>
                            <div class="progress">
                                <div class="progress-bar" role="progressbar" aria-valuenow="{{ test.percent_complete }}"
                                     aria-valuemin="0"
                                     aria-valuemax="100" style="width: {{ test.percent_complete }}%;">
                                    {{ test.percent_complete }}%
                                </div>
                            </div>
                        </td>
                    {% endif %}
                    {% if test.version != '' %}
                    <td>{{ test.version }}</td>
                    {% endif %}
                </tr>
            </table>
        </div>
    </div>
    {% if test.description %}
    <div class="row">
      <div class="col-md-12" id="cred">
      <div class="panel panel-default">
          <div class="panel-heading">
              <h4>Details <span class="pull-right"><a data-toggle="collapse" href="#vuln_desc"><i
                      class="glyphicon glyphicon-chevron-up"></i></a></span></h4>
          </div>
          <div id="vuln_desc" class="panel-body finding-description collapse in">
              {{ test.description|markdown_render }}
          </div>
      </div>
      </div>
    </div>
    {% endif %}

    <div class="panel panel-default">
        <div class="panel-heading tight">
            <div class="clearfix">
                <h4 class="has-filters"> Findings ({{findings_count}}) <small>{{ test.id|get_severity_count:"test" }}</small>
                    <div class="dropdown pull-right"></div>
                    <div id="test-pulldown" class="dropdown pull-right">
                        <button class="btn btn-primary dropdown-toggle" type="button" id="dropdownMenu1"
                                data-toggle="dropdown" aria-expanded="true">
                            <span class="fa fa-plus"></span>
                            <span class="caret"></span>
                        </button>
                        <ul class="dropdown-menu dropdown-menu-right" role="menu" aria-labelledby="dropdownMenu1">
                            <li role="presentation">
                                <a title="Add Finding" href="{% url 'add_findings' test.id %}">
                                    <span class="fa fa-bug"></span> New Finding
                                </a>
                            </li>
                            <li role="presentation">
                                <a title="Add Finding from Template" href="{% url 'search' test.id %}">
                                    <span class="icon-add-template"></span> Finding From Template
                                </a>
                            </li>
                        </ul>
                    </div>
                </h4>
            </div>
        </div>
        <div id="the-filters" class="panel-body collapse">
            {% include "dojo/filter_snippet.html" with form=filtered.form %}
        </div>
    </div>
    {% if findings %}
        <div class="clearfix">
            {% include "dojo/paging_snippet.html" with page=findings page_size=True %}
        </div>

        <div class="dropdown hidden" style="padding-bottom: 5px;" id="bulk_edit_menu">
            {% if user|is_authorized_for_change:test %}
                <button class="btn btn-info btn-sm btn-primary dropdown-toggle" type="button" id="dropdownMenu2"
                        data-toggle="dropdown" aria-haspopup="true" aria-expanded="true">
                    Bulk Edit
                    <span class="caret"></span>
                </button>
            {% endif %}
            <div class="btn-group mr-2" role="group" aria-label="Bulk Actions">
                {% if product_tab and not 'DISABLE_FINDING_MERGE'|setting_enabled %}
                    <button type="button" class="btn btn-info btn-sm  btn-primary" data-toggle="tooltip" data-placement="bottom" title="Merge Findings">
                        <a class="white-color merge" href="#" alt="Merge Findings">
                            <i class="fa fa-compress"></i>
                        </a>
                    </button>
                {% endif %}
                {% if user|is_authorized_for_delete:test %}
                    <button type="button" class="btn btn-info btn-sm  btn-primary" data-toggle="tooltip" data-placement="bottom" title="Delete Findings">
                        <a class="white-color delete-bulk" href="#" alt="Delete Findings">
                            <i class="fa fa-trash"></i>
                        </a>
                    </button>
                {% endif %}
            </div>
            <ul class="dropdown-menu" aria-labelledby="dropdownMenu1" id="bulk_edit">
                <li class="dropdown-header">Choose wisely...</li>
                <li style="padding-left: 8px;">
                    <form action="{% url 'finding_bulk_update_all' %}" method="post" id="bulk_change_form">
                        {% csrf_token %}
                        <input type="hidden" name="return_url" value="{{ request.get_full_path }}" />
                        <label style="display: block" for="severity">Severity</label>
                        <select name="severity" id="severity" style="font-size: 80%">
                            <option value="">Choose...</option>
                            <option value="Info">Info</option>
                            <option value="Low">Low</option>
                            <option value="Medium">Medium</option>
                            <option value="High">High</option>
                            <option value="Critical">Critical</option>
                        </select><br/><br/>
                        <label><b>Status</b> <input id="id_bulk_status" name="status" type="checkbox" alt="Select to enable" title="status_checkbox"/></label><br/>
                        <label style="font-size: 80%; font-weight: normal; display: block">
                            <input id="id_bulk_active" name="active" type="checkbox" disabled/> <span>Active</span>
                        </label>
                        <label style="font-size: 80%; font-weight: normal; display: block">
                            <input id="id_bulk_verified" name="verified" type="checkbox" disabled/> <span>Verified</span>
                        </label>
                        <label style="font-size: 80%; font-weight: normal; display: block">
                            <input id="id_bulk_false_p" name="false_p" type="checkbox" disabled/> <span>False Positive</span>
                        </label>
                        <label style="font-size: 80%; font-weight: normal; display: block">
                            <input id="id_bulk_out_of_scope" name="out_of_scope" type="checkbox" disabled/>
                            <span>Out of scope</span>
                        </label>
                        <label style="font-size: 80%; font-weight: normal; display: block">
                            <input id="id_bulk_is_Mitigated" name="is_Mitigated" type="checkbox" disabled/>
                            <span>Mitigated</span>
                        </label>

                        <label><b>Risk Acceptance</b><input id="id_bulk_risk_acceptance" name="risk_acceptance" type="checkbox" alt="Select to enable"/></label><br/>
                        <label style="font-size: 80%; font-weight: normal; display: block">
                            <input id="id_bulk_risk_accept" name="risk_accept" type="checkbox" disabled/> <span>Accept</span>
                        </label>
                        <label style="font-size: 80%; font-weight: normal; display: block">
                            <input id="id_bulk_risk_unaccept" name="risk_unaccept" type="checkbox" disabled/> <span>Unaccept</span>
                        </label>

                        <br>
                        {% if system_settings.enable_jira %}
                            <b>Push to JIRA</b> <input id="id_push_tojira" name="push_to_jira" type="checkbox" alt="Select to push to JIRA" title="Push_To_Jira"/><br/>
                        {% endif %}
                        <label style="display: block">Tags</label>
                        {% comment %}
                            Quick hack to make bulk edit work without refactoring the whole bulk edit form
                        {% endcomment %}
                        {{ bulk_edit_form.media.css }}
                        {{ bulk_edit_form.media.js }}
                        {{ bulk_edit_form.tags }}
                        <input type="submit" class="btn btn-sm btn-primary" value="Submit" title="sub-button"/>
                    </form>
                </li>
            </ul>
        </div>
    {% endif %}
     <div class="panel panel-default table-responsive">
        {% if findings %}
            <table id="test_findings" class="tablesorter-bootstrap table table-condensed table-hover">
                <thead>
                        <tr>
                            {% if user|is_authorized_for_change:test or user|is_authorized_for_delete:test %}
                                <th class="hidden-sm centered" title="Select all visible findings.">
                                    <div class="dropdown">
                                        <button class="btn btn-primary dropdown-toggle" type="button" id="dropdownMenu1"
                                                data-toggle="dropdown" aria-haspopup="true" aria-expanded="true" aria-label="Severity Filter">
                                            <form class="inline-form" action="#"><input type="checkbox" name="select_all" label="select_all" aria-label="select_all"
                                                                                        id="select_all"/></form>
                                            <span class="caret"></span>
                                        </button>
                                        <ul class="dropdown-menu" aria-labelledby="dropdownMenu1" id="select_by_severity">
                                            <li><a id="Info">Info</a></li>
                                            <li><a id="Low">Low</a></li>
                                            <li><a id="Medium">Medium</a></li>
                                            <li><a id="High">High</a></li>
                                            <li><a id="Critical">Critical</a></li>
                                            <li role="separator" class="divider"></li>
                                            <li><a id="All">All</a></li>
                                            <li><a id="None">None</a></li>
                                        </ul>
                                    </div>
                                </th>
                            {% endif %}
                            <th></th>
                            <th class="centered">Severity</th>
                            <th>Name</th>
                            <th>CWE</th>
                            <th>Date</th>
                            <th>Age</th>
                            {% if system_settings.enable_finding_sla %}
                            <th>SLA</th>
                            {% endif %}
                            <th>Reporter</th>
                            <th>Status</th>
                            {% if system_settings.enable_jira %}
                                {% if jira_project and product_tab or not product_tab %}
                                    <th>Jira</th>
                                    <th>Jira Age</th>
                                    <th>Jira Change</th>
                                {% endif %}
                            {% endif %}
                        </tr>
                    </thead>
                <tbody>
                {% for finding in findings %}
                    <tr class="{% if finding.active %}active_finding{% else %}inactive_finding{% endif %}">
                        {% if user|is_authorized_for_change:finding or user|is_authorized_for_delete:finding %}
                            <td class="hidden-sm centered">
                                <form action="#">
                                    <input type="checkbox" name="select_{{ finding.id }}" id="{{ finding.id }}"
                                        label="select_one" aria-label="select_one" class="select_one {{ finding.severity }}"/>
                                </form>
                            </td>
                        {% endif %}
                        <td class="nowrap">
                            <div class="align-top">
                            <div class="dropdown">
                                <a href="#" class="dropdown-toggle pull-left" data-toggle="dropdown">&nbsp;<i class="fa fa-ellipsis-v"></i>&nbsp;</a>
                                <ul class="dropdown-menu" role="menu" aria-labelledby="dropdownMenu1">
                                    <li>
                                        <a class="" href="{% url 'view_finding' finding.id %}">
                                        <i class="fa fa-arrow-circle-right"></i> View
                                        </a>
                                    </li>
                                    {% if user|is_authorized_for_change:finding %}
                                        <li>
                                            <a class="" href="{% url 'edit_finding' finding.id %}?return_url={{ request.get_full_path|urlencode }}">
                                            <i class="fa fa-pencil-square-o"></i> Edit
                                            </a>
                                        </li>
                                    {% endif %}
                                    <li class="divider"></li>
                                    {% if user|is_authorized_for_staff:finding %}
                                        <li role="presentation">
                                            <a href="{% url 'manage_images' finding.id %}">
                                                <i class="fa fa-file-image-o"></i> Manage Images
                                            </a>
                                        </li>
                                        {% if finding.under_review and dojo_user in finding.reviewers.all or dojo_user == finding.review_requested_by and finding.under_review %}
                                            <li role="presentation">
                                                <a href="{% url 'clear_finding_review' finding.id %}">
                                                    <i class="icon-user-check"></i> Clear Review
                                                </a>
                                            </li>
                                        {% elif not finding.under_review %}
                                            <li role="presentation">
                                                <a href="{% url 'request_finding_review' finding.id %}">
                                                    <i class="icon-user-check"></i> Request Peer Review
                                                </a>
                                            </li>
                                        {% endif %}
                                    {% endif %}
                                    {% if user|is_authorized_for_change:finding %}
                                        <li role="presentation">
                                            <a href="{% url 'touch_finding' finding.id %}?return_url={{ request.get_full_path|urlencode }}">
                                                <i class="fa fa-clock-o"></i> Touch Finding
                                            </a>
                                        </li>
                                    {% endif %}
                                    {% if user.is_staff %}
                                        <li role="presentation">
                                            <a href="{% url 'mktemplate' finding.id %}">
                                                <i class="fa fa-copy"></i> Make Finding a Template
                                            </a>
                                        </li>
                                        <li role="presentation">
                                            <a href="{% url 'find_template_to_apply' finding.id %}">
                                                <i class="fa fa-copy"></i> Apply Template to Finding
                                            </a>
                                        </li>
                                    {% endif %}
                                    {% if user|is_authorized_for_change:finding %}
                                        {% if finding.active %}
                                            <li role="presentation">
                                                <a href="{% url 'close_finding' finding.id %}">
                                                    <i class="fa fa-fire-extinguisher"></i> Close Finding
                                                </a>
                                            </li>
                                        {% else %}
                                            <li role="presentation">
                                                <a href="{% url 'reopen_finding' finding.id %}">
                                                    <i class="fa fa-bug"></i> Open Finding
                                                </a>
                                            </li>
                                        {% endif %}
                                    {% endif %}
                                    {% if user|is_authorized_for_staff:finding %}
                                        {% if finding.risk_accepted %}
                                            <li role="presentation">
                                            <a href="{% url 'risk_unaccept_finding' finding.id %}?return_url={{ request.get_full_path|urlencode }}">
                                                <i class="fa fa-exclamation-circle"></i> Unaccept Risk
                                            </a>
                                            </li>
                                        {% else %}
                                            {% if finding.test.engagement.product.enable_simple_risk_acceptance %}
                                                <li role="presentation">
                                                    <a href="{% url 'simple_risk_accept_finding' finding.id %}?return_url={{ request.get_full_path|urlencode }}">
                                                        <i class="fa fa-exclamation-circle"></i> Accept Risk
                                                    </a>
                                                </li>
                                            {% endif %}
                                            {% if finding.test.engagement.product.enable_full_risk_acceptance %}
                                                <li role="presentation">
                                                    <a href ="{% url 'add_risk_acceptance' finding.test.engagement.id finding.id %}">
                                                        <i class="fa fa-exclamation-circle"></i> Add Risk Acceptance...
                                                    </a>
                                                </li>
                                            {% endif %}
                                        {% endif %}
                                    {% endif %}
                                    <li class="divider"></li>
                                    <li role="presentation">
                                        <a href="{% url 'action_history' finding|content_type finding.id %}">
                                            <i class="fa fa-history"></i> View History
                                        </a>
                                    </li>
                                    {% if user|is_authorized_for_delete:finding %}
                                        <li>
                                            <form method="post" action="{% url 'delete_finding' finding.id %}"
                                                style="display: inline" class="form-inline form" id="delete-finding-menu-{{ finding.id }}-form">
                                            {% csrf_token %}
                                            <input type="hidden" name="return_url" value="{{ request.get_full_path }}" />
                                            <input type="hidden" name="id" value="{{ finding.id }}"/>
                                            </form>
                                            <a class="text-danger delete-finding" id="delete-finding-menu-{{ finding.id }}" href="#">
                                            <i class="fa fa-trash"></i> Delete
                                            </a>
                                        </li>
                                    {% endif %}
                                </ul>
                            </div>
                            </div>
                        </td>
                        <td class="centered">
                            <span class="label severity severity-{{ finding.severity }}">
                            {{ finding.severity_display }}
                            </span>
                        </td>
                        <td><a href="{% url 'view_finding' finding.id %}">{{ finding.title|truncatechars_html:60 }}</a>
                          {% if finding.file_path %}
                          <i class="fa dojo-sup fa-code has-popover" data-trigger="hover" data-content="{{ finding.file_path }}" data-placement="right" data-container="body" data-original-title="Files" title=""></i>
                            {% if finding.component_name %}
                            <i class="fa dojo-sup fa-file has-popover" data-trigger="hover" data-placement="right"
                                data-content="{{ finding.component_name }} - {{ finding.component_version }}"
                                data-container="body" data-original-title="Component" title=""></i>
                            {% endif %}
                            {% else %}
                              {% if finding.endpoints.all %}
                                <i class="fa dojo-sup fa-sitemap has-popover" data-html="true" data-trigger="hover" data-content="
                                    {% for endpoint_status in finding.endpoint_status.all %}
                                        {% if endpoint_status.mitigated %}
                                            &#10003; {{ endpoint_status.endpoint }}<br/>
                                        {% else %}
                                            &#10005; {{ endpoint_status.endpoint }}<br/>
                                        {% endif %}
                                    {% endfor %}
                                " data-placement="right" data-container="body" data-original-title="Endpoints ({{finding.active_endpoint_count}} Active, {{finding.mitigated_endpoint_count}} Mitigated)" title=""></i>
                              {% endif %}
                            {% endif %}
                             {% if finding.notes.all %}
                                <i class="glyphicon glyphicon-comment has-popover dojo-sup" data-trigger="hover" data-content="{{ finding.notes.all.0 }}" data-placement="left" data-container="body" data-original-title="Most Recent Note ({{ finding.notes.count }} total)" title=""></i>
                                <a href="{% url 'view_finding' finding.id %}#vuln_notes" class="dojo-sup" alt="{{ finding.notes.count }} note{{ finding.notes.count|pluralize }}">
                                    ({{ finding.notes.count }})
                                </a>
                             {% endif %}
                          {% if finding.tags %}
                              <sup>
                                  {% for tag in finding.tags.all %}
                                  <a title="Search {{ tag }}" class="tag-label tag-color" href="{% url 'simple_search' %}?query=tag:{{ tag }}">{{ tag }}</a>
                                  {% endfor %}
                              </sup>
                          {% endif %}
                        </td>
                        <td class="nowrap">
                        {% if finding.cwe > 0 %}
                          <a target="_blank" href="https://cwe.mitre.org/data/definitions/{{ finding.cwe }}.html">
                              <i class="fa fa-external-link"></i> {{ finding.cwe }}
                          </a>
                        {% endif %}
                        </td>
                        <td class="nowrap">{{ finding.date }}</td>
                        <td>{{ finding.age }}</td>
                        {% if system_settings.enable_finding_sla %}
                        <td>
                          {{ finding|finding_sla }}
                        </td>
                        {% endif %}
                        <td>
                          {% if finding.reporter.get_full_name and finding.reporter.get_full_name.strip %}
                              {{ finding.reporter.get_full_name }}
                          {% else %}
                              {{ finding.reporter }}
                          {% endif %}
                        </td>
                        <td>{{ finding|finding_display_status|safe }}
                        </td>
                        {% if system_settings.enable_jira %}
                            {% if jira_project and product_tab or not product_tab %}
                                <td>
                                    {% if finding.has_jira_issue %}
                                        <a href="{{ finding | jira_issue_url }}" target="_blank"
<<<<<<< HEAD
                                            alt="Jira Bug - {{finding | jira_key}}" data-toggle="tooltip" data-placement="bottom" title="{{finding | jira_key}}"><i class="fa fa-bug fa-fw"></i></a>
=======
                                            alt="Jira Bug - {{finding | jira_key}}" data-toggle="tooltip" data-placement="bottom" title="{{finding | jira_key}}">{{finding | jira_key}}</a>
>>>>>>> 65b653b9
                                    {% endif %}
                                    </td>

                                    <td class="nowrap">
                                        {{ finding | jira_creation | timesince }}
                                    </td>

                                    <td class="nowrap">
                                        {{ finding | jira_change | timesince }}
                                    </td>

                            {% endif %}
                        {% endif %}
                    </tr>
                {% endfor %}
                </tbody>
            </table>
        {% else %}
            <div class="panel-body">
                <p class="text-center">No findings found.</p>
            </div>
        {% endif %}
        <div class="clearfix">
            {% include "dojo/paging_snippet.html" with page=findings page_size=True %}
        </div>

        <div class="panel panel-default table-responsive potential-finding">
            <div class="panel-heading">
                <div class="clearfix">
                    <h4 class="pull-left">Potential Findings</h4>

                    <form id="quick-add-form" method="post" class="pull-right">
                        {% csrf_token %}

                        <div class="input-group">
                            <input id="quick_add_finding" name="title" type="text"
                                   placeholder="Add a potential finding..."
                                   class="form-control"/>
                            <input type="hidden" value="tid"
                                   name="{{ test.id }}"/>
                            <span class="input-group-btn">
                                    <button id="the_button" class="btn btn-success" type="submit"><i id="fa-icon"
                                                                                                     class="fa fa-fw fa-plus"></i>
                                        Add Potential Finding
                                    </button>
                                </span>
                        </div>
                    </form>
                </div>
            </div>

            <table id="stub_findings"
                   class="table table-condensed table-hover {% if not stub_findings %}hidden{% endif %}">

                <thead>
                <tr>
                    <th>Name</th>
                    <th>Severity</th>
                    <th>Reporter</th>
                    <th>Date</th>
                    <th>Actions</th>
                </tr>
                </thead>
                <tbody>
                {% for finding in stub_findings %}
                    <tr>
                        <td><a href="{% url 'promote_to_finding' finding.id %}">{{ finding.title }}</a></td>
                        <td>{% if finding.severity == "Critical" or finding.severity == "High" %}
                            <span class="text-error">
                        {% else %}<span>{% endif %}{{ finding.severity }}</span></td>
                        <td>
                          {% if finding.reporter.get_full_name and finding.reporter.get_full_name.strip %}
                              {{ finding.reporter.get_full_name }}
                          {% else %}
                              {{ finding.reporter }}
                          {% endif %}
                        </td>
                        <td>{{ finding.date }}</td>
                        <td>
                            <div class="btn-group">
                                <a class="btn btn-sm btn-warning"
                                   href="{% url 'promote_to_finding' finding.id %}">Promote To Finding</a>
                                 <form method="post" action="{% url 'delete_stub_finding' finding.id %}"
                                      style="display: inline" class="form-inline form">
                                    {% csrf_token %}
                                    <input type="hidden" name="id" value="{{ finding.id }}"/>
                                    <button type="submit" class="btn btn-danger btn-sm delete-finding">
                                        Delete
                                    </button>
                                </form>
                            </div>
                        </td>
                    </tr>
                {% endfor %}
                </tbody>
            </table>
            <div class="panel-body {% if stub_findings %}show{% else %}hidden{% endif %}">
                {% include "dojo/paging_snippet.html" with page=stub_findings %}
            </div>


        </div>
    </div>

    <!--Cred Begin-->
    <div class="row">
    <div class="col-md-12" id="cred">
        <div class="panel panel-default">
            <div class="panel-heading">
                <h4>Credentials
                  {% if not cred_test and creds %}
                    <a title="Add New Credential" class="pull-right btn btn-primary btn-sm"
                       href="{% url 'new_cred_engagement_test' test.id %}"><span class="fa fa-plus"></span></a>
                  {% endif %}
                </h4>
            </div>
            {% if creds %}
                <table class="tablesorter-bootstrap table table-condensed table-striped table-hover">
                    <thead>
                    <tr>
                      <th>Name</th>
                      <th>Username</th>
                      <th>Role</th>
                      <th>Environment</th>
                      <th>Authentication Provider</th>
                      <th>Login Valid</th>
                      <th>Actions</th>
                    </tr>
                    </thead>
                    <tbody>
                      <tr>
                        <td colspan="7">
                          Credentials Configured for this <strong>Test</strong>
                          {% if not cred_test %}
                            <br/><center>None configured</center>
                          {% endif %}
                        </td>
                      </tr>

                      {% for cred in cred_test %}
                          <tr>
                            <td>
                                <a href="{{ cred.cred_id.url }}" target="_blank">{{ cred.cred_id.name }}</a>
                            </td>
                            <td>{{ cred.cred_id.username }}</td>
                            <td>{{ cred.cred_id.role }}</td>
                            <td>{{ cred.cred_id.environment }}</td>
                            <td>{{ cred.is_authn_provider }}</td>
                            <td>{{ cred.cred_id.is_valid }}</td>
                            <td>
                                <div class="btn-group">
                                    <a class="btn btn-sm btn-primary"
                                       href="{% url 'view_cred_engagement_test' cred.test.id cred.id  %}">View</a>
                                    <a class="btn btn-sm btn-danger delete"
                                       href="{% url 'delete_cred_test' cred.test.id cred.id  %}">Delete</a>
                                </div>
                            </td>
                          </tr>
                      {% endfor %}
                      <tr>
                        <td colspan="7">
                          Credentials Configured for this <strong>Engagement</strong>
                        </td>
                      </tr>
                    {% for cred in creds %}
                        <tr>
                          <td>
                              <a href="{{ cred.cred_id.url }}" target="_blank">{{ cred.cred_id.name }}</a>
                          </td>
                          <td>{{ cred.cred_id.username }}</td>
                          <td>{{ cred.cred_id.role }}</td>
                          <td>{{ cred.cred_id.environment }}</td>
                          <td>{{ cred.is_authn_provider }}</td>
                          <td>{{ cred.cred_id.is_valid }}</td>
                          <td>
                              <div class="btn-group">
                                  <a class="btn btn-sm btn-primary"
                                     href="{% url 'view_cred_product_engagement' cred.engagement.id cred.id  %}">View</a>
                              </div>
                          </td>
                        </tr>
                    {% endfor %}


                    </tbody>
                </table>
            {% else %}
                <div class="panel-body">
                    <p>No credentials configured.
                    {% if not creds %}
                      Configure engagement credentials first, then add credentials to the test.
                    {% endif %}
                    </p>
                </div>
            {% endif %}
        </div>
    </div>
</div>
<!--Cred end -->

<!--Files beign --> 
<div class="row">
    <div class="col-md-12" id="cred">
        <div class="panel panel-default">
            <div class="panel-heading">
                <h4>Files<span class="pull-right">
                <a data-toggle="collapse" href="#add_feat_files">
                    <i class="glyphicon glyphicon-chevron-down"></i></a></span>
                <a title="Manage Files" name="Manage Files" class="btn btn-sm btn-primary pull-right"
                    href="{% url 'manage_files' oid=test.id obj_type='Test' %}">
                    <span class="fa fa-edit"></span></a>
                </h4>
            </div>
            
            <div id="add_feat_files" class="panel-body collapse {% if files %}in{% endif %}">
                {% for file in files %}
                <div class="col-md-2" style="text-align: center">
                    <div class="row">
                        <a href="{{ request.scheme }}://{{ request.get_host }}{{ file.file.url }}" target="_blank">
                            {% if file.file.url|get_thumbnail %}
                                <img src="{{ file.file.url }}" alt="thumbnail" style="width:150px">
                            {% else %}
                                <span style="font-size: 50px;" class="glyphicon glyphicon-file"></span>
                            {% endif %}
                        </a>
                    </div>
                    <div class="row">
                        <caption style="text-align:center">{{ file.title }}</caption>
                    </div>
                </div>
                {% endfor %}
            </div>
        </div>
    </div>
</div>    
<!--Files end -->

{% include "dojo/snippets/comments.html" with notes=notes object=test destination="test" %}

<div class="protip">
    <i class="fa fa-lightbulb-o"></i> <strong>ProTip!</strong> Type <kbd>e</kbd> to edit this test. Type <kbd>a</kbd> to add a finding to this test.
</div>
{% endblock %}
{% block postscript %}
    <script type="application/javascript" src="{% static "jquery.hotkeys/jquery.hotkeys.js" %}"></script>
    <script type="text/javascript" src="{% static "jquery-highlight/jquery.highlight.js" %}"></script>
    <script type="text/javascript">
        // DataTables setup
        $(document).ready(function(){
            date =  new Date().toISOString().slice(0, 10);
            var fileDated = 'Findings_List_' + date;
            var columns = [
                  {% if user.is_staff or 'AUTHORIZED_USERS_ALLOW_CHANGE'|setting_enabled or 'AUTHORIZED_USERS_ALLOW_DELETE'|setting_enabled or 'AUTHORIZED_USERS_ALLOW_STAFF'|setting_enabled %}
                  { "data": "dropdown" },
                  {% endif %}
                  { "data": "action" },
                  { "data": "severity" },
                  { "data": "name" },
                  { "data": "cwe" },
                  { "data": "date" },
                  { "data": "age" },
                  {% if system_settings.enable_finding_sla %}
                      { "data": "sla" },
                  {% endif %}
                  { "data": "reporter" },
                  { "data": "status" },
                  {% if system_settings.enable_jira %}
                      {% if jira_project and product_tab or not product_tab %}
                          { "data": "jira" },
                          { "data": "jira_age" },
                          { "data": "jira_change" },
                      {% endif %}
                  {% endif %}
              ];

            // Filter the list of items to display based on what is shown.
            var disallowed_entries = new Set(["dropdown", "action"]);
            var data_column_list = [];
            for (var i = 0; i < columns.length; i++) {
                if (!disallowed_entries.has(columns[i]["data"])) {
                    data_column_list.push(i);
                }
            }

            var buttonCommon = {
                exportOptions: {
                    columns: data_column_list,
                    stripHtml: true,
                    stripNewlines: true,
                    trim: true,
                    orthogonal: 'export'
                },
                filename: fileDated,
                title: 'Findings List'
            };

            // Mapping of table columns to objects for proper cleanup and data formatting
            var dojoTable = $('#test_findings').DataTable({
                drawCallback: function(){
                    $('.has-popover').popover({'trigger':'hover'});
                },
                colReorder: true,
                "columns": columns,
                columnDefs: [
                    {
                        "orderable": false,
                        "targets": [0]
                    },
                ],
                dom: 'Bfrtip',
                paging: false,
                buttons: [
                    {
                        extend: 'colvis',
                        columns: ':not(.noVis)'
                    },
                    $.extend( true, {}, buttonCommon, {
                        extend: 'copy'
                    }),
                    $.extend( true, {}, buttonCommon, {
                        extend: 'excel',
                        autoFilter: true,
                        sheetName: 'Exported data',
                    }),
                    $.extend( true, {}, buttonCommon, {
                        extend: 'csv'
                    }),
                    $.extend( true, {}, buttonCommon, {
                        extend: 'pdf',
                        orientation: 'landscape',
                        pageSize: 'LETTER'
                    }),
                    $.extend( true, {}, buttonCommon, {
                        extend: 'print'
                    }),
                ],
            });
        });

        $(function () {
          $(".chosen-select").chosen({
            'placeholder_text_multiple': 'Select or add some tags...',
            'no_results_text': "Tag not found, press TAB key to add."
            });

          $(".search-field").find("input").on("keydown", function (evt) {
            var stroke;
            stroke = (_ref = evt.which) != null ? _ref : evt.keyCode;
                if (stroke == 9) { // 9 = tab key
                    var o = new Option($(this).val(), $(this).val(), true, true);
                    $('#tag_choices').append(o);
                    $('#tag_choices').trigger('chosen:updated');
                    $('#tag_choices').focus();
                }
            });
        });
        var checkbox_count = 0;
        function check_checked_finding()
        {
          var checkbox_values = $("input[type=checkbox][name^='select_']");

          for (var i = 0; i < checkbox_values.length; i++) {
            if ($(checkbox_values[i]).prop("checked")) {
              if (checkbox_values[i].name != 'select_all') {
                checkbox_count++;
              }
            }
          }
          if (checkbox_count > 0)
          {
              $('div#bulk_edit_menu').removeClass('hidden');
          }
        }

        $(document).on('keypress', null, 'e', function () {
            window.location.assign('{% url 'edit_test' test.id %}');
        });

        $(document).on('keypress', null, 'a', function () {
            window.location.assign('{% url 'add_findings' test.id %}');
        });

        $(function () {
            check_checked_finding();
            $('#id_bulk_status').on('click', function (e) {
                var checked = this.checked;
                $('#bulk_edit_menu #id_bulk_active').prop('disabled', !checked);
                $('#bulk_edit_menu #id_bulk_verified').prop('disabled', !checked);
                $('#bulk_edit_menu #id_bulk_false_p').prop('disabled', !checked);
                $('#bulk_edit_menu #id_bulk_out_of_scope').prop('disabled', !checked);
                $('#bulk_edit_menu #id_bulk_is_Mitigated').prop('disabled', !checked);
            })

            $('#id_bulk_risk_acceptance').on('click', function (e) {
                var checked = this.checked;
                $('#bulk_edit_menu #id_bulk_risk_accept').prop('disabled', !checked);
                $('#bulk_edit_menu #id_bulk_risk_unaccept').prop('disabled', !checked);
            })

            //Ensures dropdown has proper zindex
            $('.table-responsive').on('show.bs.dropdown', function () {
              $('.table-responsive').css( "overflow", "inherit" );
            });

            $('.table-responsive').on('hide.bs.dropdown', function () {
              $('.table-responsive').css( "overflow", "auto" );
            })
            $('input[type="checkbox"]').change(function () {
                checkbox_count = 0;
                finding = $(this).attr("name");
                if (finding.indexOf("select_") >= 0)
                {
                  var checkbox_values = $("input[type=checkbox][name^='select_']");
                  for (var i = 0; i < checkbox_values.length; i++) {
                    if ($(checkbox_values[i]).prop("checked")) {
                      checkbox_count++;
                    }
                  }

                  if ($(this).prop("checked")) {
                    $('div#bulk_edit_menu').removeClass('hidden');
                  } else {
                    checkbox_count--;
                    var checkbox_values = $("input[type=checkbox][name^='select_']");
                    var checked = false;

                    for (var i = 0; i < checkbox_values.length; i++) {
                      if ($(checkbox_values[i]).prop("checked")) {
                        checked = true;
                      }
                    }
                    if (checked == false) {
                      $('div#bulk_edit_menu').addClass('hidden');
                    }
                  }

                }
              });
            $('a.merge').on('click', function (e) {
              if (checkbox_count > 1)
              {
                var hidden_input = $('<input type="hidden" value="merge_findings" name="merge_findings">')
                $("form#bulk_change_form").attr("action", "{% url 'merge_finding_product' product_tab.product.id %}");
                $("form#bulk_change_form").attr("method", "get");
                $('form#bulk_change_form').append(hidden_input);
                $( "form#bulk_change_form" ).submit();
              } else {
                alert("Please select at least two findings before merging.");
              }
            });
            $('form#bulk_change_form').on('submit', function(e){
                $('input[type=checkbox].select_one:checked').each(function(){
                    var hidden_input = $('<input type="hidden" value="' + this.id + '" name="finding_to_update">')
                    $('form#bulk_change_form').append(hidden_input);
                });
            });

            $('input#select_all').on('click', function (e) {
                if ($(this).is(":checked")) {
                    $('input.select_one').prop('checked', true);
                    $('div#bulk_edit_menu').removeClass('hidden');
                }
                else {
                    $('input.select_one').prop('checked', false);
                    $('div#bulk_edit_menu').addClass('hidden');
                }
            });

            $('ul#select_by_severity a').on('click', function (e) {
                $('input.select_one').prop('checked', false);
                if ($(this).attr('id') == 'All') {
                    $('input.select_one').prop('checked', true);
                    $('input#select_all').prop('indeterminate', false);
                    $('input#select_all').prop('checked', true);
                }
                else {
                    $('input.' + this.id).prop('checked', true);
                    $('input#select_all').prop('indeterminate', true);
                }

                if ($(this).attr('id') == 'None') {
                    $('div#bulk_edit_menu').addClass('hidden');
                }
                else {
                    $('div#bulk_edit_menu').removeClass('hidden');
                }
            });

            $('[id^=delete-finding-menu-]').on('click', function () {
              if (confirm('Are you sure you want to delete this finding?'))
              {
                  var form_element = "form#" + this.id + "-form";
                  $( form_element ).submit();
              }
            });

            $('a.delete-bulk').on('click', function (e) {
                if (confirm('Are you sure you want to delete these findings?'))
                {
                    var hidden_input = $('<input type="hidden" value="delete_bulk_findings" name="delete_bulk_findings">')
                    $('form#bulk_change_form').append(hidden_input);
                    $( "form#bulk_change_form" ).submit();
                }
            });

            $( document ).on( "click", "button.delete-finding", function (e) {
                return confirm('Are you sure you want to delete this finding?')
            });

            $('a#add_notes_link').on('click', function (e) {
                $("html, body").animate({scrollTop: $("#id_entry").offset().top}, 600);
                $("#id_entry").focus();
                $("#test-pulldown").dropdown('toggle')
                return false;
            });

            if (document.referrer.indexOf('simple_search') > 0) {
                var terms = '';
                if ($.cookie('highlight')) {
                    terms = $.cookie('highlight').split(' ');

                    for (var i = 0; i < terms.length; i++) {
                        $('body').highlight(terms[i]);
                    }
                }

                $('input#simple_search').val(terms);
            }
            ;

            $('form#quick-add-form').on("submit", function (e) {
                if ($("input#quick_add_finding").val().length == 0) {
                  alert('Potential finding description needs a value.');
                  e.preventDefault();
                  return false;
                }
                $('form#quick-add-form').removeClass("has-error");
                $('button#the_button').attr('disabled', true).removeClass("btn-success btn-danger").addClass('btn-warning');
                $('i#fa-icon').removeClass("fa-plus").addClass("fa-spinner fa-pulse");
                $.ajax({
                    type: "post",
                    dataType:'json',
                    data: $(this).serialize(),
                    url: '{% url 'add_stub_finding' test.id %}',
                    // The ``X-CSRFToken`` evidently can't be set in the
                    // ``headers`` option, so force it here.
                    // This method requires jQuery 1.5+.
                    beforeSend: function (jqXHR, settings) {
                        // Pull the token out of the DOM.
                        jqXHR.setRequestHeader('X-CSRFToken', $('input[name=csrfmiddlewaretoken]').val());
                    },
                    success: function (data, textStatus, jqXHR) {
                        // Your processing of the data here. <a href='" + jqXHR.getResponseHeader('Location') + "'>" +  + "</a>
                        //
                        $('table#stub_findings').removeClass('hidden');
                        var fid = data['id'];
                        var fseverity = data['severity'];
                        var fdate = data['date'];
                        var row = $("<tr id='added-" + fid + "' class='success'></tr>");
                        var link = $('<a></a>');

                        link.attr('href', "/stub_finding/" + fid + "/promote");
                        link.text($("input#quick_add_finding").val());
                        var title = $("<td></td>").append(link);
                        var severity = $("<td></td>").append(fseverity);
                        var reporter = $("<td>{{ request.user.username }}</td>");
                        var date = $("<td></td>").append(fdate);
                        var td_info = '<td><div class="btn-group"><a class="btn btn-sm btn-warning" href="/stub_finding/[id]/promote">Promote To Finding</a> <form method="post" action="/stub_finding/[id]/delete" style="display: inline" class="form-inline form"><input type="hidden" name="id" value="[id]"/><input type="hidden" name="csrfmiddlewaretoken" value="' + $('input[name=csrfmiddlewaretoken]').val() + '"><button type="submit" class="btn btn-danger btn-sm delete-finding">Delete</button></form></div></td>';
                        var actions = $(td_info.replace(/\[id\]/g, fid));

                        row.append(title, severity, reporter, date, actions).appendTo("#stub_findings tbody");
                        $("input#quick_add_finding").val("")
                        $('button#the_button').removeClass("btn-warning btn-danger").addClass('btn-success');

                        $("input#quick_add_finding").focus()

                        setTimeout(function () {
                            $("tr#added-" + fid + " td").animate({
                                backgroundColor: "#fff",
                            })
                        }, 2000)
                    },
                    error: function () {
                        $('form#quick-add-form').addClass("has-error");
                        $('button#the_button').removeClass("btn-warning").addClass('btn-danger');
                    },
                    complete: function () {
                        $('i#fa-icon').addClass("fa-plus").removeClass("fa-spinner fa-pulse");
                        $('button#the_button').attr('disabled', false);

                    }
                });
                return false;
            });

        });

    </script>
    {% include "dojo/filter_js_snippet.html" %}
{% endblock %}<|MERGE_RESOLUTION|>--- conflicted
+++ resolved
@@ -527,11 +527,7 @@
                                 <td>
                                     {% if finding.has_jira_issue %}
                                         <a href="{{ finding | jira_issue_url }}" target="_blank"
-<<<<<<< HEAD
-                                            alt="Jira Bug - {{finding | jira_key}}" data-toggle="tooltip" data-placement="bottom" title="{{finding | jira_key}}"><i class="fa fa-bug fa-fw"></i></a>
-=======
                                             alt="Jira Bug - {{finding | jira_key}}" data-toggle="tooltip" data-placement="bottom" title="{{finding | jira_key}}">{{finding | jira_key}}</a>
->>>>>>> 65b653b9
                                     {% endif %}
                                     </td>
 
@@ -732,7 +728,7 @@
 </div>
 <!--Cred end -->
 
-<!--Files beign --> 
+<!--Files beign -->
 <div class="row">
     <div class="col-md-12" id="cred">
         <div class="panel panel-default">
@@ -745,7 +741,7 @@
                     <span class="fa fa-edit"></span></a>
                 </h4>
             </div>
-            
+
             <div id="add_feat_files" class="panel-body collapse {% if files %}in{% endif %}">
                 {% for file in files %}
                 <div class="col-md-2" style="text-align: center">
@@ -766,7 +762,7 @@
             </div>
         </div>
     </div>
-</div>    
+</div>
 <!--Files end -->
 
 {% include "dojo/snippets/comments.html" with notes=notes object=test destination="test" %}
