{% extends "base.html" %}
<<<<<<< HEAD
{% load static from staticfiles %}
=======
{% load static %}
>>>>>>> 4daf5876
{% block add_css %}
    <link rel="stylesheet" href="{% static "easymde/dist/easymde.min.css" %}">
{% endblock %}
{% block add_styles %}
    .editor-toolbar, .editor-statusbar, .editor-preview-side, .CodeMirror {
    width: 70% !important;
    }
    .chosen-container.chosen-container-multi {
    width: 70% !important;
    }
{% endblock %}
{% block content %}
    <h3> Register a new Product Type </h3>
    <form class="form-horizontal" action="{%  url 'add_product_type' %}" method="post">{% csrf_token %}
        {% include "dojo/form_fields.html" with form=form %}
        <div class="form-group">
            <div class="col-sm-offset-2 col-sm-10">
                <input class="btn btn-primary" type="submit" value="Submit"/>
            </div>
        </div>
    </form>
{% endblock %}
{% block postscript %}
    <script type="application/javascript" src="{% static "easymde/dist/easymde.min.js" %}"></script>
    <script type="application/javascript">
        $(function () {
            $("textarea").each(function (index, elem) {
<<<<<<< HEAD

=======
>>>>>>> 4daf5876
                if (elem.hasAttribute("required")) {
                    elem.removeAttribute("required");
                    elem.id = "req"
                }

                var mde = new EasyMDE({
                    spellChecker: false,
                    element: elem,
                    autofocus: false,
                    forceSync: true,
                    toolbar: ["bold", "italic", "heading", "|",
                        "quote", "unordered-list", "ordered-list", "|",
                        "link", "image", "|",
                        "table", "horizontal-rule", "code", "|",
                        "guide"
                    ]
                });
<<<<<<< HEAD
                mde.render();
=======
            mde.render();
>>>>>>> 4daf5876
            });
            $('#id_authorized_users').chosen({'placeholder_text_multiple': 'Select some users...'});
        });
    </script>
{% endblock %}
<|MERGE_RESOLUTION|>--- conflicted
+++ resolved
@@ -1,9 +1,5 @@
 {% extends "base.html" %}
-<<<<<<< HEAD
-{% load static from staticfiles %}
-=======
 {% load static %}
->>>>>>> 4daf5876
 {% block add_css %}
     <link rel="stylesheet" href="{% static "easymde/dist/easymde.min.css" %}">
 {% endblock %}
@@ -31,10 +27,6 @@
     <script type="application/javascript">
         $(function () {
             $("textarea").each(function (index, elem) {
-<<<<<<< HEAD
-
-=======
->>>>>>> 4daf5876
                 if (elem.hasAttribute("required")) {
                     elem.removeAttribute("required");
                     elem.id = "req"
@@ -52,11 +44,7 @@
                         "guide"
                     ]
                 });
-<<<<<<< HEAD
                 mde.render();
-=======
-            mde.render();
->>>>>>> 4daf5876
             });
             $('#id_authorized_users').chosen({'placeholder_text_multiple': 'Select some users...'});
         });
