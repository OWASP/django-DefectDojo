{% load navigation_tags %}
{% load display_tags %}
{% load authorization_tags %}
{% load get_endpoint_status %}
{% load static %}
{% block findings_list %}
    <div class="row">
        <div class="col-md-12">
            <div class="panel panel-default">
                <div class="panel-heading tight">
                    <h3 class="has-filters">
                        {{ filter_name }} Findings
                        <div class="dropdown pull-right">
                            <button id="show-filters" data-toggle="collapse" data-target="#the-filters" class="btn btn-primary toggle-filters"> <i class="fa fa-filter"></i> <i class="caret"></i> </button>
                        </div>
                        <form method="get" action="{% url 'quick_report' %}" class="pull-right">
                            <input type="hidden" label="url" name="url" value="{{ request.get_full_path }}">
                            <input type="hidden" label="_generate" name="_generate" value="_generate">
                            <button class="btn btn-primary" type="submit" label="quick_report" id="quick_report" aria-expanded="true">
                                <i class="fa fa-file-text-o"></i>
                            </button>
                        </form>
                    </h3>
                </div>
                <div id="the-filters" class="is-filters panel-body collapse" >
                    {% include "dojo/filter_snippet.html" with form=filtered.form %}
                </div>
            </div>
            {% if findings %}
                <div class="clearfix">
                    {% include "dojo/paging_snippet.html" with page=findings page_size=True %}
                </div>
            {% if user.is_staff or 'AUTHORIZED_USERS_ALLOW_CHANGE'|setting_enabled or 'AUTHORIZED_USERS_ALLOW_DELETE'|setting_enabled or 'AUTHORIZED_USERS_ALLOW_STAFF'|setting_enabled or product_tab and product_tab.product|has_object_permission:"Finding_Edit" %}
            <div class="dropdown hidden" style="padding-bottom: 5px;" id="bulk_edit_menu">
                {% if user.is_staff or 'AUTHORIZED_USERS_ALLOW_CHANGE'|setting_enabled or 'AUTHORIZED_USERS_ALLOW_STAFF'|setting_enabled or product_tab and product_tab.product|has_object_permission:"Finding_Edit" %}
                    <button class="btn btn-info btn-sm btn-primary dropdown-toggle" type="button" id="dropdownMenu2"
                            data-toggle="dropdown" aria-haspopup="true" aria-expanded="true">
                        Bulk Edit
                        <span class="caret"></span>
                    </button>
<<<<<<< HEAD
                    <ul class="dropdown-menu" aria-labelledby="dropdownMenu1" id="bulk_edit">
                        <li class="dropdown-header">Choose wisely...</li>
                        <li style="padding-left: 8px;">
                          {% if product_tab %}
                            <form action="{% url 'finding_bulk_update_all_product' product_tab.product.id %}" method="post" id="bulk_change_form">
                          {% else %}
                            <form action="{% url 'finding_bulk_update_all' %}" method="post" id="bulk_change_form">
                          {% endif %}
                                {% csrf_token %}
                                <input type="hidden" name="return_url" value="{{ request.get_full_path }}" />
                                <label style="display: block" for="severity">Severity</label>
                                <select name="severity" id="severity" style="font-size: 80%">
                                    <option value="">Choose...</option>
                                    <option value="Info">Info</option>
                                    <option value="Low">Low</option>
                                    <option value="Medium">Medium</option>
                                    <option value="High">High</option>
                                    <option value="Critical">Critical</option>
                                </select><br/><br/>

                                <label><b>Status</b><input id="id_bulk_status" name="status" type="checkbox" alt="Select to enable"/></label><br/>

                                <label style="font-size: 80%; font-weight: normal; display: block">
                                    <input id="id_bulk_active" name="active" type="checkbox" disabled/> <span>Active</span>
                                </label>
                                <label style="font-size: 80%; font-weight: normal; display: block">
                                    <input id="id_bulk_verified" name="verified" type="checkbox" disabled/> <span>Verified</span>
                                </label>
                                <label style="font-size: 80%; font-weight: normal; display: block">
                                    <input id="id_bulk_false_p" name="false_p" type="checkbox" disabled/> <span>False Positive</span>
                                </label>
                                <label style="font-size: 80%; font-weight: normal; display: block">
                                    <input id="id_bulk_out_of_scope" name="out_of_scope" type="checkbox" disabled/>
                                    <span>Out of scope</span>
                                </label>
                                <label style="font-size: 80%; font-weight: normal; display: block">
                                    <input id="id_bulk_is_mitigated" name="is_mitigated" type="checkbox" disabled/>
                                    <span>Mitigated</span>
                                </label>
                                <br/>

                                <label><b>Risk Acceptance</b><input id="id_bulk_risk_acceptance" name="risk_acceptance" type="checkbox" alt="Select to enable"/></label><br/>
                                <label style="font-size: 80%; font-weight: normal; display: block">
                                    <input id="id_bulk_risk_accept" name="risk_accept" type="checkbox" disabled/> <span>Accept</span>
                                </label>
                                <label style="font-size: 80%; font-weight: normal; display: block">
                                    <input id="id_bulk_risk_unaccept" name="risk_unaccept" type="checkbox" disabled/> <span>Unaccept</span>
                                </label>

                                <br>
                                {% if system_settings.enable_jira %}
                                <label style="font-size: 80%; font-weight: bold; display: block">Push to Jira
                                  <input id="id_push_tojira" name="push_to_jira" type="checkbox" alt="Select to push to JIRA"/>
                                </label>
                                {% comment %} <label style="font-size: 80%; font-weight: bold; display: block">Unlink JIRA issues
                                  <input id="unlink_from_jira" name="unlink_from_jira" type="checkbox" alt="Select to unlink JIRA issues from Defect Dojo findings"/>
                                </label> {% endcomment %}
                                {% endif %}
                                {% if system_settings.enable_github %}
                                <label style="font-size: 80%; font-weight: bold; display: block">Push to GitHub
                                  <input id="id_push_togithub" name="push_to_github" type="checkbox" alt="Select to push to GitHub"/>
                                </label>
                                <br/>
                                {% endif %}
                                <label style="display: block">Tags</label>
                                {% comment %}
                                    Quick hack to make bulk edit work without refactoring the whole bulk edit form
                                    {{ bulk_edit_form.media.css }}
                                    {{ bulk_edit_form.media.js }}
                                {% endcomment %}
                                {{ bulk_edit_form.tags }}
                                <input type="submit" class="btn btn-sm btn-primary" value="Submit"/>
                            </form>
                        </li>
                    </ul>
                  </div>
                  {% endif %}
                  <div class="btn-group mr-2" role="group" aria-label="Bulk Actions">
=======
                {% endif %}
                <div class="btn-group mr-2" role="group" aria-label="Bulk Actions">
>>>>>>> f0e8d050
                    {% if product_tab and not 'DISABLE_FINDING_MERGE'|setting_enabled %}
                    <button type="button" class="btn btn-sm  btn-primary" data-toggle="tooltip" data-placement="bottom" title="Merge Findings">
                      <a class="white-color merge" href="#" alt="Merge Findings">
                        <i class="fa fa-compress"></i>
                      </a>
                    </button>
                    {% endif %}
                    {% if user.is_staff or 'AUTHORIZED_USERS_ALLOW_DELETE'|setting_enabled or 'AUTHORIZED_USERS_ALLOW_STAFF'|setting_enabled or product_tab and product_tab.product|has_object_permission:"Finding_Delete" %}
                    <button type="button" class="btn btn-sm  btn-primary" data-toggle="tooltip" data-placement="bottom" title="Delete Findings">
                      <a class="white-color delete-bulk" href="#" alt="Delete Findings">
                        <i class="fa fa-trash"></i>
                      </a>
                    </button>
                    {% endif %}
                </div>
                <ul class="dropdown-menu" aria-labelledby="dropdownMenu1" id="bulk_edit">
                    <li class="dropdown-header">Choose wisely...</li>
                    <li style="padding-left: 8px;">
                        {% if product_tab %}
                        <form action="{% url 'finding_bulk_update_all_product' product_tab.product.id %}" method="post" id="bulk_change_form">
                        {% else %}
                        <form action="{% url 'finding_bulk_update_all' %}" method="post" id="bulk_change_form">
                        {% endif %}
                            {% csrf_token %}
                            <input type="hidden" name="return_url" value="{{ request.get_full_path }}" />
                            <label style="display: block" for="severity">Severity</label>
                            <select name="severity" id="severity" style="font-size: 80%">
                                <option value="">Choose...</option>
                                <option value="Info">Info</option>
                                <option value="Low">Low</option>
                                <option value="Medium">Medium</option>
                                <option value="High">High</option>
                                <option value="Critical">Critical</option>
                            </select><br/><br/>

                            <label><b>Status</b><input id="id_bulk_status" name="status" type="checkbox" alt="Select to enable"/></label><br/>

                            <label style="font-size: 80%; font-weight: normal; display: block">
                                <input id="id_bulk_active" name="active" type="checkbox" disabled/> <span>Active</span>
                            </label>
                            <label style="font-size: 80%; font-weight: normal; display: block">
                                <input id="id_bulk_verified" name="verified" type="checkbox" disabled/> <span>Verified</span>
                            </label>
                            <label style="font-size: 80%; font-weight: normal; display: block">
                                <input id="id_bulk_false_p" name="false_p" type="checkbox" disabled/> <span>False Positive</span>
                            </label>
                            <label style="font-size: 80%; font-weight: normal; display: block">
                                <input id="id_bulk_out_of_scope" name="out_of_scope" type="checkbox" disabled/>
                                <span>Out of scope</span>
                            </label>
                            <label style="font-size: 80%; font-weight: normal; display: block">
                                <input id="id_bulk_is_Mitigated" name="is_Mitigated" type="checkbox" disabled/>
                                <span>Mitigated</span>
                            </label>
                            <br/>

                            <label><b>Risk Acceptance</b><input id="id_bulk_risk_acceptance" name="risk_acceptance" type="checkbox" alt="Select to enable"/></label><br/>
                            <label style="font-size: 80%; font-weight: normal; display: block">
                                <input id="id_bulk_risk_accept" name="risk_accept" type="checkbox" disabled/> <span>Accept</span>
                            </label>
                            <label style="font-size: 80%; font-weight: normal; display: block">
                                <input id="id_bulk_risk_unaccept" name="risk_unaccept" type="checkbox" disabled/> <span>Unaccept</span>
                            </label>

                            {% if 'FEATURE_FINDING_GROUPS'|setting_enabled %}
                            <label><b>Group</b></label>
                            <span style="font-size: 80%;">(Only available in per test for now)</span><br/>
                            {% endif %}

                            <br>
                            {% if system_settings.enable_jira %}
                            <label style="font-size: 80%; font-weight: bold; display: block">Push to Jira
                                <input id="id_push_tojira" name="push_to_jira" type="checkbox" alt="Select to push to JIRA"/>
                            </label>
                            {% comment %} <label style="font-size: 80%; font-weight: bold; display: block">Unlink JIRA issues
                                <input id="unlink_from_jira" name="unlink_from_jira" type="checkbox" alt="Select to unlink JIRA issues from Defect Dojo findings"/>
                            </label> {% endcomment %}
                            {% endif %}
                            {% if system_settings.enable_github %}
                            <label style="font-size: 80%; font-weight: bold; display: block">Push to GitHub
                                <input id="id_push_togithub" name="push_to_github" type="checkbox" alt="Select to push to GitHub"/>
                            </label>
                            <br/>
                            {% endif %}
                            <label style="display: block">Tags</label>
                            {% comment %}
                                Quick hack to make bulk edit work without refactoring the whole bulk edit form
                                {{ bulk_edit_form.media.css }}
                                {{ bulk_edit_form.media.js }}
                            {% endcomment %}
                            {{ bulk_edit_form.tags }}
                            <input type="submit" class="btn btn-sm btn-primary" value="Submit"/>
                        </form>
                    </li>
                </ul>
            </div>
            {% endif %}

                <div class="panel panel-default table-responsive">
                    <table id="open_findings"
                           class="tablesorter-bootstrap table table-condensed table-striped table-hover">
                        <thead>
                        <tr>
                          {% if user.is_staff or 'AUTHORIZED_USERS_ALLOW_CHANGE'|setting_enabled or 'AUTHORIZED_USERS_ALLOW_DELETE'|setting_enabled or 'AUTHORIZED_USERS_ALLOW_STAFF'|setting_enabled or product_tab and product_tab.product|has_object_permission:"Finding_Edit" %}
                          <th class="hidden-sm centered" title="Select all visible findings.">
                              <div class="dropdown">
                                  <button class="btn btn-primary dropdown-toggle" type="button" id="dropdownMenu1"
                                          data-toggle="dropdown" aria-haspopup="true" aria-expanded="true">
                                      <form class="inline-form" action="#"><input type="checkbox" name="select_all"
                                                                                  id="select_all"/></form>
                                      <span class="caret"></span>
                                  </button>
                                  <ul class="dropdown-menu" aria-labelledby="dropdownMenu1" id="select_by_severity">
                                      <li><a id="Info">Info</a></li>
                                      <li><a id="Low">Low</a></li>
                                      <li><a id="Medium">Medium</a></li>
                                      <li><a id="High">High</a></li>
                                      <li><a id="Critical">Critical</a></li>
                                      <li role="separator" class="divider"></li>
                                      <li><a id="All">All</a></li>
                                      <li><a id="None">None</a></li>
                                  </ul>
                              </div>
                            </th>
                            {% endif %}
                            <th></th>
                            <th class="nowrap centered">{% dojo_sort request 'Severity' 'numerical_severity' 'asc' %}</th>
                            <th class="nowrap">{% dojo_sort request 'Name' 'title' %}</th>
                            <th>CWE</th>
                            <th>CVE</th>
                            {% if filter_name == 'Closed' %}
                            <th class="nowrap">{% dojo_sort request 'Closed Date' 'mitigated'%}</th>
                            {% else %}
                            <th class="nowrap">{% dojo_sort request 'Date' 'date'%}</th>
                            {% endif %}
                            <th class="nowrap">Age</th>
                            {% if system_settings.enable_finding_sla %}
                            <th>SLA</th>
                            {% endif %}
                            <th>Reporter</th>
                            <th>Found By</th>
                            <th>Status</th>
                            {% if system_settings.enable_jira %}
                              {% if jira_project and product_tab or not product_tab %}
                                <th>Jira</th>
                                <th>JIRA Age</th>
                                <th>JIRA Change</th>
                              {% endif %}
                            {% endif%}
                            {% if 'FEATURE_FINDING_GROUPS'|setting_enabled %}
                                <th>Group</th>
                            {% endif %}
                            {% if show_product_column and product_tab is None %}
                            <th class="nowrap">{% dojo_sort request 'Product' 'test__engagement__product__name'%}</th>
                            {% endif %}
                        </tr>
                        </thead>
                        <tbody>
                        {% for finding in findings %}
                            <tr class="{% if finding.active %}active_finding{% else %}inactive_finding{% endif %}">
                                {% if user.is_staff or 'AUTHORIZED_USERS_ALLOW_CHANGE'|setting_enabled or 'AUTHORIZED_USERS_ALLOW_DELETE'|setting_enabled or 'AUTHORIZED_USERS_ALLOW_STAFF'|setting_enabled or product_tab and product_tab.product|has_object_permission:"Finding_Edit" %}
                                  <td class="hidden-sm centered">
                                    <form action="#">
                                        <input type="checkbox" name="select_{{ finding.id }}" id="{{ finding.id }}"
                                               class="select_one {{ finding.severity }}"/>
                                    </form>
                                  </td>
                                {% endif %}
                                <td>
                                  <div class="align-top">
                                    <div class="dropdown">
                                      <a href="#" class="dropdown-toggle pull-left" data-toggle="dropdown">&nbsp;<i class="fa fa-ellipsis-v"></i>&nbsp;</a>
                                      <ul class="dropdown-menu" role="menu" aria-labelledby="dropdownMenu1">
                                        <li>
                                          <a class="" href="{% url 'view_finding' finding.id %}">
                                            <i class="fa fa-arrow-circle-right"></i> View
                                          </a>
                                       </li>
                                       {% if user|is_authorized_for_change:finding or finding|has_object_permission:"Finding_Edit" %}
                                       <li>
                                          <a class="" href="{% url 'edit_finding' finding.id %}?return_url={{ request.get_full_path|urlencode }}">
                                          <i class="fa fa-pencil-square-o"></i> Edit
                                          </a>
                                       </li>
                                       {% endif %}
                                       {% if user|is_authorized_for_staff:finding or finding|has_object_permission:"Finding_Edit" %}
                                          <li class="divider"></li>
                                          <li role="presentation">
                                              <a href="{% url 'manage_images' finding.id %}">
                                                  <i class="fa fa-file-image-o"></i> Manage Images
                                              </a>
                                          </li>
                                          {% if finding.under_review and dojo_user in finding.reviewers.all or dojo_user == finding.review_requested_by and finding.under_review %}
                                              <li role="presentation">
                                                  <a href="{% url 'clear_finding_review' finding.id %}">
                                                      <i class="icon-user-check"></i> Clear Review
                                                  </a>
                                              </li>
                                          {% elif not finding.under_review %}
                                              <li role="presentation">
                                                  <a href="{% url 'request_finding_review' finding.id %}">
                                                      <i class="icon-user-check"></i> Request Peer Review
                                                  </a>
                                              </li>
                                          {% endif %}
                                       {% endif %}
                                       {% if user|is_authorized_for_change:finding or finding|has_object_permission:"Finding_Edit" %}
                                          <li role="presentation">
                                              <a href="{% url 'touch_finding' finding.id %}?return_url={{ request.get_full_path|urlencode }}">
                                                  <i class="fa fa-clock-o"></i> Touch Finding
                                              </a>
                                          </li>
                                       {% endif %}
                                       {% if user.is_staff %}
                                          <li role="presentation">
                                              <a href="{% url 'mktemplate' finding.id %}">
                                                  <i class="fa fa-copy"></i> Make Finding a Template
                                              </a>
                                          </li>
                                          <li role="presentation">
                                              <a href="{% url 'find_template_to_apply' finding.id %}">
                                                  <i class="fa fa-copy"></i> Apply Template to Finding
                                              </a>
                                          </li>
                                       {% endif %}
                                       {% if user|is_authorized_for_change:finding or finding|has_object_permission:"Finding_Edit" %}
                                        {% if finding.active %}
                                            <li role="presentation">
                                                <a href="{% url 'close_finding' finding.id %}">
                                                    <i class="fa fa-fire-extinguisher"></i> Close Finding
                                                </a>
                                            </li>
                                        {% else %}
                                            <li role="presentation">
                                                <a href="{% url 'reopen_finding' finding.id %}">
                                                    <i class="fa fa-bug"></i> Open Finding
                                                </a>
                                            </li>
                                        {% endif %}
                                       {% endif %}
                                       <li class="divider"></li>
                                        {% if user|is_authorized_for_staff:finding or finding|has_object_permission:"Risk_Acceptance" %}
                                          {% if finding.risk_accepted %}
                                              <li role="presentation">
                                              <a href="{% url 'risk_unaccept_finding' finding.id %}?return_url={{ request.get_full_path|urlencode }}">
                                                  <i class="fa fa-exclamation-circle"></i> Unaccept Risk
                                              </a>
                                              </li>
                                          {% else %}
                                              {% if finding.test.engagement.product.enable_simple_risk_acceptance %}
                                                <li role="presentation">
                                                    <a href="{% url 'simple_risk_accept_finding' finding.id %}?return_url={{ request.get_full_path|urlencode }}">
                                                        <i class="fa fa-exclamation-circle"></i> Accept Risk
                                                    </a>
                                                </li>
                                              {% endif %}
                                              {% if finding.test.engagement.product.enable_full_risk_acceptance %}
                                                <li role="presentation">
                                                    <a href ="{% url 'add_risk_acceptance' finding.test.engagement.id finding.id %}">
                                                        <i class="fa fa-exclamation-circle"></i> Add Risk Acceptance...
                                                    </a>
                                                </li>
                                              {% endif %}
                                          {% endif %}
                                        {% endif %}
                                        <li role="presentation">
                                           <a href="{% url 'action_history' finding|content_type finding.id %}">
                                               <i class="fa fa-history"></i> View History
                                           </a>
                                       </li>
                                       {% if user|is_authorized_for_delete:finding or finding|has_object_permission:"Finding_Delete" %}
                                          <li class="divider"></li>
                                          <li>
                                            <form method="post" action="{% url 'delete_finding' finding.id %}"
                                                  style="display: inline" class="form-inline form" id="delete-finding-menu-{{ finding.id }}-form">
                                                {% csrf_token %}
                                                <input type="hidden" label="return_url" aria-label="return_url" name="return_url" value="{{ request.get_full_path }}" />
                                                <input type="hidden" label="id" aria-label="id" name="id" value="{{ finding.id }}"/>
                                            </form>
                                            <a class="text-danger delete-finding" id="delete-finding-menu-{{ finding.id }}" href="#">
                                              <i class="fa fa-trash"></i> Delete
                                            </a>
                                          </li>
                                       {% endif %}
                                      </ul>
                                    </div>
                                   </div>
                                </td>
                                <td class="centered" data-order="{% severity_number_value finding.severity %}">
                                  <span class="label severity severity-{{ finding.severity }}">
                                      {{ finding.severity_display }}
                                  </span>
                                </td>
                                <td>
                                  {% if finding.title %}
                                  <a title="{{ finding.title }}"
                                                      href="{% url 'view_finding' finding.id %}">{{ finding.title|truncatechars_html:60 }}</a>
                                  {% else %}
                                  <a title="{{ finding.id }}"
                                                      href="{% url 'view_finding' finding.id %}">{{ finding.id }}</a>
                                  {% endif %}
                                  {% if finding.file_path %}
                                  <i class="fa fa-code has-popover dojo-sup" data-trigger="hover" data-content="{{ finding.file_path }}" data-placement="right" data-container="body" data-original-title="Files" title=""></i>
                                  {% else %}
                                    {% if finding.endpoints.all %}
                                      <i class="fa fa-sitemap has-popover dojo-sup" data-html="true" data-trigger="hover" data-content="
                                      {% for endpoint_status in finding.endpoint_status.all %}
                                        {% if endpoint_status.mitigated %}
                                          &#10003; {{ endpoint_status.endpoint }}<br/>
                                        {% else %}
                                          &#10005; {{ endpoint_status.endpoint }}<br/>
                                        {% endif %}
                                      {% endfor %}
                                      " data-placement="right" data-container="body" data-original-title="Endpoints ({{finding.active_endpoint_count}} Active, {{finding.mitigated_endpoint_count}} Mitigated)" title=""></i>
                                    {% endif %}
                                  {% endif %}
                                  {% if finding.component_name %}
                                    <i class="fa fa-file has-popover dojo-sup" data-trigger="hover" data-placement="right"
                                       data-content="{{ finding.component_name }} - {{ finding.component_version }}"
                                       data-container="body" data-original-title="Component" title=""></i>
                                  {% endif %}
                                  {% if finding.notes.all %}
                                    <i class="glyphicon glyphicon-comment has-popover dojo-sup" data-trigger="hover" data-content="{{ finding.notes.all.0 }}" data-placement="left" data-container="body" data-original-title="Most Recent Note ({{ finding.notes.count }} total)" title=""></i>
                                    <a href="{% url 'view_finding' finding.id %}#vuln_notes" class="dojo-sup" alt="{{ finding.notes.count }} note{{ finding.notes.count|pluralize }}">
                                        ({{ finding.notes.count }})
                                    </a>
                                  {% endif %}
                                  <sup>
                                      {% for tag in finding.tags.all %}
                                      <a title="Search {{ tag }}" class="tag-label tag-color" href="{% url 'simple_search' %}?query=tag:{{ tag }}">{{ tag }}</a>
                                      {% endfor %}
                                  </sup>
                                </td>
                                <td class="nowrap">
                                  {% if finding.cwe > 0 %}
                                    <a target="_blank" href="{{ finding.cwe|cwe_url }}">
                                        <i class="fa fa-external-link"></i> {{ finding.cwe|default:"" }}
                                    </a>
                                  {% endif %}
                                </td>
                                <td class="nowrap">
                                  {% if finding.cve %}
                                    <a target="_blank" href="{{ finding.cve|cve_url }}">
                                        <i class="fa fa-external-link"></i> {{ finding.cve|default:"" }}
                                    </a>
                                  {% endif %}
                                </td>
                                {% if filter_name == 'Closed' %}
                                  <td class="nowrap">{{ finding.mitigated|date }}</td>
                                {% else %}
                                  <td class="nowrap">{{ finding.date }}</td>
                                {% endif %}
                                <td>{{ finding.age }}</td>
                                {% if system_settings.enable_finding_sla %}
                                <td>
                                  {{ finding|finding_sla }}
                                </td>
                                {% endif %}
                                <td>
                                  {% if finding.reporter.get_full_name and finding.reporter.get_full_name.strip %}
                                      {{ finding.reporter.get_full_name }}
                                  {% else %}
                                      {{ finding.reporter }}
                                  {% endif %}
                                </td>
                                <td>
                                  <a target="#" data-toggle="tooltip" data-placement="bottom" title="Test: {{ finding.test }}">{{ finding.found_by.all|join:", " }}</a>
                                </td>
                                <td class="nowrap">{{ finding|finding_display_status|safe }}&nbsp;{{ finding|import_history }}
                                </td>
                                {% if system_settings.enable_jira %}
                                  {% if jira_project and product_tab or not product_tab %}
                                    <td class="nowrap">
                                        {% if finding.has_jira_group_issue %}
                                            <a href="{{ finding.finding_group | jira_issue_url }}" target="_blank"
                                                alt="Jira Bug - {{finding.finding_group | jira_key}} (group)" data-toggle="tooltip" data-placement="bottom" title="{{finding.finding_group | jira_key}} (group)">{{finding.finding_group | jira_key}}</a>
                                        {% elif finding.has_jira_issue %}
                                        <a href="{{ finding | jira_issue_url }}" target="_blank"
                                            alt="Jira Bug - {{finding | jira_key}}" data-toggle="tooltip" data-placement="bottom" title="{{finding | jira_key}}">{{finding | jira_key}}</a>
                                      {% endif %}
                                    </td>
                                    <td class="nowrap">
                                        {% if finding.has_jira_group_issue %}
                                            {{ finding.finding_group | jira_creation | timesince }}
                                        {% else %}
                                            {{ finding | jira_creation | timesince }}
                                        {% endif %}
                                    </td>
                                    <td class="nowrap">
                                        {% if finding.has_jira_group_issue %}
                                            {{ finding.finding_group | jira_change | timesince }}
                                        {% else %}
                                            {{ finding | jira_change | timesince }}
                                        {% endif %}
                                    </td>
                                  {% endif %}
                                {% endif %}
                                {% if 'FEATURE_FINDING_GROUPS'|setting_enabled %}
                                <td class="centered">
                                    {% if finding.has_finding_group %}
                                    <a href="{% url 'view_finding_group' finding.finding_group.id %}" title="{{ finding.finding_group.name }}">Y</a>
                                    {% else %}
                                    N
                                    {% endif %}
                                </td>
                                {% endif %}
                                {% if show_product_column and product_tab is None %}
                                <td><a
                                        href="{% url 'view_product' finding.test.engagement.product.id %}"
                                        title="{{ finding.test.engagement }}" alt="{{ finding.test.engagement.product }}">{{ finding.test.engagement.product }}</a>
                                </td>
                                {% endif %}
                            </tr>
                        {% endfor %}
                        </tbody>
                    </table>
                </div>
                <div class="clearfix">
                    {% include "dojo/paging_snippet.html" with page=findings page_size=True%}
                </div>
            {% else %}
                <div id="no_findings"><p class="text-center">No findings found.</p></div>
            {% endif %}
        </div>
    </div>


{% endblock %}
{% block postscript %}
    <script type="application/javascript" src="{% static "chosen-js/chosen.jquery.min.js" %}"></script>
    <script type="application/javascript">
        // DataTables Setup
        $(document).ready(function() {
            date =  new Date().toISOString().slice(0, 10);
            var fileDated = 'Findings_List_' + date;
            var columns = [
                {% if user.is_staff or 'AUTHORIZED_USERS_ALLOW_CHANGE'|setting_enabled or 'AUTHORIZED_USERS_ALLOW_DELETE'|setting_enabled or 'AUTHORIZED_USERS_ALLOW_STAFF'|setting_enabled %}
                { "data": "checkbox" },
                {% endif %}
                { "data": "action" },
                { "data": "severity" },
                { "data": "finding" , render: function (data, type, row) {
                        return type === 'export' ? getDojoExportValueFromTag(data, 'a') :  data;
                }},
                { "data": "cwe" },
                { "data": "cve" },
                { "data": "found_date" },
                { "data": "finding_age" },
                {% if system_settings.enable_finding_sla %}
                { "data": "finding_sla" },
                {% endif %}
                { "data": "reported_by" },
                { "data": "found_by_test" },
                { "data": "status" },
                {% if system_settings.enable_jira %}
                {% if jira_project and product_tab or not product_tab %}
                    { "data": "jira_id" },
                    { "data": "jira_age" },
                    { "data": "jira_change" },
                  {% endif %}
                {% endif %}
                {% if 'FEATURE_FINDING_GROUPS'|setting_enabled %}
                  { "data": "grouped" },
                {% endif %}
                {% if show_product_column and product_tab is None %}
                    { "data": "product" },
                {% endif %}
              ];

            // Filter the list of items to display based on what is shown.
            var disallowed_entries = new Set(["checkbox", "action"]);
            var data_column_list = [];
            for (var i = 0; i < columns.length; i++) {
                if (!disallowed_entries.has(columns[i]["data"])) {
                    data_column_list.push(i);
                }
            }

            var buttonCommon = {
                exportOptions: {
                    columns: data_column_list,
                    stripHtml: true,
                    stripNewlines: true,
                    trim: true,
                    orthogonal: 'export'
                },
                filename: fileDated,
                title: 'Findings List'
            };

            // Mapping of table columns to objects for proper cleanup and data formatting
            var dojoTable = $('#open_findings').DataTable({
                drawCallback: function(){
                      $('.has-popover').popover({'trigger':'hover'});
                },
                colReorder: true,
                "columns": columns,
                order: [],
                columnDefs: [
                    {
                        "orderable": false,
                        "targets": [0, 1]
                    },
                    {
                        targets: [0, 1],
                        className: 'noVis'
                    }
                ],
                dom: 'Bfrtip',
                paging: false,
                info: false,
                buttons: [
                    {
                        extend: 'colvis',
                        columns: ':not(.noVis)'
                    },
                    $.extend( true, {}, buttonCommon, {
                        extend: 'copy'
                    }),
                    $.extend( true, {}, buttonCommon, {
                        extend: 'excel',
                        autoFilter: true,
                        sheetName: 'Exported data',
                    }),
                    $.extend( true, {}, buttonCommon, {
                        extend: 'csv'
                    }),
                    $.extend( true, {}, buttonCommon, {
                        extend: 'pdf',
                        orientation: 'landscape',
                        pageSize: 'LETTER'
                    }),
                    $.extend( true, {}, buttonCommon, {
                        extend: 'print'
                    }),
                ],
            });
        });
    </script>
    <script type="application/javascript">
        var checkbox_count = 0;
        function check_checked_finding()
        {
          var checkbox_values = $("input[type=checkbox][name^='select_']");
          for (var i = 0; i < checkbox_values.length; i++) {
            if ($(checkbox_values[i]).prop("checked")) {
              if (checkbox_values[i].name != 'select_all') {
                checkbox_count++;
              }
            }
          }
          if (checkbox_count > 0)
          {
              $('div#bulk_edit_menu').removeClass('hidden');
          }
        }
        $(function () {
            check_checked_finding();

            $('#id_bulk_status').on('click', function (e) {
                var checked = this.checked;
                $('#bulk_edit_menu #id_bulk_active').prop('disabled', !checked);
                $('#bulk_edit_menu #id_bulk_verified').prop('disabled', !checked);
                $('#bulk_edit_menu #id_bulk_false_p').prop('disabled', !checked);
                $('#bulk_edit_menu #id_bulk_out_of_scope').prop('disabled', !checked);
                $('#bulk_edit_menu #id_bulk_is_mitigated').prop('disabled', !checked);
            })

            $('#bulk_edit_menu #id_bulk_active').on("click", function (e){
                var checked = this.checked;
                $('#bulk_edit_menu #id_bulk_false_p').prop('disabled', checked);
                $('#bulk_edit_menu #id_bulk_is_Mitigated').prop('disabled', checked);
                $('#bulk_edit_menu #id_bulk_false_p').prop('checked', false);
                $('#bulk_edit_menu #id_bulk_is_Mitigated').prop('checked', false);
            })

            $('#bulk_edit_menu #id_bulk_is_Mitigated').on("click", function (e){
                var checked = this.checked;
                $('#bulk_edit_menu #id_bulk_active').prop('disabled', checked);
                $('#bulk_edit_menu #id_bulk_active').prop('checked', false);
            })

            $('#bulk_edit_menu #id_bulk_false_p').on("click", function (e){
                var checked = this.checked;
                $('#bulk_edit_menu #id_bulk_active').prop('disabled', checked);
                $('#bulk_edit_menu #id_bulk_risk_accepted').prop('disabled', checked);
                $('#bulk_edit_menu #id_bulk_out_of_scope').prop('disabled', checked);
                $('#bulk_edit_menu #id_bulk_active').prop('checked', false);
                $('#bulk_edit_menu #id_bulk_risk_accepted').prop('checked', false);
                $('#bulk_edit_menu #id_bulk_out_of_scope').prop('checked', false);
                $('#bulk_edit_menu #id_bulk_is_Mitigated').prop('checked', checked);
            })

            $('#bulk_edit_menu #id_bulk_risk_accepted').on("click", function (e){
                var checked = this.checked;
                $('#bulk_edit_menu #id_bulk_false_p').prop('disabled', checked);
                $('#bulk_edit_menu #id_bulk_out_of_scope').prop('disabled', checked);
                $('#bulk_edit_menu #id_bulk_false_p').prop('checked', false);
                $('#bulk_edit_menu #id_bulk_out_of_scope').prop('checked', false);
            })

            $('#bulk_edit_menu #id_bulk_out_of_scope').on("click", function (e){
                var checked = this.checked;
                $('#bulk_edit_menu #id_bulk_false_p').prop('disabled', checked);
                $('#bulk_edit_menu #id_bulk_false_p').prop('checked', false);
            })

            $('#bulk_edit_menu #id_bulk_risk_acceptance').on('click', function (e) {
                var checked = this.checked;
                $('#bulk_edit_menu #id_bulk_risk_accept').prop('disabled', !checked);
                $('#bulk_edit_menu #id_bulk_risk_unaccept').prop('disabled', !checked);
            })

            $('#bulk_edit_menu #id_bulk_risk_accept').on('click', function (e) {
                var checked = this.checked;
                $('#bulk_edit_menu #id_bulk_risk_unaccept').prop('disabled', checked);
                $('#bulk_edit_menu #id_bulk_risk_unaccept').prop('checked', false);
            })

            $('#bulk_edit_menu #id_bulk_risk_unaccept').on('click', function (e) {
                var checked = this.checked;
                $('#bulk_edit_menu #id_bulk_risk_accept').prop('disabled', checked);
                $('#bulk_edit_menu #id_bulk_risk_accept').prop('checked', false);
            })

            // Keep the dropdown menu open for selecting severity status
            $('.dropdown-menu').click(function(e) {
                e.stopPropagation();
            });
            //Ensures dropdown has proper zindex
            $('.table-responsive').on('show.bs.dropdown', function () {
              $('.table-responsive').css( "overflow", "inherit" );
            });

            $('.table-responsive').on('hide.bs.dropdown', function () {
              $('.table-responsive').css( "overflow", "auto" );
            })

            $('[id^=delete-finding-menu-]').on('click', function () {
              if (confirm('Are you sure you want to delete this finding?'))
              {
                  var form_element = "form#" + this.id + "-form";
                  $( form_element ).submit();
              }
            });

            $( document ).on( "click", "button.delete-finding", function (e) {
                return confirm('Are you sure you want to delete these findings?')
            });

            $('input[type="checkbox"]').change(function () {
              checkbox_count = 0;
              finding = $(this).attr("name");
              if (finding.indexOf("select_") >= 0)
              {
                var checkbox_values = $("input[type=checkbox][name^='select_']");
                for (var i = 0; i < checkbox_values.length; i++) {
                  if ($(checkbox_values[i]).prop("checked")) {
                    checkbox_count++;
                  }
                }

                if ($(this).prop("checked")) {
                  $('div#bulk_edit_menu').removeClass('hidden');
                } else {
                  checkbox_count--;
                  var checkbox_values = $("input[type=checkbox][name^='select_']");
                  var checked = false;

                  for (var i = 0; i < checkbox_values.length; i++) {
                    if ($(checkbox_values[i]).prop("checked")) {
                      checked = true;
                    }
                  }
                  if (checked == false) {
                    $('div#bulk_edit_menu').addClass('hidden');
                  }
                }

              }
            });
            $('form#bulk_change_form').on('submit', function(e){
                $('input[type=checkbox].select_one:checked').each(function(){
                    var hidden_input = $('<input type="hidden" value="' + this.id + '" name="finding_to_update">')
                    $('form#bulk_change_form').append(hidden_input);
                });
            });

            $('input#select_all').on('click', function (e) {
                if ($(this).is(":checked")) {
                    $('input.select_one').prop('checked', true);
                    console.log($('input.select_one').prop('checked', true));
                    $('div#bulk_edit_menu').removeClass('hidden');
                }
                else {
                    $('input.select_one').prop('checked', false);
                    $('div#bulk_edit_menu').addClass('hidden');
                }
            });

            $('ul#select_by_severity a').on('click', function (e) {
                $('input.select_one').prop('checked', false);
                if ($(this).attr('id') == 'All') {
                    $('input.select_one').prop('checked', true);
                    $('input#select_all').prop('indeterminate', false);
                    $('input#select_all').prop('checked', true);
                }
                else {
                    $('input.' + this.id).prop('checked', true);
                    $('input#select_all').prop('indeterminate', true);
                }

                if ($(this).attr('id') == 'None') {
                    $('div#bulk_edit_menu').addClass('hidden');
                }
                else {
                    $('div#bulk_edit_menu').removeClass('hidden');
                }
            });

            $('a.delete-bulk').on('click', function (e) {
                if (confirm('Are you sure you want to delete these findings?'))
                {
                    var hidden_input = $('<input type="hidden" value="delete_bulk_findings" name="delete_bulk_findings">')
                    $('form#bulk_change_form').append(hidden_input);
                    $( "form#bulk_change_form" ).submit();
                }
            });

            {% if product_tab %}
            $('a.merge').on('click', function (e) {
              if (checkbox_count > 1)
              {
                var hidden_input = $('<input type="hidden" value="merge_findings" name="merge_findings">')
                $("form#bulk_change_form").attr("action", "{% url 'merge_finding_product' product_tab.product.id %}");
                $("form#bulk_change_form").attr("method", "get");
                $('form#bulk_change_form').append(hidden_input);
                $( "form#bulk_change_form" ).submit();
              } else {
                alert("Please select at least two findings before merging.");
              }
            });
            {% endif %}

            $( document ).on( "click", "button.delete-finding", function (e) {
                return confirm('Are you sure you want to delete this finding(s)?')
            });

            $('a#add_notes_link').on('click', function (e) {
                $("html, body").animate({scrollTop: $("#id_entry").offset().top}, 600);
                $("#id_entry").focus();
                $("#test-pulldown").dropdown('toggle')
                return false;
            });

            if (document.referrer.indexOf('simple_search') > 0) {
                var terms = '';
                if ($.cookie('highlight')) {
                    terms = $.cookie('highlight').split(' ');

                    for (var i = 0; i < terms.length; i++) {
                        $('body').highlight(terms[i]);
                    }
                }
            };

        });

    </script>
    {% include "dojo/filter_js_snippet.html" %}
{% endblock %}<|MERGE_RESOLUTION|>--- conflicted
+++ resolved
@@ -38,89 +38,8 @@
                         Bulk Edit
                         <span class="caret"></span>
                     </button>
-<<<<<<< HEAD
-                    <ul class="dropdown-menu" aria-labelledby="dropdownMenu1" id="bulk_edit">
-                        <li class="dropdown-header">Choose wisely...</li>
-                        <li style="padding-left: 8px;">
-                          {% if product_tab %}
-                            <form action="{% url 'finding_bulk_update_all_product' product_tab.product.id %}" method="post" id="bulk_change_form">
-                          {% else %}
-                            <form action="{% url 'finding_bulk_update_all' %}" method="post" id="bulk_change_form">
-                          {% endif %}
-                                {% csrf_token %}
-                                <input type="hidden" name="return_url" value="{{ request.get_full_path }}" />
-                                <label style="display: block" for="severity">Severity</label>
-                                <select name="severity" id="severity" style="font-size: 80%">
-                                    <option value="">Choose...</option>
-                                    <option value="Info">Info</option>
-                                    <option value="Low">Low</option>
-                                    <option value="Medium">Medium</option>
-                                    <option value="High">High</option>
-                                    <option value="Critical">Critical</option>
-                                </select><br/><br/>
-
-                                <label><b>Status</b><input id="id_bulk_status" name="status" type="checkbox" alt="Select to enable"/></label><br/>
-
-                                <label style="font-size: 80%; font-weight: normal; display: block">
-                                    <input id="id_bulk_active" name="active" type="checkbox" disabled/> <span>Active</span>
-                                </label>
-                                <label style="font-size: 80%; font-weight: normal; display: block">
-                                    <input id="id_bulk_verified" name="verified" type="checkbox" disabled/> <span>Verified</span>
-                                </label>
-                                <label style="font-size: 80%; font-weight: normal; display: block">
-                                    <input id="id_bulk_false_p" name="false_p" type="checkbox" disabled/> <span>False Positive</span>
-                                </label>
-                                <label style="font-size: 80%; font-weight: normal; display: block">
-                                    <input id="id_bulk_out_of_scope" name="out_of_scope" type="checkbox" disabled/>
-                                    <span>Out of scope</span>
-                                </label>
-                                <label style="font-size: 80%; font-weight: normal; display: block">
-                                    <input id="id_bulk_is_mitigated" name="is_mitigated" type="checkbox" disabled/>
-                                    <span>Mitigated</span>
-                                </label>
-                                <br/>
-
-                                <label><b>Risk Acceptance</b><input id="id_bulk_risk_acceptance" name="risk_acceptance" type="checkbox" alt="Select to enable"/></label><br/>
-                                <label style="font-size: 80%; font-weight: normal; display: block">
-                                    <input id="id_bulk_risk_accept" name="risk_accept" type="checkbox" disabled/> <span>Accept</span>
-                                </label>
-                                <label style="font-size: 80%; font-weight: normal; display: block">
-                                    <input id="id_bulk_risk_unaccept" name="risk_unaccept" type="checkbox" disabled/> <span>Unaccept</span>
-                                </label>
-
-                                <br>
-                                {% if system_settings.enable_jira %}
-                                <label style="font-size: 80%; font-weight: bold; display: block">Push to Jira
-                                  <input id="id_push_tojira" name="push_to_jira" type="checkbox" alt="Select to push to JIRA"/>
-                                </label>
-                                {% comment %} <label style="font-size: 80%; font-weight: bold; display: block">Unlink JIRA issues
-                                  <input id="unlink_from_jira" name="unlink_from_jira" type="checkbox" alt="Select to unlink JIRA issues from Defect Dojo findings"/>
-                                </label> {% endcomment %}
-                                {% endif %}
-                                {% if system_settings.enable_github %}
-                                <label style="font-size: 80%; font-weight: bold; display: block">Push to GitHub
-                                  <input id="id_push_togithub" name="push_to_github" type="checkbox" alt="Select to push to GitHub"/>
-                                </label>
-                                <br/>
-                                {% endif %}
-                                <label style="display: block">Tags</label>
-                                {% comment %}
-                                    Quick hack to make bulk edit work without refactoring the whole bulk edit form
-                                    {{ bulk_edit_form.media.css }}
-                                    {{ bulk_edit_form.media.js }}
-                                {% endcomment %}
-                                {{ bulk_edit_form.tags }}
-                                <input type="submit" class="btn btn-sm btn-primary" value="Submit"/>
-                            </form>
-                        </li>
-                    </ul>
-                  </div>
-                  {% endif %}
-                  <div class="btn-group mr-2" role="group" aria-label="Bulk Actions">
-=======
                 {% endif %}
                 <div class="btn-group mr-2" role="group" aria-label="Bulk Actions">
->>>>>>> f0e8d050
                     {% if product_tab and not 'DISABLE_FINDING_MERGE'|setting_enabled %}
                     <button type="button" class="btn btn-sm  btn-primary" data-toggle="tooltip" data-placement="bottom" title="Merge Findings">
                       <a class="white-color merge" href="#" alt="Merge Findings">
@@ -172,7 +91,7 @@
                                 <span>Out of scope</span>
                             </label>
                             <label style="font-size: 80%; font-weight: normal; display: block">
-                                <input id="id_bulk_is_Mitigated" name="is_Mitigated" type="checkbox" disabled/>
+                                <input id="id_bulk_is_mitigated" name="is_mitigated" type="checkbox" disabled/>
                                 <span>Mitigated</span>
                             </label>
                             <br/>
@@ -692,12 +611,12 @@
             $('#bulk_edit_menu #id_bulk_active').on("click", function (e){
                 var checked = this.checked;
                 $('#bulk_edit_menu #id_bulk_false_p').prop('disabled', checked);
-                $('#bulk_edit_menu #id_bulk_is_Mitigated').prop('disabled', checked);
+                $('#bulk_edit_menu #id_bulk_is_mitigated').prop('disabled', checked);
                 $('#bulk_edit_menu #id_bulk_false_p').prop('checked', false);
-                $('#bulk_edit_menu #id_bulk_is_Mitigated').prop('checked', false);
-            })
-
-            $('#bulk_edit_menu #id_bulk_is_Mitigated').on("click", function (e){
+                $('#bulk_edit_menu #id_bulk_is_mitigated').prop('checked', false);
+            })
+
+            $('#bulk_edit_menu #id_bulk_is_mitigated').on("click", function (e){
                 var checked = this.checked;
                 $('#bulk_edit_menu #id_bulk_active').prop('disabled', checked);
                 $('#bulk_edit_menu #id_bulk_active').prop('checked', false);
@@ -711,7 +630,7 @@
                 $('#bulk_edit_menu #id_bulk_active').prop('checked', false);
                 $('#bulk_edit_menu #id_bulk_risk_accepted').prop('checked', false);
                 $('#bulk_edit_menu #id_bulk_out_of_scope').prop('checked', false);
-                $('#bulk_edit_menu #id_bulk_is_Mitigated').prop('checked', checked);
+                $('#bulk_edit_menu #id_bulk_is_mitigated').prop('checked', checked);
             })
 
             $('#bulk_edit_menu #id_bulk_risk_accepted').on("click", function (e){
