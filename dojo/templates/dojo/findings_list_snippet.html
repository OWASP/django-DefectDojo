{% load navigation_tags %}
{% load display_tags %}
{% load get_endpoint_status %}
{% load static %}
{% block findings_list %}
    <div class="row">
        <div class="col-md-12">
            <div class="panel panel-default">
                <div class="panel-heading tight">
                    <h3 class="has-filters">
                        {{ filter_name }} Findings
                        <div class="dropdown pull-right"></div>
                    </h3>
                </div>
                <div id="the-filters" class="panel-body collapse">
                    {% include "dojo/filter_snippet.html" with form=filtered.form %}
                </div>
            </div>
            {% if findings %}
                <div class="clearfix">
                    {% include "dojo/paging_snippet.html" with page=findings page_size=True %}
                </div>
            {% if user.is_staff or 'AUTHORIZED_USERS_ALLOW_CHANGE'|setting_enabled or 'AUTHORIZED_USERS_ALLOW_STAFF'|setting_enabled%}
            <div class="hidden" style="padding-bottom: 5px;" id="bulk_edit_menu">
                <div class="btn-toolbar" role="toolbar" aria-label="Toolbar with button groups">
                  <div class="btn-group mr-2" role="group" aria-label="Second group">
                    <button class="btn btn-sm btn-primary dropdown-toggle" type="button" id="dropdownMenu2"
                            data-toggle="dropdown" aria-haspopup="true" aria-expanded="true">
                        Bulk Edit
                        <span class="caret"></span>
                    </button>
                    <ul class="dropdown-menu" aria-labelledby="dropdownMenu1" id="bulk_edit">
                        <li class="dropdown-header">Choose wisely...</li>
                        <li style="padding-left: 8px;">
                          {% if product_tab %}
                            <form action="{% url 'finding_bulk_update_all_product' product_tab.product.id %}" method="post" id="bulk_change_form">
                          {% else %}
                            <form action="{% url 'finding_bulk_update_all' %}" method="post" id="bulk_change_form">
                          {% endif %}
                                {% csrf_token %}
                                <input type="hidden" name="return_url" value="{{ request.get_full_path }}" />
                                <label style="display: block" for="severity">Severity</label>
                                <select name="severity" id="severity" style="font-size: 80%">
                                    <option value="">Choose...</option>
                                    <option value="Info">Info</option>
                                    <option value="Low">Low</option>
                                    <option value="Medium">Medium</option>
                                    <option value="High">High</option>
                                    <option value="Critical">Critical</option>
                                </select><br/><br/>

                                <label><b>Status</b><input id="id_bulk_status" name="status" type="checkbox" alt="Select to enable"/></label><br/>

                                <label style="font-size: 80%; font-weight: normal; display: block">
                                    <input id="id_bulk_active" name="active" type="checkbox" disabled/> <span>Active</span>
                                </label>
                                <label style="font-size: 80%; font-weight: normal; display: block">
                                    <input id="id_bulk_verified" name="verified" type="checkbox" disabled/> <span>Verified</span>
                                </label>
                                <label style="font-size: 80%; font-weight: normal; display: block">
                                    <input id="id_bulk_false_p" name="false_p" type="checkbox" disabled/> <span>False Positive</span>
                                </label>
                                <label style="font-size: 80%; font-weight: normal; display: block">
                                    <input id="id_bulk_out_of_scope" name="out_of_scope" type="checkbox" disabled/>
                                    <span>Out of scope</span>
                                </label>
                                <label style="font-size: 80%; font-weight: normal; display: block">
                                    <input id="id_bulk_is_Mitigated" name="is_Mitigated" type="checkbox" disabled/>
                                    <span>Mitigated</span>
                                </label>
                                <br/>

                                <label><b>Risk Acceptance</b><input id="id_bulk_risk_acceptance" name="risk_acceptance" type="checkbox" alt="Select to enable"/></label><br/>
                                <label style="font-size: 80%; font-weight: normal; display: block">
                                    <input id="id_bulk_risk_accept" name="risk_accept" type="checkbox" disabled/> <span>Accept</span>
                                </label>
                                <label style="font-size: 80%; font-weight: normal; display: block">
                                    <input id="id_bulk_risk_unaccept" name="risk_unaccept" type="checkbox" disabled/> <span>Unaccept</span>
                                </label>

                                <br>
                                {% if system_settings.enable_jira %}
                                <label style="font-size: 80%; font-weight: bold; display: block">Push to Jira
                                  <input id="id_push_tojira" name="push_to_jira" type="checkbox" alt="Select to push to JIRA"/>
                                </label>
                                {% comment %} <label style="font-size: 80%; font-weight: bold; display: block">Unlink JIRA issues
                                  <input id="unlink_from_jira" name="unlink_from_jira" type="checkbox" alt="Select to unlink JIRA issues from Defect Dojo findings"/>
                                </label> {% endcomment %}
                                {% endif %}
                                {% if system_settings.enable_github %}
                                <label style="font-size: 80%; font-weight: bold; display: block">Push to GitHub
                                  <input id="id_push_togithub" name="push_to_github" type="checkbox" alt="Select to push to GitHub"/>
                                </label>
                                <br/>
                                {% endif %}
                                <label style="display: block">Tags</label>
                                {% comment %}
                                    Quick hack to make bulk edit work without refactoring the whole bulk edit form
                                    {{ bulk_edit_form.media.css }}
                                    {{ bulk_edit_form.media.js }}
                                {% endcomment %}
                                {{ bulk_edit_form.tags }}
                                <input type="submit" class="btn btn-sm btn-primary" value="Submit"/>
                            </form>
                        </li>
                    </ul>
                  </div>
                  {% endif %}
                  <div class="btn-group mr-2" role="group" aria-label="Bulk Actions">
                    {% if product_tab and not 'DISABLE_FINDING_MERGE'|setting_enabled %}
                    <button type="button" class="btn btn-sm  btn-primary" data-toggle="tooltip" data-placement="bottom" title="Merge Findings">
                      <a class="white-color merge" href="#" alt="Merge Findings">
                        <i class="fa fa-compress"></i>
                      </a>
                    </button>
                    {% endif %}
                    {% if user.is_staff or 'AUTHORIZED_USERS_ALLOW_DELETE'|setting_enabled or 'AUTHORIZED_USERS_ALLOW_STAFF'|setting_enabled %}
                    <button type="button" class="btn btn-sm  btn-primary" data-toggle="tooltip" data-placement="bottom" title="Delete Findings">
                      <a class="white-color delete-bulk" href="#" alt="Delete Findings">
                        <i class="fa fa-trash"></i>
                      </a>
                    </button>
                    {% endif %}
                  </div>
                </div>
            </div>
                <div class="panel panel-default table-responsive">
                    <table id="open_findings"
                           class="tablesorter-bootstrap table table-condensed table-striped table-hover">
                        <thead>
                        <tr>
                          {% if user.is_staff or 'AUTHORIZED_USERS_ALLOW_CHANGE'|setting_enabled or 'AUTHORIZED_USERS_ALLOW_DELETE'|setting_enabled or 'AUTHORIZED_USERS_ALLOW_STAFF'|setting_enabled%}
                          <th class="hidden-sm centered" title="Select all visible findings.">
                              <div class="dropdown">
                                  <button class="btn btn-primary dropdown-toggle" type="button" id="dropdownMenu1"
                                          data-toggle="dropdown" aria-haspopup="true" aria-expanded="true">
                                      <form class="inline-form" action="#"><input type="checkbox" name="select_all"
                                                                                  id="select_all"/></form>
                                      <span class="caret"></span>
                                  </button>
                                  <ul class="dropdown-menu" aria-labelledby="dropdownMenu1" id="select_by_severity">
                                      <li><a id="Info">Info</a></li>
                                      <li><a id="Low">Low</a></li>
                                      <li><a id="Medium">Medium</a></li>
                                      <li><a id="High">High</a></li>
                                      <li><a id="Critical">Critical</a></li>
                                      <li role="separator" class="divider"></li>
                                      <li><a id="All">All</a></li>
                                      <li><a id="None">None</a></li>
                                  </ul>
                              </div>
                            </th>
                            {% endif %}
                            <th></th>
                            <th class="nowrap centered">{% dojo_sort request 'Severity' 'numerical_severity' 'asc' %}</th>
                            <th class="nowrap">{% dojo_sort request 'Name' 'title' %}</th>
                            <th>CWE</th>
                            <th>CVE</th>
                            {% if filter_name == 'Closed' %}
                            <th class="nowrap">{% dojo_sort request 'Closed Date' 'mitigated'%}</th>
                            {% else %}
                            <th class="nowrap">{% dojo_sort request 'Date' 'date'%}</th>
                            {% endif %}
                            <th class="nowrap">Age</th>
                            {% if system_settings.enable_finding_sla %}
                            <th>SLA</th>
                            {% endif %}
                            <th>Reporter</th>
                            <th>Found By</th>
                            <th>Status</th>
                            {% if system_settings.enable_jira %}
                              {% if jira_project and product_tab or not product_tab %}
                                <th>Jira</th>
                                <th>JIRA Age</th>
                                <th>JIRA Change</th>
                              {% endif %}
                            {% endif%}
                            {% if show_product_column and product_tab is None %}
                            <th class="nowrap">{% dojo_sort request 'Product' 'test__engagement__product__name'%}</th>
                            {% endif %}
                        </tr>
                        </thead>
                        <tbody>
                        {% for finding in findings %}
                            <tr class="{% if finding.active %}active_finding{% else %}inactive_finding{% endif %}">
                                {% if user|is_authorized_for_staff:finding %}
                                  <td class="hidden-sm centered">
                                    <form action="#">
                                        <input type="checkbox" name="select_{{ finding.id }}" id="{{ finding.id }}"
                                               class="select_one {{ finding.severity }}"/>
                                    </form>
                                  </td>
                                {% endif %}
                                <td>
                                  <div class="align-top">
                                    <div class="dropdown">
                                      <a href="#" class="dropdown-toggle pull-left" data-toggle="dropdown">&nbsp;<i class="fa fa-ellipsis-v"></i>&nbsp;</a>
                                      <ul class="dropdown-menu" role="menu" aria-labelledby="dropdownMenu1">
                                        <li>
                                          <a class="" href="{% url 'view_finding' finding.id %}">
                                            <i class="fa fa-arrow-circle-right"></i> View
                                          </a>
                                       </li>
                                       {% if user|is_authorized_for_change:finding %}
                                       <li>
                                          <a class="" href="{% url 'edit_finding' finding.id %}?return_url={{ request.get_full_path|urlencode }}">
                                          <i class="fa fa-pencil-square-o"></i> Edit
                                          </a>
                                       </li>
                                       {% endif %}
                                       <li class="divider"></li>
                                       {% if user|is_authorized_for_staff:finding %}
                                          <li role="presentation">
                                              <a href="{% url 'manage_images' finding.id %}">
                                                  <i class="fa fa-file-image-o"></i> Manage Images
                                              </a>
                                          </li>
                                          {% if finding.under_review and dojo_user in finding.reviewers.all or dojo_user == finding.review_requested_by and finding.under_review %}
                                              <li role="presentation">
                                                  <a href="{% url 'clear_finding_review' finding.id %}">
                                                      <i class="icon-user-check"></i> Clear Review
                                                  </a>
                                              </li>
                                          {% elif not finding.under_review %}
                                              <li role="presentation">
                                                  <a href="{% url 'request_finding_review' finding.id %}">
                                                      <i class="icon-user-check"></i> Request Peer Review
                                                  </a>
                                              </li>
                                          {% endif %}
                                       {% endif %}
                                       {% if user|is_authorized_for_change:finding %}
                                          <li role="presentation">
                                              <a href="{% url 'touch_finding' finding.id %}?return_url={{ request.get_full_path|urlencode }}">
                                                  <i class="fa fa-clock-o"></i> Touch Finding
                                              </a>
                                          </li>
                                       {% endif %}
                                       {% if user.is_staff %}
                                          <li role="presentation">
                                              <a href="{% url 'mktemplate' finding.id %}">
                                                  <i class="fa fa-copy"></i> Make Finding a Template
                                              </a>
                                          </li>
                                          <li role="presentation">
                                              <a href="{% url 'find_template_to_apply' finding.id %}">
                                                  <i class="fa fa-copy"></i> Apply Template to Finding
                                              </a>
                                          </li>
                                       {% endif %}
                                       {% if user|is_authorized_for_change:finding %}
                                        {% if finding.active %}
                                            <li role="presentation">
                                                <a href="{% url 'close_finding' finding.id %}">
                                                    <i class="fa fa-fire-extinguisher"></i> Close Finding
                                                </a>
                                            </li>
                                        {% else %}
                                            <li role="presentation">
                                                <a href="{% url 'reopen_finding' finding.id %}">
                                                    <i class="fa fa-bug"></i> Open Finding
                                                </a>
                                            </li>
                                        {% endif %}
                                       {% endif %}
                                       <li class="divider"></li>
                                        {% if user|is_authorized_for_staff:finding %}
                                          {% if finding.risk_accepted %}
                                              <li role="presentation">
                                              <a href="{% url 'risk_unaccept_finding' finding.id %}?return_url={{ request.get_full_path|urlencode }}">
                                                  <i class="fa fa-exclamation-circle"></i> Unaccept Risk
                                              </a>
                                              </li>
                                          {% else %}
                                              {% if finding.test.engagement.product.enable_simple_risk_acceptance %}
                                                <li role="presentation">
                                                    <a href="{% url 'simple_risk_accept_finding' finding.id %}?return_url={{ request.get_full_path|urlencode }}">
                                                        <i class="fa fa-exclamation-circle"></i> Accept Risk
                                                    </a>
                                                </li>
                                              {% endif %}
                                              {% if finding.test.engagement.product.enable_full_risk_acceptance %}
                                                <li role="presentation">
                                                    <a href ="{% url 'add_risk_acceptance' finding.test.engagement.id finding.id %}">
                                                        <i class="fa fa-exclamation-circle"></i> Add Risk Acceptance...
                                                    </a>
                                                </li>
                                              {% endif %}
                                          {% endif %}
                                        {% endif %}
                                        <li role="presentation">
                                           <a href="{% url 'action_history' finding|content_type finding.id %}">
                                               <i class="fa fa-history"></i> View History
                                           </a>
                                       </li>
                                       {% if user|is_authorized_for_delete:finding %}
                                          <li>
                                            <form method="post" action="{% url 'delete_finding' finding.id %}"
                                                  style="display: inline" class="form-inline form" id="delete-finding-menu-{{ finding.id }}-form">
                                                {% csrf_token %}
                                                <input type="hidden" label="return_url" aria-label="return_url" name="return_url" value="{{ request.get_full_path }}" />
                                                <input type="hidden" label="id" aria-label="id" name="id" value="{{ finding.id }}"/>
                                            </form>
                                            <a class="text-danger delete-finding" id="delete-finding-menu-{{ finding.id }}" href="#">
                                              <i class="fa fa-trash"></i> Delete
                                            </a>
                                          </li>
                                       {% endif %}
                                      </ul>
                                    </div>
                                   </div>
                                </td>
                                <td class="centered" data-order="{% severity_number_value finding.severity %}">
                                  <span class="label severity severity-{{ finding.severity }}">
                                      {{ finding.severity_display }}
                                  </span>
                                </td>
                                <td>
                                  {% if finding.title %}
                                  <a title="{{ finding.title }}"
                                                      href="{% url 'view_finding' finding.id %}">{{ finding.title|truncatechars_html:60 }}</a>
                                  {% else %}
                                  <a title="{{ finding.id }}"
                                                      href="{% url 'view_finding' finding.id %}">{{ finding.id }}</a>
                                  {% endif %}
                                  {% if finding.file_path %}
                                  <i class="fa fa-code has-popover dojo-sup" data-trigger="hover" data-content="{{ finding.file_path }}" data-placement="right" data-container="body" data-original-title="Files" title=""></i>
                                  {% else %}
                                    {% if finding.endpoints.all %}
                                      <i class="fa fa-sitemap has-popover dojo-sup" data-html="true" data-trigger="hover" data-content="
                                      {% for endpoint_status in finding.endpoint_status.all %}
                                        {% if endpoint_status.mitigated %}
                                          &#10003; {{ endpoint_status.endpoint }}<br/>
                                        {% else %}
                                          &#10005; {{ endpoint_status.endpoint }}<br/>
                                        {% endif %}
                                      {% endfor %}
                                      " data-placement="right" data-container="body" data-original-title="Endpoints ({{finding.active_endpoint_count}} Active, {{finding.mitigated_endpoint_count}} Mitigated)" title=""></i>
                                    {% endif %}
                                  {% endif %}
                                  {% if finding.component_name %}
                                    <i class="fa fa-file has-popover dojo-sup" data-trigger="hover" data-placement="right"
                                       data-content="{{ finding.component_name }} - {{ finding.component_version }}"
                                       data-container="body" data-original-title="Component" title=""></i>
                                  {% endif %}
                                  {% if finding.notes.all %}
                                    <i class="glyphicon glyphicon-comment has-popover dojo-sup" data-trigger="hover" data-content="{{ finding.notes.all.0 }}" data-placement="left" data-container="body" data-original-title="Most Recent Note ({{ finding.notes.count }} total)" title=""></i>
                                    <a href="{% url 'view_finding' finding.id %}#vuln_notes" class="dojo-sup" alt="{{ finding.notes.count }} note{{ finding.notes.count|pluralize }}">
                                        ({{ finding.notes.count }})
                                    </a>
                                  {% endif %}
                                  <sup>
                                      {% for tag in finding.tags.all %}
                                      <a title="Search {{ tag }}" class="tag-label tag-color" href="{% url 'simple_search' %}?query=tag:{{ tag }}">{{ tag }}</a>
                                      {% endfor %}
                                  </sup>
                                </td>
                                <td class="nowrap">
                                  {% if finding.cwe > 0 %}
                                    <a target="_blank" href="{{ finding.cwe|cwe_url }}">
                                        <i class="fa fa-external-link"></i> {{ finding.cwe|default:"" }}
                                    </a>
                                  {% endif %}
                                </td>
                                <td class="nowrap">
                                  {% if finding.cve %}
                                    <a target="_blank" href="{{ finding.cve|cve_url }}">
                                        <i class="fa fa-external-link"></i> {{ finding.cve|default:"" }}
                                    </a>
                                  {% endif %}
                                </td>
                                {% if filter_name == 'Closed' %}
                                  <td class="nowrap">{{ finding.mitigated|date }}</td>
                                {% else %}
                                  <td class="nowrap">{{ finding.date }}</td>
                                {% endif %}
                                <td>{{ finding.age }}</td>
                                {% if system_settings.enable_finding_sla %}
                                <td>
                                  {{ finding|finding_sla }}
                                </td>
                                {% endif %}
                                <td>
                                  {% if finding.reporter.get_full_name and finding.reporter.get_full_name.strip %}
                                      {{ finding.reporter.get_full_name }}
                                  {% else %}
                                      {{ finding.reporter }}
                                  {% endif %}
                                </td>
                                <td>
                                  <a target="#" data-toggle="tooltip" data-placement="bottom" title="Test: {{ finding.test }}">{{ finding.found_by.all|join:", " }}</a>
                                </td>
                                <td>{{ finding|finding_display_status|safe }}
                                </td>
                                {% if system_settings.enable_jira %}
                                  {% if jira_project and product_tab or not product_tab %}
                                    <td class="nowrap">
                                      {% if finding.has_jira_issue %}
                                        <a href="{{ finding | jira_issue_url }}" target="_blank"
<<<<<<< HEAD
                                            alt="Jira Bug - {{finding | jira_key}}" data-toggle="tooltip" data-placement="bottom" title="{{finding | jira_key}}"><i class="fa fa-bug fa-fw"></i></a>
=======
                                            alt="Jira Bug - {{finding | jira_key}}" data-toggle="tooltip" data-placement="bottom" title="{{finding | jira_key}}">{{finding | jira_key}}</a>
>>>>>>> 65b653b9
                                      {% endif %}
                                    </td>
                                    <td class="nowrap">
                                      {{ finding | jira_creation | timesince }}
                                    </td>
                                    <td class="nowrap">
                                      {{ finding | jira_change | timesince }}
                                    </td>
                                  {% endif %}
                                {% endif %}
                                {% if show_product_column and product_tab is None %}
                                <td><a
                                        href="{% url 'view_product' finding.test.engagement.product.id %}"
                                        title="{{ finding.test.engagement }}" alt="{{ finding.test.engagement.product }}">{{ finding.test.engagement.product }}</a>
                                </td>
                                {% endif %}
                            </tr>
                        {% endfor %}
                        </tbody>
                    </table>
                </div>
                <div class="clearfix pull-right">
                    {% include "dojo/paging_snippet.html" with page=findings page_size=True%}
                </div>
            {% else %}
                <div id="no_findings"><p class="text-center">No findings found.</p></div>
            {% endif %}
        </div>
    </div>


{% endblock %}
{% block postscript %}
    <script type="application/javascript" src="{% static "chosen-js/chosen.jquery.min.js" %}"></script>
    <script type="application/javascript">
        // DataTables Setup
        $(document).ready(function() {
            date =  new Date().toISOString().slice(0, 10);
            var fileDated = 'Findings_List_' + date;
            var columns = [
                {% if user.is_staff or 'AUTHORIZED_USERS_ALLOW_CHANGE'|setting_enabled or 'AUTHORIZED_USERS_ALLOW_DELETE'|setting_enabled or 'AUTHORIZED_USERS_ALLOW_STAFF'|setting_enabled %}
                { "data": "checkbox" },
                {% endif %}
                { "data": "action" },
                { "data": "severity" },
                { "data": "finding" , render: function (data, type, row) {
                        return type === 'export' ? getDojoExportValueFromTag(data, 'a') :  data;
                }},
                { "data": "cwe" },
                { "data": "cve" },
                { "data": "found_date" },
                { "data": "finding_age" },
                {% if system_settings.enable_finding_sla %}
                { "data": "finding_sla" },
                {% endif %}
                { "data": "reported_by" },
                { "data": "found_by_test" },
                { "data": "status" },
                {% if system_settings.enable_jira %}
                {% if jira_project and product_tab or not product_tab %}
                    { "data": "jira_id" },
                    { "data": "jira_age" },
                    { "data": "jira_change" },
                  {% endif %}
                {% endif %}
                {% if show_product_column and product_tab is None %}
                    { "data": "product" },
                {% endif %}
              ];

            // Filter the list of items to display based on what is shown.
            var disallowed_entries = new Set(["checkbox", "action"]);
            var data_column_list = [];
            for (var i = 0; i < columns.length; i++) {
                if (!disallowed_entries.has(columns[i]["data"])) {
                    data_column_list.push(i);
                }
            }

            var buttonCommon = {
                exportOptions: {
                    columns: data_column_list,
                    stripHtml: true,
                    stripNewlines: true,
                    trim: true,
                    orthogonal: 'export'
                },
                filename: fileDated,
                title: 'Findings List'
            };

            // Mapping of table columns to objects for proper cleanup and data formatting
            var dojoTable = $('#open_findings').DataTable({
                drawCallback: function(){
                      $('.has-popover').popover({'trigger':'hover'});
                },
                colReorder: true,
                "columns": columns,
                order: [],
                columnDefs: [
                    {
                        "orderable": false,
                        "targets": [0, 1]
                    },
                    {
                        targets: [0, 1],
                        className: 'noVis'
                    }
                ],
                dom: 'Bfrtip',
                paging: false,
                buttons: [
                    {
                        extend: 'colvis',
                        columns: ':not(.noVis)'
                    },
                    $.extend( true, {}, buttonCommon, {
                        extend: 'copy'
                    }),
                    $.extend( true, {}, buttonCommon, {
                        extend: 'excel',
                        autoFilter: true,
                        sheetName: 'Exported data',
                    }),
                    $.extend( true, {}, buttonCommon, {
                        extend: 'csv'
                    }),
                    $.extend( true, {}, buttonCommon, {
                        extend: 'pdf',
                        orientation: 'landscape',
                        pageSize: 'LETTER'
                    }),
                    $.extend( true, {}, buttonCommon, {
                        extend: 'print'
                    }),
                ],
            });
        });
    </script>
    <script type="application/javascript">
        var checkbox_count = 0;
        function check_checked_finding()
        {
          var checkbox_values = $("input[type=checkbox][name^='select_']");
          for (var i = 0; i < checkbox_values.length; i++) {
            if ($(checkbox_values[i]).prop("checked")) {
              if (checkbox_values[i].name != 'select_all') {
                checkbox_count++;
              }
            }
          }
          if (checkbox_count > 0)
          {
              $('div#bulk_edit_menu').removeClass('hidden');
          }
        }
        $(function () {
            check_checked_finding();

            $('#id_bulk_status').on('click', function (e) {
                var checked = this.checked;
                $('#bulk_edit_menu #id_bulk_active').prop('disabled', !checked);
                $('#bulk_edit_menu #id_bulk_verified').prop('disabled', !checked);
                $('#bulk_edit_menu #id_bulk_false_p').prop('disabled', !checked);
                $('#bulk_edit_menu #id_bulk_out_of_scope').prop('disabled', !checked);
                $('#bulk_edit_menu #id_bulk_is_Mitigated').prop('disabled', !checked);
            })

            $('#id_bulk_risk_acceptance').on('click', function (e) {
                var checked = this.checked;
                $('#bulk_edit_menu #id_bulk_risk_accept').prop('disabled', !checked);
                $('#bulk_edit_menu #id_bulk_risk_unaccept').prop('disabled', !checked);
            })

            // Keep the dropdown menu open for selecting severity status
            $('.dropdown-menu').click(function(e) {
                e.stopPropagation();
            });
            //Ensures dropdown has proper zindex
            $('.table-responsive').on('show.bs.dropdown', function () {
              $('.table-responsive').css( "overflow", "inherit" );
            });

            $('.table-responsive').on('hide.bs.dropdown', function () {
              $('.table-responsive').css( "overflow", "auto" );
            })

            $('[id^=delete-finding-menu-]').on('click', function () {
              if (confirm('Are you sure you want to delete this finding?'))
              {
                  var form_element = "form#" + this.id + "-form";
                  $( form_element ).submit();
              }
            });

            $( document ).on( "click", "button.delete-finding", function (e) {
                return confirm('Are you sure you want to delete these findings?')
            });

            $('input[type="checkbox"]').change(function () {
              checkbox_count = 0;
              finding = $(this).attr("name");
              if (finding.indexOf("select_") >= 0)
              {
                var checkbox_values = $("input[type=checkbox][name^='select_']");
                for (var i = 0; i < checkbox_values.length; i++) {
                  if ($(checkbox_values[i]).prop("checked")) {
                    checkbox_count++;
                  }
                }

                if ($(this).prop("checked")) {
                  $('div#bulk_edit_menu').removeClass('hidden');
                } else {
                  checkbox_count--;
                  var checkbox_values = $("input[type=checkbox][name^='select_']");
                  var checked = false;

                  for (var i = 0; i < checkbox_values.length; i++) {
                    if ($(checkbox_values[i]).prop("checked")) {
                      checked = true;
                    }
                  }
                  if (checked == false) {
                    $('div#bulk_edit_menu').addClass('hidden');
                  }
                }

              }
            });
            $('form#bulk_change_form').on('submit', function(e){
                $('input[type=checkbox].select_one:checked').each(function(){
                    var hidden_input = $('<input type="hidden" value="' + this.id + '" name="finding_to_update">')
                    $('form#bulk_change_form').append(hidden_input);
                });
            });

            $('input#select_all').on('click', function (e) {
                if ($(this).is(":checked")) {
                    $('input.select_one').prop('checked', true);
                    console.log($('input.select_one').prop('checked', true));
                    $('div#bulk_edit_menu').removeClass('hidden');
                }
                else {
                    $('input.select_one').prop('checked', false);
                    $('div#bulk_edit_menu').addClass('hidden');
                }
            });

            $('ul#select_by_severity a').on('click', function (e) {
                $('input.select_one').prop('checked', false);
                if ($(this).attr('id') == 'All') {
                    $('input.select_one').prop('checked', true);
                    $('input#select_all').prop('indeterminate', false);
                    $('input#select_all').prop('checked', true);
                }
                else {
                    $('input.' + this.id).prop('checked', true);
                    $('input#select_all').prop('indeterminate', true);
                }

                if ($(this).attr('id') == 'None') {
                    $('div#bulk_edit_menu').addClass('hidden');
                }
                else {
                    $('div#bulk_edit_menu').removeClass('hidden');
                }
            });

            $('a.delete-bulk').on('click', function (e) {
                if (confirm('Are you sure you want to delete these findings?'))
                {
                    var hidden_input = $('<input type="hidden" value="delete_bulk_findings" name="delete_bulk_findings">')
                    $('form#bulk_change_form').append(hidden_input);
                    $( "form#bulk_change_form" ).submit();
                }
            });

            {% if product_tab %}
            $('a.merge').on('click', function (e) {
              if (checkbox_count > 1)
              {
                var hidden_input = $('<input type="hidden" value="merge_findings" name="merge_findings">')
                $("form#bulk_change_form").attr("action", "{% url 'merge_finding_product' product_tab.product.id %}");
                $("form#bulk_change_form").attr("method", "get");
                $('form#bulk_change_form').append(hidden_input);
                $( "form#bulk_change_form" ).submit();
              } else {
                alert("Please select at least two findings before merging.");
              }
            });
            {% endif %}

            $( document ).on( "click", "button.delete-finding", function (e) {
                return confirm('Are you sure you want to delete this finding(s)?')
            });

            $('a#add_notes_link').on('click', function (e) {
                $("html, body").animate({scrollTop: $("#id_entry").offset().top}, 600);
                $("#id_entry").focus();
                $("#test-pulldown").dropdown('toggle')
                return false;
            });

            if (document.referrer.indexOf('simple_search') > 0) {
                var terms = '';
                if ($.cookie('highlight')) {
                    terms = $.cookie('highlight').split(' ');

                    for (var i = 0; i < terms.length; i++) {
                        $('body').highlight(terms[i]);
                    }
                }
            };

        });

    </script>
    {% include "dojo/filter_js_snippet.html" %}
{% endblock %}<|MERGE_RESOLUTION|>--- conflicted
+++ resolved
@@ -397,11 +397,7 @@
                                     <td class="nowrap">
                                       {% if finding.has_jira_issue %}
                                         <a href="{{ finding | jira_issue_url }}" target="_blank"
-<<<<<<< HEAD
-                                            alt="Jira Bug - {{finding | jira_key}}" data-toggle="tooltip" data-placement="bottom" title="{{finding | jira_key}}"><i class="fa fa-bug fa-fw"></i></a>
-=======
                                             alt="Jira Bug - {{finding | jira_key}}" data-toggle="tooltip" data-placement="bottom" title="{{finding | jira_key}}">{{finding | jira_key}}</a>
->>>>>>> 65b653b9
                                       {% endif %}
                                     </td>
                                     <td class="nowrap">
