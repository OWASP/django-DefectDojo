{% extends "report_base.html" %}
{% load static from staticfiles %}
{% load display_tags %}
{% load humanize %}
{% load event_tags %}
{% block content %}
    <div class="container">
        {% if include_executive_summary %}
            <div class="row pretty-graphs">
                <div class="col-lg-12">
                    <h3 id="executive">Executive Summary</h3>
                    <p>
                        This report represents a security audit performed by the {{ team_name }} team.
                        It contains confidential information about the state of your network and applications.
                        Access to this information by unauthorized personnel may allow them to compromise your network.
                    </p>
                </div>
                <div class="col-lg-12">
                    {% if product %}
                        {% if product.engagement_set.all %}
                            {% for eng in product.engagement_set.all %}
                                {% if eng in engagements %}
                                    <p>
                                        {% if eng.name  and eng.name|length > 0 %}
                                            The {{ eng.name }}
                                        {% else %}
                                            An
                                        {% endif %}
                                        engagement ran from {{ eng.target_start|date:"SHORT_DATE_FORMAT" }}
                                        {% if eng.target_end %}
                                            to {{ eng.target_end|date:"SHORT_DATE_FORMAT" }}.
                                        {% else %}
                                            and is ongoing.
                                        {% endif %}
                                    </p>
                                    {% if eng.test_set %}
                                        <p>
                                            The engagement also included the following tests which may be reported here:
                                        </p>
                                        <ul>
                                            {% for t in eng.test_set.all %}
                                                {% if t in tests %}
                                                    <li>{{ t.test_type.name }}
                                                        ({{ t.environment.name|default:"unknown" }}): {{ t.target_start|date:"SHORT_DATE_FORMAT" }}</li>
                                                {% endif %}
                                            {% endfor %}
                                        </ul>
                                    {% endif %}
                                    {% if eng.test_strategy %}
                                        <p>
                                            The test strategy for this engagement can be viewed at
                                            <a href="{{ eng.test_strategy }}">{{ eng.test_strategy }}</a><br/><br/>
                                        </p>
                                    {% endif %}
                                {% endif %}
                            {% endfor %}
                        {% else %}
                            <p>No engagements found for {{ product.name }}</p>
                        {% endif %}
                        <h4>Product Metrics</h4>

                    {% endif %}
                </div>
                <div class="col-lg-12">
                    <p>
                        A total of {{ findings|length|apnumber }} finding{{ findings|length|pluralize }} of varying
                        severity are
                        represented in this report.
                    </p>
                </div>
                <div class="col-md-6">
                    <div class="panel panel-default">
                        <div class="panel-heading">
                            <h5>Findings</h5>
                        </div>
                        <div class="panel-body">
                            <div id="open_findings" class="graph"></div>
                        </div>
                    </div>
                </div>
                <div class="col-md-6">
                    <div class="panel panel-default">
                        <div class="panel-heading">
                            <h5>Finding Age</h5>
                        </div>
                        <div class="panel-body">
                            <div id="finding_age" class="graph"></div>
                        </div>
                    </div>
                </div>

            </div>
        {% endif %}
        <div class="row">
            <div class="col-lg-12">
                {% if engagement.test_set.all %}
                    <h3>Test Notes</h3>
                    <p>
                        {% for test in engagement.test_set.all %}
                            {% if test.notes.all %}
                                {% for note in test.notes.all %}
                                    {{ note.author }} - {{ note.date }} - {{ note }} <br>
                                {% endfor %}
                            {% endif %}
                        {% endfor %}
                    </p>
                {% endif %}
                {% if engagement.risk_acceptance.count > 0 %}
                    <h3 id="risk_acceptance">Accepted Findings</h3>
                    <table style="width: 100%;max-width: 100%;margin-bottom: 20px;margin-top:0;border: 1px solid #DDDDDD;">
                        <tr>
                            <th style="text-align: center;padding: 4px;vertical-align: top;border: 1px solid #DDDDDD;">
                                Name
                            </th>
                            <th style="text-align: center;padding: 4px;vertical-align: top;border: 1px solid #DDDDDD;">
                                Date
                            </th>
                            <th style="text-align: center;padding: 4px;vertical-align: top;border: 1px solid #DDDDDD;">
                                Severity
                            </th>
                        </tr>
                        {% for risk in engagement.risk_acceptance.all %}
                            {% for finding in risk.accepted_findings.all %}
                                <tr>
                                    <td style="padding: 4px;vertical-align: top;border: 1px solid #DDDDDD;">{{ finding.title }}</td>
                                    <td style="padding: 4px;vertical-align: top;border: 1px solid #DDDDDD;">{{ finding.date }}</td>
                                    <td style="padding: 4px;vertical-align: top;border: 1px solid #DDDDDD;">{{ finding.severity }}</td>
                                </tr>
                            {% endfor %}
                        {% endfor %}
                    </table>
                {% endif %}
            </div>
        </div>
        <div class="row">
            <div class="col-lg-12">
                {% if findings %}
                    <h3 id="findings">Findings</h3>
                {% endif %}
                {% for finding in findings %}
                    {% ifchanged finding.severity %}
                        <h4>{{ finding.severity|capfirst }}</h4>
                    {% endifchanged %}
                    <div class="panel panel-default">
                        <div class="panel-heading finding-title">
                            <div class="clearfix">
                                <h5>
                                    Finding {{ forloop.counter }}: {{ finding.title }}

                                </h5>
                            </div>
                        </div>
                        <div class="table-responsive">
                            <table id="notes" class="table-striped table table-condensed table-hover centered">
                                <tr>
                                    <th>Severity</th>
                                    <th>Status</th>
                                    {% if finding.risk_acceptance_set.all %}
                                        <th>Acceptance</th>
                                    {% endif %}
                                    <th>Date discovered</th>
                                    <th>Age</th>
                                    <th>Reporter</th>
                                    {% if finding.mitigated %}
                                        <th>Date Mitigated</th>
                                        <th>Mitigated By</th>
                                    {% endif %}
                                    {% if finding.cwe > 0 %}
                                        <th>CWE</th>
                                    {% endif %}
                                    <th>Dojo ID</th>
                                </tr>
                                <tr>
                                    <td>
                                    <span class="label severity severity-{{ finding.severity }}">
                                        {% if finding.severity %}
                                            {{ finding.severity }}
                                        {% else %}
                                            Unknown
                                        {% endif %}
                                    </span>
                                    </td>
                                    <td>{{ finding.status }}</td>
                                    {% if finding.risk_acceptance_set.all %}
                                        <td>
                                            <a href="{% url 'view_risk' finding.test.engagement.id finding.risk_acceptance_set.all.0.id %}">
                                                View Risk Acceptance</a>
                                        </td>
                                    {% endif %}
                                    <td>{{ finding.date }}</td>
                                    <td>{{ finding.age }} days</td>
                                    <td>{{ finding.reporter }}</td>
                                    {% if finding.mitigated %}
                                        <td>{{ finding.mitigated }}</td>
                                        <td>{{ finding.mitigated_by }}</td>
                                    {% endif %}
                                    {% if finding.cwe > 0 %}
                                        <td>
                                            <a target="_blank"
                                               href="https://cwe.mitre.org/data/definitions/{{ finding.cwe }}.html">
                                                <i class="fa fa-external-link"></i> {{ finding.cwe }}
                                            </a>
                                        </td>
                                    {% endif %}
                                    <td>{{ finding.id }}</td>
                                </tr>
                            </table>
                        </div>
                    </div>
                    <div class="row">
                        <div class="col-md-12">
                            <div class="panel panel-info endpoints table-responsive">
                                <div class="panel-heading">
                                    {% if finding.file_path %}
                                    <h6> Location </h6>
                                    {%  else %}
                                    <h6>Vulnerable Endpoints / Systems</h6>
                                    {% endif %}
                                </div>

                                {% if  finding.endpoints.all %}
                                    {% colgroup finding.endpoints.all into 2 cols as grouped_items %}
                                    <table class="table-striped table table table-condensed table-hover finding-endpoints">
                                        {% for row in grouped_items %}
                                            <tr>
                                                {% for item in row %}
                                                    <td>{% if item %}<i class="fa fa-circle"></i>
                                                        {{ item }}{% endif %}
                                                    </td>
                                                {% endfor %}
                                            </tr>
                                        {% endfor %}
                                    </table>
                                {% elif finding.file_path %}
                                    <table class="table-striped table table table-condensed table-hover finding-endpoints">
                        <tr>
                            <th style="text-align: center;padding: 4px;vertical-align: top;border: 1px solid #DDDDDD;">
                                File Path
                            </th>
                            <th style="text-align: center;padding: 4px;vertical-align: top;border: 1px solid #DDDDDD;">
                                Line Number
                            </th>
                        </tr>
                                <tr>
                                    <td style="padding: 4px;vertical-align: top;border: 1px solid #DDDDDD;">{{ finding.file_path }}</td>
                                    <td style=" text-align:center; padding: 4px;vertical-align: top;border: 1px solid #DDDDDD;">{{ finding.line }}</td>
                                </tr>
                                </table>
                                {% else %}
                                    <div id="vuln_endpoints" class="panel-body endpoint-panel table-responsive">
                                        No endpoints.
                                    </div>
                                {% endif %}


                            </div>
                        </div>
                    </div>

                    <h6>Description</h6>
                    <pre>{{ finding.description|markdown_render }}</pre>

                    <h6>Mitigation</h6>
<<<<<<< HEAD
                    <pre>{{ finding.mitigation|markdown_render }}</pre>
                    {% if finding.get_request %}
                        <h6>Request</h6>
                        <pre>{{ finding.get_request }}</pre>
                    {% endif %}
                    {% if finding.get_response %}
                        <h6>Response</h6>
                        <pre>{{ finding.get_response|truncatechars:800 }}</pre>
                    {% endif %}
=======
                    <pre>{{ finding.mitigation }}</pre>
                    {% if finding.get_report_requests %}
                        <h5>Sample Request(s): Displaying {{finding.get_report_requests.count}} of {{finding.burprawrequestresponse_set.count}}</h5>
                        {% for req in finding.get_report_requests %}
                           <h6>Request {{forloop.counter}} </h6>
                           <pre>{{ req.get_request }}</pre>
                        {% if req.get_response %}
                           <h6>Response {{forloop.counter}}</h6>
                           <pre>{{ req.get_response|truncatechars:800 }}</pre>
                        {% endif %}
                        {% endfor %}
                        {% endif %}

>>>>>>> 2b5accf1
                    <h6>Impact</h6>
                    <pre>{{ finding.impact }}</pre>
                    {% if finding.references %}
                    <h6>References</h6>
                    <pre>{{ finding.references|markdown_render }}</pre>
                    {% endif %}
                    {% if include_finding_images %}
                        <h6>Images</h6>
                        {% if finding.images.all.count > 0 %}
                            {% for pic in finding.images.all %}
                                <p><img src="{{ host }}{% pic_token pic 'original' %}" style="max-width: 85%"></p>
                            {% endfor %}
                        {% else %}
                            <p class="text-center">No images found.</p>
                        {% endif %}
                    {% endif %}
                    {% if include_finding_notes %}
                        <h6>Notes</h6>
                        {% if finding.notes.all.count > 0 %}
                            <table id="notes" class="tablesorter-bootstrap table table-condensed table-striped">
                                <thead>
                                <tr>
                                    <th>User</th>
                                    <th>Date</th>
                                    <th>Note</th>
                                </tr>
                                </thead>
                                <tbody>
                                {% for note in finding.notes.all %}
                                    <tr>
                                        <td>
                                            {{ note.author.username }}
                                        </td>
                                        <td>
                                            {{ note.date }}
                                        </td>
                                        <td>
                                            {{ note }}
                                        </td>
                                    </tr>
                                {% endfor %}

                                </tbody>
                            </table>
                        {% else %}
                            <p class="text-center">No notes saved.</p>
                        {% endif %}
                    {% endif %}
                {% endfor %}
            </div>
        </div>
    </div> <!-- /container -->
{% endblock %}
{% block js %}
    <!-- jQuery -->
    <script src="{{ host }}{% static "jquery/dist/jquery.js" %}"></script>
    <!-- Flot Charts JavaScript -->
    <script src="{{ host }}{% static "flot/excanvas.min.js" %}"></script>
    <script src="{{ host }}{% static "flot/jquery.flot.js" %}"></script>
    <script src="{{ host }}{% static "flot/jquery.flot.resize.js" %}"></script>
    <script src="{{ host }}{% static "flot-axis/jquery.flot.axislabels.js" %}"></script>
    {% if punchcard %}
        <script src="{{ host }}{% static "flot.tooltip/js/jquery.flot.tooltip.min.js" %}"></script>
        <script src="{{ host }}{% static "JUMFlot/JUMFlot.min.js" %}"></script>
        <script src="{{ host }}{% static "JUMFlot/jquery.flot.mouse.js" %}"></script>
        <script src="{{ host }}{% static "JUMFlot/jquery.flot.bubbles.js" %}"></script>
    {% endif %}
    <script type="text/javascript">
        $(function () {
            open_findings();
            finding_age();
        });

        function open_findings() {
            var critical = 0;
            var high = 0;
            var medium = 0;
            var low = 0;
            var info = 0;
            var ticks = [
                [0, "Critical"], [1, "High"], [2, "Medium"], [3, "Low"], [4, "Info"]
            ];

            {% for f in findings %}
                {% if f.severity == 'Critical' %}
                    critical += 1;
                {% elif f.severity == 'High' %}
                    high += 1;
                {% elif f.severity == 'Medium' %}
                    medium += 1;
                {% elif f.severity == 'Low' %}
                    low += 1;
                {% elif f.severity == 'Info' %}
                    info += 1;
                {% endif %}
            {% endfor %}

            var d1 = [
                [0, critical],
            ];
            var d2 = [
                [1, high],
            ];
            var d3 = [
                [2, medium],
            ];
            var d4 = [
                [3, low],
            ];
            var d5 = [
                [4, info],
            ];

            var data = [
                {
                    label: "Critical",
                    data: d1,
                    bars: {
                        show: true,
                        fill: true,
                        lineWidth: 1,
                        order: 1,
                        fillColor: "#d9534f"
                    },
                    color: "#d9534f"
                },
                {
                    label: "High",
                    data: d2,
                    bars: {
                        show: true,
                        fill: true,
                        lineWidth: 1,
                        order: 2,
                        fillColor: "#f0ad4e"
                    },
                    color: "#f0ad4e"
                },
                {
                    label: "Medium",
                    data: d3,
                    bars: {
                        show: true,
                        fill: true,
                        lineWidth: 1,
                        order: 3,
                        fillColor: "#f0de28"
                    },
                    color: "#f0de28"
                },
                {
                    label: "Low",
                    data: d4,
                    bars: {
                        show: true,
                        fill: true,
                        lineWidth: 1,
                        order: 4,
                        fillColor: "#337ab7"
                    },
                    color: "#337ab7"
                },
                {
                    label: "info",
                    data: d5,
                    bars: {
                        show: true,
                        fill: true,
                        lineWidth: 1,
                        order: 4,
                        fillColor: "#80699B"
                    },
                    color: "#80699B"
                }
            ];

            $.plot("#open_findings", data, {
                series: {
                    stack: true,
                    bars: {
                        show: true,
                        barWidth: .9,
                        'align': "center",
                    },

                },
                grid: {
                    hoverable: false,
                    borderWidth: 1,
                    borderColor: '#e7e7e7',

                },
                tooltip: false,
                legend: {
                    show: false,
                    position: "ne"
                },
                xaxis: {
                    ticks: ticks,
                },

            });
        }
        ;
        function closed_findings() {
            var critical = 0;
            var high = 0;
            var medium = 0;
            var low = 0;
            var info = 0;
            var ticks = [
                [0, "Critical"], [1, "High"], [2, "Medium"], [3, "Low"], [4, "Info"]
            ];

            {% for f in closed_findings %}
                {% if f.severity == 'Critical' %}
                    critical += 1;
                {% elif f.severity == 'High' %}
                    high += 1;
                {% elif f.severity == 'Medium' %}
                    medium += 1;
                {% elif f.severity == 'Low' %}
                    low += 1;
                {% elif f.severity == 'Info' %}
                    info += 1;
                {% endif %}
            {% endfor %}

            var d1 = [
                [0, critical],
            ];
            var d2 = [
                [1, high],
            ];
            var d3 = [
                [2, medium],
            ];
            var d4 = [
                [3, low],
            ];
            var d5 = [
                [4, info],
            ];

            var data = [
                {
                    label: "Critical",
                    data: d1,
                    bars: {
                        show: true,
                        fill: true,
                        lineWidth: 1,
                        order: 1,
                        fillColor: "#d9534f"
                    },
                    color: "#d9534f"
                },
                {
                    label: "High",
                    data: d2,
                    bars: {
                        show: true,
                        fill: true,
                        lineWidth: 1,
                        order: 2,
                        fillColor: "#f0ad4e"
                    },
                    color: "#f0ad4e"
                },
                {
                    label: "Medium",
                    data: d3,
                    bars: {
                        show: true,
                        fill: true,
                        lineWidth: 1,
                        order: 3,
                        fillColor: "#f0de28"
                    },
                    color: "#f0de28"
                },
                {
                    label: "Low",
                    data: d4,
                    bars: {
                        show: true,
                        fill: true,
                        lineWidth: 1,
                        order: 4,
                        fillColor: "#337ab7"
                    },
                    color: "#337ab7"
                },
                {
                    label: "info",
                    data: d5,
                    bars: {
                        show: true,
                        fill: true,
                        lineWidth: 1,
                        order: 4,
                        fillColor: "#80699B"
                    },
                    color: "#80699B"
                }
            ];

            $.plot("#closed_findings", data, {
                series: {
                    stack: true,
                    bars: {
                        show: true,
                        barWidth: .9,
                        'align': "center",
                    },

                },
                grid: {
                    hoverable: false,
                    borderWidth: 1,
                    borderColor: '#e7e7e7',

                },
                tooltip: false,
                legend: {
                    show: false,
                    position: "ne"
                },
                xaxis: {
                    ticks: ticks,
                },

            });
        }
        ;

        function finding_age() {
            var data = {};
            var data_1 = []
            var ticks = []
            {% for f in verified_findings %}
                if (data[{{ f.age }}]) {
                    data[{{ f.age }}] += 1
                }
                else {
                    data[{{ f.age }}] = 1
                }
            {% endfor %}
            var i = 0;
            $.each(data, function (index, value) {
                if (value > 0) {
                    data_1.push([i, value]);
                    ticks.push([i, index])
                }
                i++;
            });


            var dataset = [
                {data: data_1, color: "#337ab7", fillColor: "#337ab7"}
            ];

            var options = {
                series: {
                    bars: {
                        show: true,
                        fill: true,
                        fillColor: "#337ab7"
                    }
                },
                bars: {
                    align: "center",
                    barWidth: 0.5
                },
                xaxis: {
                    axisLabel: "Days Open",
                    axisLabelUseCanvas: true,
                    axisLabelFontSizePixels: 12,
                    axisLabelFontFamily: 'Verdana, Arial',
                    axisLabelPadding: 10,
                    ticks: ticks,
                },
                yaxis: {
                    axisLabel: "Number of Findings",
                    axisLabelUseCanvas: true,
                    axisLabelFontSizePixels: 12,
                    axisLabelFontFamily: 'Verdana, Arial',
                    axisLabelPadding: 3,
                },
                legend: {
                    show: false,
                },
                grid: {
                    borderWidth: 1,
                    borderColor: '#e7e7e7',
                }
            };


            $.plot("#finding_age", dataset, options);
        }
    </script>
{% endblock %}<|MERGE_RESOLUTION|>--- conflicted
+++ resolved
@@ -261,18 +261,8 @@
                     <pre>{{ finding.description|markdown_render }}</pre>
 
                     <h6>Mitigation</h6>
-<<<<<<< HEAD
+
                     <pre>{{ finding.mitigation|markdown_render }}</pre>
-                    {% if finding.get_request %}
-                        <h6>Request</h6>
-                        <pre>{{ finding.get_request }}</pre>
-                    {% endif %}
-                    {% if finding.get_response %}
-                        <h6>Response</h6>
-                        <pre>{{ finding.get_response|truncatechars:800 }}</pre>
-                    {% endif %}
-=======
-                    <pre>{{ finding.mitigation }}</pre>
                     {% if finding.get_report_requests %}
                         <h5>Sample Request(s): Displaying {{finding.get_report_requests.count}} of {{finding.burprawrequestresponse_set.count}}</h5>
                         {% for req in finding.get_report_requests %}
@@ -285,7 +275,6 @@
                         {% endfor %}
                         {% endif %}
 
->>>>>>> 2b5accf1
                     <h6>Impact</h6>
                     <pre>{{ finding.impact }}</pre>
                     {% if finding.references %}
