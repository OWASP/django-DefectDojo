--- conflicted
+++ resolved
@@ -70,7 +70,7 @@
                                     <input type="checkbox" title="Select All" name="select_all" id="select_all"></input>
                                 </form>
                             </th>
-<<<<<<< HEAD
+                            {% endif %}
                             {% if host %}
                                 <th>{% dojo_sort request 'Host' 'host' %}</th>
                             {% else %}
@@ -79,11 +79,6 @@
                             {% if not product_tab %}
                                 <th>{% dojo_sort request 'Product' 'product' 'asc' %}</th>
                             {% endif %}
-=======
-                            {% endif %}
-                            <th>{% dojo_sort request 'Endpoint' 'host' %}</th>
-                            <th>{% dojo_sort request 'Product' 'product' 'asc' %}</th>
->>>>>>> a5b71743
 							<th nowrap="nowrap">Open Findings</th>
 							<th>Status</th>
                         </tr>
@@ -97,14 +92,9 @@
                                                id="{{ e.id }}"  class="select_one {{ e.id }}"></input>
                                     </form>
                                 </td>
-<<<<<<< HEAD
+                                {% endif %}
                                 {% if host %}
                                   <td><a href="{% url 'view_endpoint_host' e.id %}">{{ e.host }}</a>
-=======
-                                {% endif %}
-                                {% if show_uri %}
-                                <td><a href="{% url 'view_endpoint' e.id %}">{{ e }}</a>
->>>>>>> a5b71743
                                 {% else %}
                                   <td><a href="{% url 'view_endpoint' e.id %}">{{ e }}</a>
                                 {% endif %}
