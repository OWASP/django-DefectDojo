{% extends "base.html" %}
{% load navigation_tags %}
<<<<<<< HEAD
{% load authorization_tags %}
=======
{% load display_tags %}
>>>>>>> bf1cfec6

{% block content %}
    <div class="row">
        <div class="col-md-12">
            <div class="panel panel-default">
                <div class="panel-heading tight">
                    <h3 class="has-filters">
                        Product Type List
                        <div class="dropdown pull-right">
                            <button class="btn btn-primary dropdown-toggle" type="button" id="dropdownMenu1"
                                    data-toggle="dropdown" aria-expanded="true">
                                <span class="fa fa-wrench"></span>
                                <span class="caret"></span>
                            </button>
                            <ul class="dropdown-menu dropdown-menu-right" role="menu"
                                aria-labelledby="dropdownMenu1">
                                {% if request.user.is_staff %}
                                    <li role="presentation">
                                        <a href="{% url 'add_product_type' %}">
                                            <i class="fa fa-plus"></i> Add Product Type
                                        </a>
                                    </li>
                                {% endif %}

                            </ul>
                        </div>
                    </h3>
                </div>
                <div id="the-filters" class="panel-body collapse {% if request.META.QUERY_STRING %}in{% endif %}">
                    {% include "dojo/filter_snippet.html" with form=ptl.form %}
                </div>
            </div>
            {% if pts %}

                <div class="clearfix">
                    {% include "dojo/paging_snippet.html" with page=pts page_size=True %}
                </div>

                <div class="panel panel-default table-responsive">
                    <table id="product_types"
                           class="tablesorter-bootstrap table table-condensed table-striped">
                        <thead>
                        <tr>
                            {% if request.user|feature_new_authorization_or_user_is_staff %}
                            <th></th>
                            {% endif %}
                            <th>{% dojo_sort request 'Product Type' 'name' 'asc' %}</th>
                            <th>Product count</th>
                            <th>Active (Verified) findings</th>
                            <th class="text-center">Critical product</th>
                            <th class="text-center">Key product</th>
                        </tr>
                        </thead>
                        <tbody>
                        {% for pt in pts %}
                            <tr>
                                {% if request.user|feature_new_authorization_or_user_is_staff %}
                                <td>
                                    <ul>
                                        <li class="dropdown" style="list-style:none;position:absolute">
                                            <a href="#" class="dropdown-toggle" data-toggle="dropdown" aria-expanded="true" id="dropdownMenuProductType">&nbsp;<b class="fa fa-ellipsis-v"></b>&nbsp;</a>
                                            <ul class="dropdown-menu" role="menu" aria-labelledby="dropdownMenuProductType">
                                                <li role="presentation">
                                                    <a class="" href="{% url 'view_product_type' pt.id %}">
                                                    <i class="fa fa-list-alt"></i> View</a>
                                                </li>
                                                {% if pt|has_object_permission:Permissions.Product_Type_Edit %}
                                                <li role="presentation">
                                                    <a class="" href="{% url 'edit_product_type' pt.id %}">
                                                    <i class="fa fa-pencil-square-o"></i> Edit</a>
                                                </li>
                                                {% endif %}
                                                {% if pt|has_object_permission:Permissions.Product_Type_Add_Product %}
                                                <li role="presentation">
                                                    <a class="" href="{% url 'add_product_to_product_type' pt.id %}">
                                                    <i class="fa fa-plus"></i> Add Product</a>
                                                </li>
                                                {% endif %}
                                                <li role="separator" class="divider"></li>
                                                <li role="presentation">
                                                    <a class="" href="{% url 'product_type_metrics' pt.id %}">
                                                    <i class="fa fa-line-chart"></i> Metrics</a>
                                                </li>
                                                <li role="presentation">
                                                    <a class="" href="{% url 'product_type_report' pt.id %}">
                                                    <i class="fa fa-file-text-o"></i> Product Type Report</a>
                                                </li>
                                                {% if pt|has_object_permission:Permissions.Product_Type_Delete %}
                                                <li role="separator" class="divider"></li>
                                                <li role="presentation">
                                                    <a class="" href="{% url 'delete_product_type' pt.id %}">
                                                    <i class="fa fa-trash"></i> Delete</a>
                                                </li>
                                                {% endif %}
                                            </ul>
                                        </li>
                                    </ul>
                                </td>
                                {% endif %}
                                <td><a href="{% url 'view_product_type' pt.id %}">{{ pt.name }}</a></td>
                                <td><a href="{% url 'product' %}?prod_type={{ pt.id }}"> {{ pt.prod_count }} </a></td>
                                <td>
                                    <a href="{% url 'open_findings' %}?test__engagement__product__prod_type={{ pt.id }}"><b>{{ pt.active_findings_count }}</b></a>
                                    &nbsp;(<a href="{% url 'verified_findings' %}?test__engagement__product__prod_type={{ pt.id }}">{{ pt.active_verified_findings_count }}</a>)
                                </td>
                                <td class="text-center">
                                    {% if pt.critical_product %}
                                        <i class="text-success fa fa-check"></i>
                                    {% else %}
                                        <i class="text-danger fa fa-times"></i>
                                    {% endif %}
								</td>
                                    <td class="text-center">
                                    {% if pt.key_product %}
                                        <i class="text-success fa fa-check"></i>
                                    {% else %}
                                        <i class="text-danger fa fa-times"></i>
                                    {% endif %}
								</td>
                            </tr>
                        {% endfor %}
                        </tbody>
                    </table>
                </div>
                <div class="clearfix">
                    {% include "dojo/paging_snippet.html" with page=pts page_size=True %}
                </div>
            {% else %}
                <p class="text-center">No product types found.</p>
            {% endif %}
        </div>
    </div>
{% endblock %}
{% block postscript %}
    <script>
        $(function () {
            var availableTags = [
                {% for word in name_words %}
                    "{{word}}",
                {% endfor %}
            ];
            $("#id_name").autocomplete({
                source: availableTags
            });
        });
    </script>
    {% include "dojo/filter_js_snippet.html" %}
{% endblock %}<|MERGE_RESOLUTION|>--- conflicted
+++ resolved
@@ -1,10 +1,7 @@
 {% extends "base.html" %}
 {% load navigation_tags %}
-<<<<<<< HEAD
 {% load authorization_tags %}
-=======
 {% load display_tags %}
->>>>>>> bf1cfec6
 
 {% block content %}
     <div class="row">
@@ -116,14 +113,14 @@
                                     {% else %}
                                         <i class="text-danger fa fa-times"></i>
                                     {% endif %}
-								</td>
+                                </td>
                                     <td class="text-center">
                                     {% if pt.key_product %}
                                         <i class="text-success fa fa-check"></i>
                                     {% else %}
                                         <i class="text-danger fa fa-times"></i>
                                     {% endif %}
-								</td>
+                                </td>
                             </tr>
                         {% endfor %}
                         </tbody>
