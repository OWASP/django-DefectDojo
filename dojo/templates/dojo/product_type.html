--- conflicted
+++ resolved
@@ -44,19 +44,12 @@
                            class="tablesorter-bootstrap table table-condensed table-striped">
                         <thead>
                         <tr>
-<<<<<<< HEAD
                             {% if user|feature_new_permissions_or_user_is_staff %}
                             <th></th>
                             {% endif %}
                             <th>{% dojo_sort request 'Product Type' 'name' 'asc' %}</th>
-                            <th># of Products</th>
-                            <th># of active findings</th>
-=======
-                            <th></th>
-                            <th>{% dojo_sort request 'Product Type' 'name' 'asc' %}</th>
                             <th>Product count</th>
                             <th>Active (Verified) findings</th>
->>>>>>> 4daf5876
                             <th>Critical product</th>
                             <th>Key product</th>
                         </tr>
@@ -64,37 +57,40 @@
                         <tbody>
                         {% for pt in pts %}
                             <tr>
-<<<<<<< HEAD
                                 {% if user|feature_new_permissions_or_user_is_staff %}
                                     <td>
                                         <ul>
                                             <li class="dropdown" style="list-style:none;position:absolute">
-                                                <a href="#" class="dropdown-toggle" data-toggle="dropdown" aria-expanded="true">&nbsp;<b class="fa fa-ellipsis-v"></b>&nbsp;</a>
-                                                <ul class="dropdown-menu">
-                                                    <li>
+                                                <a href="#" class="dropdown-toggle" data-toggle="dropdown" aria-expanded="true" id="dropdownMenuProductType">&nbsp;<b class="fa fa-ellipsis-v"></b>&nbsp;</a>
+                                                <ul class="dropdown-menu" role="menu" aria-labelledby="dropdownMenuProductType">
+                                                    <li role="presentation">
                                                         <a class="" href="{% url 'view_product_type' pt.id %}">
                                                         <i class="fa fa-list-alt"></i> View</a>
                                                     </li>
                                                     {% if pt|has_object_permission:Permissions.Product_Type_Edit %}
-                                                    <li>
+                                                    <li role="presentation">
                                                         <a class="" href="{% url 'edit_product_type' pt.id %}">
                                                         <i class="fa fa-pencil-square-o"></i> Edit</a>
                                                     </li>
                                                     {% endif %}
                                                     {% if pt|has_object_permission:Permissions.Product_Type_Add_Product %}
-                                                    <li>
+                                                    <li role="presentation">
                                                         <a class="" href="{% url 'add_product_to_product_type' pt.id %}">
                                                         <i class="fa fa-plus"></i> Add Product</a>
                                                     </li>
                                                     {% endif %}
                                                     <li role="separator" class="divider"></li>
-                                                    <li>
+                                                    <li role="presentation">
+                                                        <a class="" href="{% url 'product_type_metrics' pt.id %}">
+                                                        <i class="fa fa-line-chart"></i> Metrics</a>
+                                                    </li>
+                                                    <li role="presentation">
                                                         <a class="" href="{% url 'product_type_report' pt.id %}">
                                                         <i class="fa fa-file-text-o"></i> Product Type Report</a>
                                                     </li>
                                                     {% if pt|has_object_permission:Permissions.Product_Type_Delete %}
                                                     <li role="separator" class="divider"></li>
-                                                    <li>
+                                                    <li role="presentation">
                                                         <a class="" href="{% url 'delete_product_type' pt.id %}">
                                                         <i class="fa fa-trash"></i> Delete</a>
                                                     </li>
@@ -104,47 +100,6 @@
                                         </ul>
                                     </td>
                                 {% endif %}
-=======
-                                <td>
-                                    <ul>
-                                        <li class="dropdown" style="list-style:none;position:absolute">
-                                            <a href="#" class="dropdown-toggle" data-toggle="dropdown" aria-expanded="true"  id="dropdownMenuProductType">&nbsp;<b class="fa fa-ellipsis-v"></b>&nbsp;</a>
-                                            <ul class="dropdown-menu" role="menu" aria-labelledby="dropdownMenuProductType">
-                                                <li role="presentation">
-                                                    <a class="" href="{% url 'view_product_type' pt.id %}">
-                                                    <i class="fa fa-list-alt"></i> View</a>
-                                                </li>
-                                                {% if user.is_staff %}
-                                                <li role="presentation">
-                                                    <a class="" href="{% url 'edit_product_type' pt.id %}">
-                                                    <i class="fa fa-pencil-square-o"></i> Edit</a>
-                                                </li>
-                                                <li role="presentation">
-                                                    <a class="" href="{% url 'add_product_to_product_type' pt.id %}">
-                                                    <i class="fa fa-plus"></i> Add Product</a>
-                                                </li>
-                                                {% endif %}
-                                                <li role="separator" class="divider"></li>
-                                                <li>
-                                                    <a class="" href="{% url 'product_type_metrics' pt.id %}">
-                                                    <i class="fa fa-line-chart"></i> Metrics</a>
-                                                </li>
-                                                {% if user.is_staff %}
-                                                <li role="presentation">
-                                                    <a class="" href="{% url 'product_type_report' pt.id %}">
-                                                    <i class="fa fa-file-text-o"></i> Product Type Report</a>
-                                                </li>
-                                                <li role="separator" class="divider"></li>
-                                                <li role="presentation">
-                                                    <a class="" href="{% url 'delete_product_type' pt.id %}">
-                                                    <i class="fa fa-trash"></i> Delete</a>
-                                                </li>
-                                                {% endif %}
-                                            </ul>
-                                        </li>
-                                    </ul>
-                                </td>
->>>>>>> 4daf5876
                                 <td><a href="{% url 'view_product_type' pt.id %}">{{ pt.name }}</a></td>
                                 <td><a href="{% url 'product' %}?prod_type={{ pt.id }}"> {{ pt.prod_count }} </a></td>
                                 <td>
