{% extends "base.html" %}
{% load static from staticfiles %}
{% load humanize %}
{% load display_tags %}
{% block add_styles %}
  .chart {height: 160px}
{% endblock %}
{% block content %}
<div class="row">
  <div class="col-md-8">
    <div class="panel panel-default">
      <div class="panel-heading tight">
        <div class="clearfix">
          <h3 class="pull-left">
                    Description
                </h3>
          <div class="dropdown pull-right">
            <div class="btn-group">
              <button class="btn btn-primary dropdown-toggle" type="button" id="dropdownMenu1" data-toggle="dropdown" aria-expanded="true">
                            <span class="fa fa-bars"></span>
                            <span class="caret"></span>
                        </button>
              <ul class="dropdown-menu dropdown-menu-right" role="menu" aria-labelledby="dropdownMenu1">
                {% if user.is_staff %}
                <li role="presentation">
                  <a class="" href="{% url 'edit_product' prod.id %}">
                                        <i class="fa fa-pencil-square-o"></i> Edit
                                    </a>
                </li>
                <li role="separator" class="divider"></li>
                <li role="presentation">
                  <a class="" href="{% url 'add_meta_data' prod.id %}">
                                        <i class="fa fa-list-alt"></i> Add Custom Fields
                                    </a>
                  </li>
                <li role="presentation">
                  <a title="Edit Custom Fields"
                     href="{% url 'edit_meta_data' prod.id %}">
                      <i class="fa fa-pencil-square-o"></i> Edit Custom Fields
                  </a>
                </li>
                <li role="separator" class="divider"></li>
                <li role="presentation">
                  <a class="" href="{% url 'new_object' prod.id %}">
                                        <i class="fa fa-list-alt"></i> Add Product Tracking Files
                                    </a>
                </li>
                <li role="presentation">
                  <a href="{% url 'view_objects' prod.id %}">
                                    <i class="fa fa-history"></i> View Product Tracking Files
                                </a>
                </li>
                <li role="separator" class="divider"></li>
                {% endif %}
                <li role="presentation">
                  <a href="{% url 'product_report' prod.id %}?title=&active=1&verified=1&false_p=2&duplicate=2">
                                    <i class="fa fa-file-text-o"></i> Product Report
                                </a>
                </li>
                {% if system_settings.enable_benchmark and benchmark_type %}
                <li role="separator" class="divider"></li>
                {% for bt in benchmark_type %}
                <li role="presentation">
                  <a title="{{ bt.name }}" href="{% url 'view_product_benchmark' prod.id bt.id %}">
                                    <span class="fa fa-list"></span> {{ bt.name }} {{ bt.version }}
                                </a>
                </li>
                {% endfor %} {% endif %}
                <li role="separator" class="divider"></li>
                <li role="presentation">
                  <a href="{% url 'action_history' prod|content_type prod.id %}">
                                    <i class="fa fa-history"></i> View History
                                </a>
                </li>
                {% if user.is_staff %}
                <li role="separator" class="divider"></li>
                <li role="presentation">
                  <a class="text-danger" href="{% url 'delete_product' prod.id %}">
                                        <i class="fa fa-trash"></i> Delete
                                    </a>
                </li>
                {% endif %}
              </ul>
            </div>
          </div>
        </div>
      </div>
      <div class="panel-body">
        {{ prod.description|markdown_render }}
      </div>
    </div>
<!-- metrics -->

<div class="row">
<div class="col-md-12">
  <div class="panel panel-default">
    <div class="panel-heading">
      <h3 class="panel-title"><span class="fa fa-pie-chart" aria-hidden="true"></span> Metrics</h3>
    </div>
    <table class="table table-condensed">
      <tbody>
        <tr>
          <td class="col-sm-2 bg-vuln-critical vuln-count text-center">{{ critical }}<span class="hidden-xs"><br><small>CRITICAL</small></span></td>
          <td class="col-sm-2 bg-vuln-high vuln-count text-center">{{ high }}<span class="hidden-xs"><br><small>HIGH</small></span></td>
          <td class="col-sm-2 bg-vuln-medium vuln-count text-center">{{ medium }}<span class="hidden-xs"><br><small>MEDIUM</small></span></td>
          <td class="col-sm-2 bg-vuln-low vuln-count text-center">{{ low }}<span class="hidden-xs"><br><small>LOW</small></span></td>
          <td class="col-sm-2 bg-vuln-info vuln-count text-center">{{ info }}<span class="hidden-xs"><br><small>INFORMATIONAL</small></span></td>
          <td class="col-sm-2 bg-muted vuln-count text-center">{{ total }}<span class="hidden-xs"><br><small>TOTAL</small></span></td>
        </tr>
      </tbody>
    </table>
  </div>
</div>
</div>
<!-- end metrics -->
<div class="row">
  <div class="col-md-6">
    <div class="panel panel-default">
      <div class="panel-heading">
        <h3 class="panel-title"><span class="fa fa-bolt" aria-hidden="true"></span> Technologies {%if app_analysis%}({{ app_analysis.count }}){%endif%}</h3>
      </div>
      <ul class="list-group">
      {% for app in app_analysis %}
        <li class="list-group-item"><span class="badge">{{ app.version|version_num }}</span><span data-toggle="tooltip" data-placement="bottom" title="{{ app.website }}, Confidence: {{ app.confidence }}">{{ app.name }}</span></li>
      {% empty %}
        <li class="list-group-item"><small class="text-muted"><em>There are no technologies.</em></small></li>
      {% endfor %}
      </ul>
    </div>
  </div>
  <div class="col-md-6">
    <div class="panel panel-default">
      <div class="panel-heading">
        <h3 class="panel-title"><span class="fa fa-gavel" aria-hidden="true"></span> Regulations {% if prod.regulations.count > 0%}({{ prod.regulations.count }}){%endif%}</h3>
      </div>
      <ul class="list-group">
      {% for regulation in prod.regulations.all %}
        <li class="list-group-item"><span class="badge">{{ regulation.get_category_display }}</span><span data-toggle="tooltip" data-placement="bottom" title="{{ product.regulation.name }}">{{ regulation.acronym }}</span> <small class="text-muted">{{ regulation.jurisdiction }}</small></li>
      {% empty %}
        <li class="list-group-item"><small class="text-muted"><em>There are no regulations.</em></small></li>
      {% endfor %}
      </ul>

    </div>
  </div>
</div>
      <!-- Benchmark Tab -->
<div class="row">
  <div class="col-md-12">
    <div class="panel panel-default">
      <div class="panel-heading">
        <h3 class="panel-title"><span class ="fa fa-balance-scale" aria-hidden="true"></span> Benchmark Progress </h3>
      </div>
        <ul class="list-group">
          {% for Abenchpercent in benchmarks_percents %}
          <li class="list-group-item">
            <div class="row">
              <div class="col-md-6">
                <span class="float-md-left"><strong>{{Abenchpercent.0}}</strong></span>
              </div>
              <div class="col-md-6 text-right">
              <span class="float-md-right">{{Abenchpercent.1}} Complete</span>
              </div>
            </div>
            <div class="progress">
              <div class="progress-bar" role="progressbar" aria-valuenow="{{Abenchpercent.1}}"
              aria-valuemin="0%" aria-valuemax="100%" style="width:{{Abenchpercent.1}}">
              <span class="sr-only">{{Abenchpercent.1}} Complete</span>
              </div>
            </div>
          </li>
          {% empty %}
            <li class="list-group-item"><small class = "text-muted"><em>There are no benchmarks</em></small></li>
          {% endfor %}
        </ul>
    </div>
  </div>
</div>
</div>
<!-- Meta Data -->
<div class="col-md-4">
  <div class="panel panel-default panel-default-secondary">
    <div class="panel-heading">
      <h3 class="panel-title"><span class="fa fa-info-circle fa-fw" aria-hidden="true"></span> Metadata</h3>
    </div>
    <div class="table-responsive">
      <table class="table table-striped" id="set-width">
        <tbody>
          <tr>
            <td style="width: 160px;"><strong>Business Criticality</strong></td>
            <td>{{ prod.get_business_criticality_display|notspecified }}</td>
          </tr>
          <tr>
            <td><strong>Product Type</strong></td>
            <td>{{ prod.prod_type|notspecified }}</td>
          </tr>
          <tr>
            <td><strong>Platform</strong></td>
            <td>{{ prod.get_platform_display|notspecified }}</td>
          </tr>
          <tr>
            <td><strong>Lifecycle</strong></td>
            <td>{{ prod.get_lifecycle_display|notspecified }}</td>
          </tr>
          <tr>
            <td><strong>Origin</strong></td>
            <td>{{ prod.get_origin_display|notspecified }}</td>
          </tr>
          <tr>
            <td><strong>User Records</strong></td>
            <td>
              {%  if prod.user_records > 0 %}
              {{ prod.user_records|intcomma }}
              {% else %}
              {{ prod.user_records|notspecified }}
              {% endif %}
            </td>
          </tr>
          <tr>
            <td><strong>Revenue</strong></td>
            <td>
              {%  if prod.revenue > 0 %}
                {% if prod.revenue < 1000000 %}{{ prod.revenue|intcomma }}{% else %}{{ prod.revenue|intword }}{% endif %}
              {% else %}
                {{ prod.user_records|notspecified }}
              {% endif %}
            </td>
          </tr>
        </tbody>
      </table>
    </div>
  </div>

<!-- End metadata -->
<!-- Lang -->
{% if languages %}
  <div class="panel panel-default panel-default-secondary">
    <div class="panel-heading">
      <h3 class="panel-title"><span class="fa fa-language" aria-hidden="true"></span> Languages ({{ languages.count }})</h3>
    </div>
    <div class="panel-body">
        <div class="chart" id="donut-lang"></div>
        <div style="text-align: center;padding-top: 10px;">
            {%  if langSummary.files__sum > 0 %}
            <strong>{{ langSummary.files__sum|intcomma }}</strong> files {%  if langSummary.code__sum %} and {%endif%}
            {% endif %}
            {%  if langSummary.code__sum %}
            <strong>{{ langSummary.code__sum|intcomma }}</strong> lines of code
            {% endif %}
        </div>
    </div>
  </div>
{% endif %}
<!-- end lang  -->
<!-- Custom fields -->
{% if product_metadata %}
  <div class="panel panel-default panel-default-secondary">
    <div class="panel-heading">
      <h3 class="panel-title"><span class="fa fa-magic fa-fw" aria-hidden="true"></span> Custom Fields</h3>
    </div>
    <div class="table-responsive">
      <table class="table table-striped">
        <tbody>
          {% for key, value in product_metadata.items %}
          <tr>
            <td style="width: 160px;"><strong>{{ key }}</strong></td>
            <td>{{ value }}</td>
          </tr>
          {% endfor %}
        </tbody>
      </table>
    </div>
  </div>
{% endif %}
<!-- end custom fields -->
<!-- Contacts -->
  <div class="panel panel-default panel-default-secondary">
    <div class="panel-heading">
      <h3 class="panel-title"><span class="fa fa-users fa-fw" aria-hidden="true"></span> Contacts</h3>
    </div>
    <div class="table-responsive">
      <table class="table table-striped">
        <tbody>
          <tr>
            <td style="width: 160px;"><strong>Team Manager</strong></td>
            <td>{% if prod.team_manager != "0" %}{{ prod.team_manager | default:"Unknown" }}{% endif %}</td>
          </tr>
          <tr>
            <td><strong>Product Manager</strong></td>
            <td>{% if prod.product_manager != "0" %}{{ prod.product_manager | default:"Unknown" }}{% endif %}</td>
          </tr>
          <tr>
            <td><strong>Technical Contact</strong></td>
            <td>{% if prod.technical_contact != "0" %}{{ prod.technical_contact | default:"Unknown" }}{% endif %}</td>
          </tr>
          <tr>
            <td><strong>Authorized Users</strong></td>
            <td>
              {% if prod.authorized_users.all %}
                {% if prod.authorized_users.all.count > 1 %}
                  {% for au in prod.authorized_users.all %}
                     {{au}}{%if not forloop.last%},{%endif%}
                  {% endfor %}
                {% else %}
                  {{ prod.authorized_users.all.0 }}
                {% endif %}
              {% else %}
                {{ prod.authorized_users.all|notspecified }}
              {% endif %}
            </td>
          </tr>
        </tbody>
      </table>
    </div>
  </div>
<!-- end contacts -->
<!-- Notifications -->
<div class="panel panel-default panel-default-secondary" id="edit_notifications">
  <div class="panel-heading">
    {% url 'notifications' as notifications_url %}
    <h3 class="panel-title"><span class="fa fa-users fa-fw" aria-hidden="true"></span> Notifications
      <i class="fa fa-question-circle has-popover" data-trigger="hover" data-content="These are your personal settings for this product, next to your <a href='{{notifications_url}}'>global notifications</a>." data-placement="right" data-container="body"></i>
    </h3>
  </div>
<<<<<<< HEAD
  <form id="edit_notifications_form" class="form-horizontal" method="post" action="{% url 'edit_notifications' prod.id %}">{% csrf_token %}
=======
  <form id="edit_notifications_form" class="form-controls" method="post" action="{% url 'edit_notifications' prod.id %}">
>>>>>>> 571cd633
    <div class="table-responsive">
      <table class="table table-striped">
        <tbody>
          <tr>
              <td id="saving_notifications">&nbsp;</td><td class="centered">Slack</td><td class="centered">HipChat</td><td class="centered">Mail</td><td class="centered">Alert</td>
          </tr>
          {% for field in personal_notifications_form.visible_fields %}
          <tr>
            <td><strong>{{ field.label }}&nbsp;</strong>
              {% if field.help_text %}
              <i class="fa fa-question-circle has-popover" data-trigger="hover" data-content="{{ field.help_text }}" data-placement="right" data-container="body"></i>
              {% endif %}
            </td>
            {% for pk,c in field.field.widget.choices %}
            <td class="centered"><input id="{{ field.name }}_{{ c }}" type="checkbox" name="{{ field.name }}" {% if c in field.value %}checked{% endif %} value="{{ c }}"/></td>
            {% endfor %}
         </tr>
          {% endfor %}
        </tbody>
      </table>
  </div>
  </form>
</div>
<!-- end Notifications -->
<<<<<<< HEAD

=======
>>>>>>> 571cd633

</div>
</div>
{% endblock %}
{% block postscript %}
  <script type="text/javascript" src="{% static "jquery-highlight/jquery.highlight.js" %}"></script>
  <!-- Flot Charts JavaScript -->
  <script src="{% static "flot/excanvas.min.js" %}"></script>
  <script src="{% static "flot/jquery.flot.js" %}"></script>
  <script src="{% static "flot/jquery.flot.pie.js" %}"></script>
  <script src="{% static "flot/jquery.flot.time.js" %}"></script>
  <script src="{% static "jquery.flot.tooltip/js/jquery.flot.tooltip.min.js" %}"></script>
  <script src="{% static "flot/jquery.flot.stack.js" %}"></script>
  <script src="{% static "flot/jquery.flot.resize.js" %}"></script>
  <script type="text/javascript">
    $(function() {
      if (document.referrer.indexOf('simple_search') > 0) {
        var terms = '';
        if ($.cookie('highlight')) {
          terms = $.cookie('highlight').split(' ');

          for (var i = 0; i < terms.length; i++) {
            $('body').highlight(terms[i]);
          }
        }

        $('input#simple_search').val(terms);
      }

      {% if languages and langSummary.files__count > 0 %}
      severity_pie();
      function severity_pie() {
          var data = [
          {% for lang in languages %}
            {% if lang.files %}
            {
                label: "&nbsp;{{lang}}",
                color: "{{lang.language.color }}",
                data: {{lang.files}}
            },
            {% endif %}
          {% endfor %}
          ];

          var plotObj = $.plot($("#donut-lang"), data, {
              series: {
                  pie: {
                      innerRadius: 0.5,
                      show: true,
                      radius: 1,
                  }
              },
              legend: {
                  show: true
              },
              grid: {
                  hoverable: true,
              },
          });
        }
        {% endif %}        
    });

    $(function() {
      $('div#edit_notifications input[type=checkbox]').on('click', function() {
        $('#saving_notifications').append(' <small>(saving...)</small>')
        $('#edit_notifications_form').submit()
      });
    });


<<<<<<< HEAD

=======
>>>>>>> 571cd633
  </script>
  {% endblock %}<|MERGE_RESOLUTION|>--- conflicted
+++ resolved
@@ -322,11 +322,7 @@
       <i class="fa fa-question-circle has-popover" data-trigger="hover" data-content="These are your personal settings for this product, next to your <a href='{{notifications_url}}'>global notifications</a>." data-placement="right" data-container="body"></i>
     </h3>
   </div>
-<<<<<<< HEAD
   <form id="edit_notifications_form" class="form-horizontal" method="post" action="{% url 'edit_notifications' prod.id %}">{% csrf_token %}
-=======
-  <form id="edit_notifications_form" class="form-controls" method="post" action="{% url 'edit_notifications' prod.id %}">
->>>>>>> 571cd633
     <div class="table-responsive">
       <table class="table table-striped">
         <tbody>
@@ -351,10 +347,6 @@
   </form>
 </div>
 <!-- end Notifications -->
-<<<<<<< HEAD
-
-=======
->>>>>>> 571cd633
 
 </div>
 </div>
@@ -426,9 +418,5 @@
     });
 
 
-<<<<<<< HEAD
-
-=======
->>>>>>> 571cd633
   </script>
   {% endblock %}