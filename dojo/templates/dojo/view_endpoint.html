--- conflicted
+++ resolved
@@ -47,12 +47,8 @@
                                 <span class="caret"></span>
                             </button>
                             <ul class="dropdown-menu dropdown-menu-right" role="menu" aria-labelledby="dropdownMenu1">
-<<<<<<< HEAD
-                                {% if user|is_authorized_for_change:endpoint %}
+                                {% if endpoint|has_object_permission:"Endpoint_Edit" or user|is_authorized_for_change:endpoint %}
                                   {% if not host %}
-=======
-                                {% if endpoint|has_object_permission:"Endpoint_Edit" or user|is_authorized_for_change:endpoint %}
->>>>>>> a5b71743
                                     <li role="presentation">
                                         <a href="{% url 'edit_endpoint' endpoint.id %}">
                                             <i class="fa fa-pencil-square-o"></i> Edit Endpoint
@@ -60,22 +56,15 @@
                                     </li>
                                   {% endif %}
                                 {% endif %}
-<<<<<<< HEAD
-                                {% if user|is_authorized_for_staff:endpoint %}
+                                {% if endpoint|has_object_permission:"Endpoint_Edit" or user|is_authorized_for_staff:endpoint %}
                                   {% if not host %}
-=======
-                                {% if endpoint|has_object_permission:"Endpoint_Edit" or user|is_authorized_for_staff:endpoint %}
->>>>>>> a5b71743
                                     <li role="presentation">
                                         <a href="{% url 'add_endpoint_meta_data' endpoint.id %}">
                                             <i class="fa fa-list-alt"></i> Add Metadata
                                         </a>
                                     </li>
-<<<<<<< HEAD
                                   {% endif %}
-=======
                                 {% endif %}
->>>>>>> a5b71743
                                     <li role="presentation">
                                       {% if host %}
                                         <a href="{% url 'endpoint_host_report' endpoint.id %}">
@@ -93,14 +82,10 @@
                                             <i class="fa fa-history"></i> View History
                                         </a>
                                     </li>
-<<<<<<< HEAD
                                   {% endif %}
                                 {% endif %}
-                                {% if user|is_authorized_for_delete:endpoint %}
+                                {% if endpoint|has_object_permission:"Endpoint_Delete" or user|is_authorized_for_delete:endpoint %}
                                   {% if not host %}
-=======
-                                {% if endpoint|has_object_permission:"Endpoint_Delete" or user|is_authorized_for_delete:endpoint %}
->>>>>>> a5b71743
                                     <li role="separator" class="divider"></li>
                                     <li role="presentation" class="text-danger">
                                         <a class="text-danger" href="{% url 'delete_endpoint' endpoint.id %}">
