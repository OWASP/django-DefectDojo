{% extends "base.html" %}
{% load navigation_tags %}
{% load display_tags %}
{% block content %}
    <div class="row" xmlns="http://www.w3.org/1999/html">
        <div class="col-md-12">
            <div class="panel panel-default">
                <div class="panel-heading tight">
                    <h3 class="has-filters">
                        Engagements
                        <div class="dropdown pull-right"></div>
                    </h3>
                </div>
                <div id="the-filters" class="panel-body collapse {% if request.META.QUERY_STRING %}in{% endif %}">
                    {% include "dojo/filter_snippet.html" with form=filtered.form %}
                </div>
            </div>
            {% if products %}

                <div class="clearfix">
                    {% include "dojo/paging_snippet.html" with page=products page_size=True %}
                </div>

                <div class="table-responsive panel panel-default">
                    <table id="engagements" class="tablesorter-bootstrap table table-bordered table-condensed table-striped table-hover">
                        <thead>
                        <tr>
                            <th>Product</th>
                            <th>Product Type</th>
                            <th>Engagement Name</th>
                            <th>Status</th>
                            <th>Period</th>
                            <th>Lead</th>
                            <th>Tests</th>
                            {% if user.is_staff %}
                                <th>Engagement</th>
                            {% endif %}
                        </tr>
                        </thead>

                        <tbody>
                        {% for p in products %}
                            {% for e in p.engagement_set.all %}
                                <tr>

                                    <td class="prod_name"><a href="{% url 'view_product' p.id %}">{{ p.name }}</a>
                                        <sup>
                                            {% for tag in p.tags %}
                                            <a title="Search {{ tag }}" class="tag-label tag-color"
                                            href="{% url 'simple_search' %}?query={{ tag }}">{{ tag }}</a>
                                            {% endfor %}
                                        </sup>
                                    </td>
                                    <td class="prod_name">
                                        <a href="{% url 'product_type_metrics' p.prod_type.id %}">{{ p.prod_type.name }}</a>
                                    </td>
                                    <td>
                                        <a style="display: inline" class="eng_link"
                                           href="{% url 'view_engagement' e.id %}">
                                            {% if e.name %}{{ e.name }} {% endif %}<br>
                                        </a>
                                    </td>
                                    <td> {{ e.status }} </td>
<<<<<<< HEAD
                                    <td> {{ e.target_start|date }} - {{ e.target_end|date }} </td>
=======
                                    <td> {{ e.target_start|date }} - {{ e.target_end|date }} 
                                        {% if e.is_overdue %}<sup><div class="tag-label warning-color">{{ e.target_end|overdue }} overdue</div></sup>
                                        {% endif %}
                                    </td>
>>>>>>> cac5b6b3
                                    <td> {{ e.lead.first_name }}</td>
                                    <td> {% for test in e.test_set.all %}
                                        {% if test.lead %}
                                            <a href="{% url 'view_test' test.id %}"> {{ test }}: {{ test.lead.first_name }} ({{ test.updated|date}})</a>
                                        {% else %}
                                            <a href="{% url 'view_test' test.id %}"> {{ test }} ({{ test.updated|date}})</a>
                                        {% endif %}
                                        <br>
                                    {% endfor %}
                                        <sup>
                                            {% for tag in e.tags %}
                                                <a title="Search {{ tag }}" class="tag-label tag-color"
                                                   href="{% url 'simple_search' %}?query={{ tag }}">{{ tag }}</a>
                                            {% endfor %}
                                        </sup></td>
                                    {% if user.is_staff %}
                                        <td>
                                            <a class="btn btn-sm btn-success" href="{% url 'new_eng_for_prod' p.id %}">
                                                <i class="fa fa-plus"></i> Add
                                            </a>
                                        </td>
                                    {% endif %}
                                </tr>

                            {% endfor %}
                        {% endfor %}
                        </tbody>
                    </table>
                </div>
                <div class="clearfix">
                    {% include "dojo/paging_snippet.html" with page=products page_size=True %}
                </div>
            {% else %}
                <h5> No engagements found </h5>
            {% endif %}
        </div>
    </div>
{% endblock %}
{% block postscript %}

    <script>
        $(function () {
            var availableTags = [
                {% for word in name_words %}
                    "{{word}}",
                {% endfor %}
            ];
            var engWords = [
                {% for word in eng_words %}
                    "{{word}}",
                {% endfor %}
            ];
            $("#id_name").autocomplete({
                source: availableTags
            });
            $("#id_engagement__name").autocomplete({
                source: engWords
            });
        });
    </script>
    <script>
        // DataTables setup
        $(document).ready(function() {
            date =  new Date().toISOString().slice(0, 10);
            var fileDated = 'Engagements_List_' + date;
            var buttonCommon = {
                exportOptions: {
                    columns: ':not(:eq(8))',
                    stripHtml: true,
                    stripNewlines: true,
                    trim: true,
                    orthogonal: 'export'
                },
                filename: fileDated,
                title: 'Engagements List'
            };

            // Mapping of table columns to objects for proper cleanup and data formatting
            var dojoTable = $('#engagements').DataTable({
                "columns": [
                    { "data": "product" , render: function (data, type, row) {
                            return type === 'export' ? getDojoExportValueFromTag(data, 'a') :  data;
                    }},
                    { "data": "tags" , render: function (data, type, row) {
                            return type === 'export' ?  getDojoExportValueFromTag(data, 'a') :  data;
                    }},
                    { "data": "product_type" , render: function (data, type, row) {
                            return type === 'export' ? getDojoExportValueFromTag(data, 'a') :  data;
                    }},
                    { "data": "eng_name" , render: function (data, type, row) {
                            return type === 'export' ? getDojoExportValueFromTag(data, 'a') :  data;
                    }},
                    { "data": "status", render: function (data, type, row) {
                            return type === 'export' ? getDojoExportValueFromTag(data, 'td') :  data;
                    } },
                    { "data": "target_start", render: function (data, type, row) {
                            return type === 'export' ? getDojoExportValueFromTag(data, 'td') :  data;
                    }},
                    { "data": "lead", render: function (data, type, row) {
                            return type === 'export' ? getDojoExportValueFromTag(data, 'td') :  data;
                    }},
                    { "data": "tests" , render: function (data, type, row) {
                            return type === 'export' ? getDojoExportValueFromTag(data, 'a') :  data;
                    }},
                    { "data": "action", render: function (data, type, row) {
                            return type === 'export' ?  "" :  data;
                    }},
                ],
                "columnDefs": [
                    { "orderable": false, "targets": [8] }
                ],
                dom: 'Bfrtip',
                paging: false,
                buttons: [
                    $.extend( true, {}, buttonCommon, {
                        extend: 'colvis'
                    }),
                    $.extend( true, {}, buttonCommon, {
                        extend: 'copyHtml5'
                    }),
                    $.extend( true, {}, buttonCommon, {
                        extend: 'excelHtml5',
                        autoFilter: true,
                        sheetName: 'Exported data',
                    }),
                    $.extend( true, {}, buttonCommon, {
                        extend: 'csvHtml5'
                    }),
                    $.extend( true, {}, buttonCommon, {
                        extend: 'pdfHtml5',
                        orientation: 'landscape',
                        pageSize: 'LETTER'
                    }),
                    $.extend( true, {}, buttonCommon, {
                        extend: 'print'
                    }),
                ],
            });
        });
    </script>
    {% include "dojo/filter_js_snippet.html" %}
{% endblock %}<|MERGE_RESOLUTION|>--- conflicted
+++ resolved
@@ -61,14 +61,10 @@
                                         </a>
                                     </td>
                                     <td> {{ e.status }} </td>
-<<<<<<< HEAD
-                                    <td> {{ e.target_start|date }} - {{ e.target_end|date }} </td>
-=======
                                     <td> {{ e.target_start|date }} - {{ e.target_end|date }} 
                                         {% if e.is_overdue %}<sup><div class="tag-label warning-color">{{ e.target_end|overdue }} overdue</div></sup>
                                         {% endif %}
                                     </td>
->>>>>>> cac5b6b3
                                     <td> {{ e.lead.first_name }}</td>
                                     <td> {% for test in e.test_set.all %}
                                         {% if test.lead %}
