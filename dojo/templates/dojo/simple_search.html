{% extends "base.html" %}
{% load event_tags %}
{% load display_tags %}

{% block content %}
    <h2> {{ name }}</h2>
    <p>This simple search function will return results whose findings or finding templates
        title, URL, description, endpoints, tags, references, languages or technologies contain the search query and products whose
        name, tags or description contain the search query.</p>
    <p>Advanced search operators: (Restrict results to a certain type) product:, engagement:, finding:, endpoint:, tag:, language: or technology:
    <div role="tabpanel">

        <!-- Nav tabs -->
        <ul class="nav nav-tabs" role="tablist">
            {% if products %}
                <li class="active" role="presentation"><a role="tab" data-toggle="tab"
                                                          href="#tabs">Product Results</a>
                </li>
            {% endif %}
            {% if findings %}
                <li role="presentation" {% if not products %}class="active"{% endif %}><a href="#tabs-1" role="tab"
                                                                                          data-toggle="tab">Finding
                    Results</a></li>
            {% endif %}
            {% if finding_templates %}
                <li role="presentation" {% if not findings and not products %}class="active"{% endif %}><a
                        href="#tabs-2" role="tab"
                        data-toggle="tab">Finding Template
                    Results</a></li>
            {% endif %}
            {% if engagements %}
                <li {% if not findings and not finding_templates and not products %}class="active"{% endif %}
                    role="presentation"><a href="#tabs-6" role="tab"
                                           data-toggle="tab">Engagement
                    Results</a>
                </li>
            {% endif %}
            {% if tests %}
                <li {% if not findings and not finding_templates and not products %}class="active"{% endif %}
                    role="presentation"><a href="#tabs-3" role="tab"
                                           data-toggle="tab">Test
                    Results</a>
                </li>
            {% endif %}
            {% if endpoints %}
                <li {% if not findings and not finding_templates and not products %}class="active"{% endif %}
                    role="presentation"><a href="#tabs-5" role="tab"
                                           data-toggle="tab">Endpoint
                    Results</a>
                </li>
            {% endif %}
            {% if languages %}
                <li {% if not findings and not finding_templates and not products %}class="active"{% endif %}
                    role="presentation"><a href="#tabs-6" role="tab"
                                           data-toggle="tab">Language
                    Results</a>
                </li>
            {% endif %}
            {% if app_analysis %}
                <li {% if not findings and not finding_templates and not products %}class="active"{% endif %}
                    role="presentation"><a href="#tabs-7" role="tab"
                                           data-toggle="tab">Application Technolgies
                    Results</a>
                </li>
            {% endif %}
            {% if tagged_findings or tagged_finding_templates or tagged_products or tagged_tests or tagged_endpoints or tagged_engagements %}
                <li {% if not findings and not finding_templates and not products and not tests %}class="active"{% endif %}
                    role="presentation"><a href="#tabs-4" role="tab"
                                           data-toggle="tab">Tagged Results</a>
                </li>
            {% endif %}
        </ul>
        <!-- Tab panes -->
        <div class="tab-content">
            {% if products %}
                <div role="tabpanel" class="table-responsive tab-pane active fade in" id="tabs">
                    <table class="table table-bordered table-striped">
                        <thead>
                        <tr>
                            <th>Name</th>
                            <th>Description</th>
                        </tr>
                        </thead>
                        <tbody>
                        {% for product in products %}
                            {% comment %} sometimes the index contains references to findings that no longer exist. even after rebuilding the index. {% endcomment %}
                            {% if product.object.id %}                        
                            <tr>
                                <td>
<<<<<<< HEAD
                                    {% comment %} it appears sometimes the finding id is missing from the search index, even after rebuilding the watson index {% endcomment %}
                                    {% if product.object.id %}
                                        <a class="search-finding"
                                            href="{% url 'view_product' product.object.id %}">{{ product.object.name }}</a>
                                    {% else %}
                                        VALENTIJN{{ product.object.name }}
                                    {% endif %}
=======
                                    <a class="search-finding"
                                        href="{% url 'view_product' product.object.id %}">{{ product.object.name }}</a>
>>>>>>> 142ff16f
                                    <sup>
                                        {% for tag in product.object.tags %}
                                            <a title="Search {{ tag }}" class="tag-label tag-color"
                                               href="{% url 'simple_search' %}?query={{ tag }}">{{ tag }}</a>
                                        {% endfor %}
                                    </sup>
                                </td>
                                <td>{{ product.object.description|truncatechars_html:150|markdown_render }}</td>
                            </tr>
                            {% endif %}
                        {% endfor %}
                        </tbody>
                    </table>
                </div>
            {% endif %}
            {% if findings %}
                <div role="tabpanel" class="table-responsive tab-pane fade {% if not products %}active in{% endif %}"
                     id="tabs-1">
                    <table class="table table-bordered table-striped">
                        <thead>
                        <tr>
                            <th>Severity</th>
                            <th>Title</th>
                            <th>Status</th>
                            <th>Date</th>
                            <th>Product</th>
                            <th>Engagement</th>
                            <th>Associated Test</th>
                        </tr>
                        </thead>
                        <tbody>
                        {% for finding in findings %}
                            {% comment %} sometimes the index contains references to findings that no longer exist. even after rebuilding the index. {% endcomment %}
                            {% if finding.object.id %}
                                <tr>
                                    <td>
                                    <span class="label severity severity-{{ finding.object.severity }}">
                                        {{ finding.object.severity_display }}
                                    </span>
                                    </td>
                                    <td>
                                        <a class="search-finding"
                                        href="{% url 'view_finding' finding.object.id %}">{{ finding.object.title }}</a>
                                        <sup>
                                            {% for tag in finding.object.tags %}
                                                <a title="Search {{ tag }}" class="tag-label tag-color"
                                                href="{% url 'simple_search' %}?query={{ tag }}">{{ tag }}</a>
                                            {% endfor %}
                                        </sup>
                                    </td>
                                    <td>
                                        {{ finding.object.status }}
                                        {% if finding.object.duplicate_finding.id %}, <a href="{% url 'view_finding' finding.object.duplicate_finding.id%}" data-toggle="tooltip" data-placement="top" title="{{ finding.object.title }}, {{ finding.object.created }}">Original</a>{% endif %}
                                    </td>
                                    <td>{{ finding.object.date }}</td>
                                    <td>
                                        <a href="{% url 'view_product' finding.object.test.engagement.product.id %}">{{ finding.object.test.engagement.product.name }}</a>
                                        <sup>
                                            {% for tag in finding.object.test.engagement.product.tags %}
                                                <a title="Search {{ tag }}" class="tag-label tag-color"
                                                    href="{% url 'simple_search' %}?query={{ tag }}">{{ tag }}</a>
                                            {% endfor %}
                                        </sup>
                                    </td>
                                    <td>
                                        <a href="{% url 'view_engagement' finding.object.test.engagement.id %}">{{ finding.object.test.engagement.name }}</a>
                                    </td>
                                    <td>
                                        <a href="{% url 'view_test' finding.object.test.id %}">
                                            {% if finding.object.test.title is None %}
                                                {{finding.object.test.test_type}}
                                            {% else %}
                                                {{finding.object.test.title }}
                                            {% endif %}
                                        </a>
                                    </td>
                                </tr>
                            {% endif %}
                        {% endfor %}
                        </tbody>
                    </table>
                </div>
            {% endif %}
            {% if finding_templates %}
                <div role="tabpanel"
                     class="table-responsive tab-pane fade {% if not products and not findings %}active in{% endif %}"
                     id="tabs-2">
                    <table class="table table-bordered table-striped">
                        <thead>
                        <tr>
                            <th>Title</th>
                            <th>Description</th>
                        </tr>
                        </thead>
                        <tbody>
                        {% for finding_template in finding_templates %}
                            {% comment %} sometimes the index contains references to findings that no longer exist. even after rebuilding the index. {% endcomment %}
                            {% if finding_template.object.id %}                            
                            <tr>
                                <td><a class="search-finding"
                                       href="{% url 'edit_template' finding_template.object.id %}">{{ finding_template.object.title }}</a>
                                    <sup>
                                        {% for tag in finding_template.object.tags %}
                                            <a title="Search {{ tag }}" class="tag-label tag-color"
                                               href="{% url 'simple_search' %}?query={{ tag }}">{{ tag }}</a>
                                        {% endfor %}
                                    </sup>
                                </td>
                                <td>{{ finding_template.object.description }}</td>
                            </tr>
                            {% endif %}
                        {% endfor %}
                        </tbody>
                    </table>
                </div>
            {% endif %}
            {% if engagements %}
                <div role="tabpanel"
                     class="table-responsive tab-pane fade {% if not findings and not finding_templates and not products %}in active {% endif %}"
                     id="tabs-6">
                    <table class="table table-bordered table-striped">
                        <thead>
                        <tr>
                            <th>Type</th>
                            <th>Product</th>
                            <th>Date</th>
                            <th>Status</th>
                        </tr>
                        </thead>
                        <tbody>
                        {% for engagement in engagements %}
                            {% comment %} sometimes the index contains references to findings that no longer exist. even after rebuilding the index. {% endcomment %}
                            {% if engagement.object.id %}                            
                            <tr>
                                <td><a class="search-finding"
                                       href="{% url 'view_engagement' engagement.object.id %}">{{ engagement.object.name }}</a>
                                    <sup>
                                        {% for tag in engagement.object.tags %}
                                            <a title="Search {{ tag }}" class="tag-label tag-color"
                                               href="{% url 'simple_search' %}?query={{ tag }}">{{ tag }}</a>
                                        {% endfor %}
                                    </sup>
                                </td>
                                <td><a href="{% url 'view_product' engagement.object.product.id %}">{{ engagement.object.product.name }}</a>
                                  <sup>
                                      {% for tag in engagement.object.product.tags %}
                                          <a title="Search {{ tag }}" class="tag-label tag-color"
                                             href="{% url 'simple_search' %}?query={{ tag }}">{{ tag }}</a>
                                      {% endfor %}
                                  </sup>
                                </td>
                                <td>{{ engagement.object.target_start|date }} - {{ engagement.object.target_end|date }}</td>
                                <td>{{ engagement.object.status }}</td>
                            </tr>
                            {% endif %}                            
                        {% endfor %}
                        </tbody>
                    </table>
                </div>
            {% endif %}
            {% if tests %}
                <div role="tabpanel"
                     class="table-responsive tab-pane fade {% if not findings and not finding_templates and not products %}in active {% endif %}"
                     id="tabs-3">
                    <table class="table table-bordered table-striped">
                        <thead>
                        <tr>
                            <th>Test Type</th>
                            <th>Product</th>
                            <th>Engagement</th>
                            <th>Date</th>
                            <th>Status</th>
                        </tr>
                        </thead>
                        <tbody>
                        {% for test in tests %}
                            {% comment %} sometimes the index contains references to findings that no longer exist. even after rebuilding the index. {% endcomment %}
                            {% if test.object.id %}                            
                            <tr>
                                <td><a class="search-finding"
                                       href="{% url 'view_test' test.object.id %}">{{ test.object.test_type }}</a>
                                    <sup>
                                        {% for tag in test.object.tags %}
                                            <a title="Search {{ tag }}" class="tag-label tag-color"
                                               href="{% url 'simple_search' %}?query={{ tag }}">{{ tag }}</a>
                                        {% endfor %}
                                    </sup>
                                </td>
                                <td><a href="{% url 'view_product' test.object.engagement.product.id %}">{{ test.object.engagement.product.name }}</a>
                                  <sup>
                                      {% for tag in test.object.engagement.product.tags %}
                                          <a title="Search {{ tag }}" class="tag-label tag-color"
                                             href="{% url 'simple_search' %}?query={{ tag }}">{{ tag }}</a>
                                      {% endfor %}
                                  </sup>
                                </td>
                                <td><a href="{% url 'view_engagement' test.object.engagement.id %}">{{ test.object.engagement.name }}</a>
                                  <sup>
                                      {% for tag in test.object.engagement.tags %}
                                          <a title="Search {{ tag }}" class="tag-label tag-color"
                                             href="{% url 'simple_search' %}?query={{ tag }}">{{ tag }}</a>
                                      {% endfor %}
                                  </sup>
                                </td>
                                <td>{{ test.object.engagement.target_start|date }} - {{ test.object.engagement.target_end|date }}</td>
                                <td>{{ test.object.engagement.status }}</td>
                            </tr>
                            {% endif %}                            
                        {% endfor %}
                        </tbody>
                    </table>
                </div>
            {% endif %}
            {% if endpoints %}
                <div role="tabpanel"
                     class="table-responsive tab-pane fade {% if not findings and not finding_templates and not products %}in active {% endif %}"
                     id="tabs-5">
                    <table class="table table-bordered table-striped">
                        <thead>
                        <tr>
                            <th>Endpoint</th>
                            <th>Product</th>
                            <th>Open Findings</th>
                        </tr>
                        </thead>
                        <tbody>
                        {% for e in endpoints %}
                            <tr>
                                <td><a href="{% url 'view_endpoint' e.id %}">{{ e }}</a>
                                  {% if e.tags %}
                                      <sup>
                                          {% for tag in e.tags %}
                                          <a title="Search {{ tag }}" class="tag-label tag-color" href="{% url 'simple_search' %}?query={{ tag }}">{{ tag }}</a>
                                          {% endfor %}
                                      </sup>
                                  {% endif %}
                                </td>
                                <td><a href="{% url 'view_product' e.product.id %}">{{ e.product.name }}</a>
                                  <sup>
                                      {% for tag in e.product.tags %}
                                          <a title="Search {{ tag }}" class="tag-label tag-color"
                                             href="{% url 'simple_search' %}?query={{ tag }}">{{ tag }}</a>
                                      {% endfor %}
                                  </sup>
                                </td>
                                <td>
                                  {% if e.finding_count_endpoint > 0 %}
                                  <a href="{% url 'open_findings' %}?endpoints={{ e.id }}">{{ e.finding_count_endpoint }}</a>
                                  {% else %}
                                  No Open, Active Findings
                                  {% endif %}
                                </td>
                            </tr>
                        {% endfor %}
                        </tbody>
                    </table>
                </div>
            {% endif %}
            {% if languages %}
            <div role="tabpanel"
                 class="table-responsive tab-pane fade {% if not findings and not finding_templates and not products %}in active {% endif %}"
                 id="tabs-6">
                    <table class="table table-bordered table-striped">
                        <thead>
                        <tr>
                            <th>Language</th>
                            <th>Product</th>
                        </tr>
                        </thead>
                        <tbody>
                        {% for lang in languages %}
                            <tr>
                               <td>{{ lang.language.language }}</td>
                                <td><a class="search-finding"
                                       href="{% url 'view_product' lang.product.id %}">{{ lang.product.name }}</a>
                                    <sup>
                                        {% for tag in lang.product.tags %}
                                            <a title="Search {{ tag }}" class="tag-label tag-color"
                                               href="{% url 'simple_search' %}?query={{ tag }}">{{ tag }}</a>
                                        {% endfor %}
                                    </sup>
                                </td>
                            </tr>
                        {% endfor %}
                        </tbody>
                    </table>
                </div>
            {% endif %}
            {% if app_analysis %}
            <div role="tabpanel"
                 class="table-responsive tab-pane fade {% if not findings and not finding_templates and not products %}in active {% endif %}"
                 id="tabs-7">
                    <table class="table table-bordered table-striped">
                        <thead>
                        <tr>
                            <th>Technology</th>
                            <th>Product</th>
                        </tr>
                        </thead>
                        <tbody>
                        {% for app in app_analysis %}
                            <tr>
                               <td>{{ app.name }}</td>
                                <td><a class="search-finding"
                                       href="{% url 'view_product' app.product.id %}">{{ app.product.name }}</a>
                                    <sup>
                                        {% for tag in app.product.tags %}
                                            <a title="Search {{ tag }}" class="tag-label tag-color"
                                               href="{% url 'simple_search' %}?query={{ tag }}">{{ tag }}</a>
                                        {% endfor %}
                                    </sup>
                                </td>
                            </tr>
                        {% endfor %}
                        </tbody>
                    </table>
                </div>
            {% endif %}
            {% if tagged_findings or tagged_finding_templates or tagged_products or tagged_tests or tagged_endpoints or tagged_engagements %}
                <div role="tabpanel"
                     class="table-responsive tab-pane fade {% if not findings and not finding_templates and not products and not tests %}in active {% endif %}"
                     id="tabs-4">
                    <table class="table table-bordered table-striped">
                        <thead>
                        <tr>
                            <th>Item</th>
                            <th>Type</th>
                        </tr>
                        </thead>
                        <tbody>
                        {% if tagged_tests %}
                            {% for test in tagged_tests %}
                                <tr>
                                    <td><a class="search-finding"
                                           href="{% url 'view_test' test.id %}">{{ test }}</a>
                                        <sup>
                                            {% for tag in test.tags %}
                                                <a title="Search {{ tag }}" class="tag-label tag-color"
                                                   href="{% url 'simple_search' %}?query={{ tag }}">{{ tag }}</a>
                                            {% endfor %}
                                        </sup>
                                    </td>
                                    <td>Test</td>
                                </tr>
                            {% endfor %}
                        {% endif %}
                        {% for finding in tagged_findings %}
                            <tr>
                                <td><a class="search-finding"
                                       href="{% url 'view_finding' finding.id %}">{{ finding.title }}</a>
                                </td>
                                <td>Finding</td>
                            </tr>
                        {% endfor %}
                        {% for finding_template in tagged_finding_templates %}
                            <tr>
                                <td><a class="search-finding"
                                       href="{% url 'edit_template' finding_template.id %}">{{ finding_template.title }}</a>
                                    <sup>
                                        {% for tag in finding_template.tags %}
                                            <a title="Search {{ tag }}" class="tag-label tag-color"
                                               href="{% url 'simple_search' %}?query={{ tag }}">{{ tag }}</a>
                                        {% endfor %}
                                    </sup>
                                </td>
                                <td>Finding Template</td>
                            </tr>
                        {% endfor %}
                        {% for product in tagged_products %}
                            <tr>
                                <td><a class="search-finding"
                                       href="{% url 'view_product' product.id %}">{{ product.name }}</a>
                                    <sup>
                                        {% for tag in product.tags %}
                                            <a title="Search {{ tag }}" class="tag-label tag-color"
                                               href="{% url 'simple_search' %}?query={{ tag }}">{{ tag }}</a>
                                        {% endfor %}
                                    </sup>
                                </td>
                                <td>Product</td>
                            </tr>
                        {% endfor %}
                        {% for endpoint in tagged_endpoints %}
                            <tr>
                                <td><a class="search-finding"
                                       href="{% url 'view_endpoint' endpoint.id %}">{{ endpoint }}</a>
                                    <sup>
                                        {% for tag in endpoint.tags %}
                                            <a title="Search {{ tag }}" class="tag-label tag-color"
                                               href="{% url 'simple_search' %}?query={{ tag }}">{{ tag }}</a>
                                        {% endfor %}
                                    </sup>
                                </td>
                                <td>Endpoint</td>
                            </tr>
                        {% endfor %}
                        {% for eng in tagged_engagements %}
                            <tr>
                                <td><a class="search-finding"
                                       href="{% url 'view_engagement' eng.id %}">{{ eng }}</a>
                                    <sup>
                                        {% for tag in eng.tags %}
                                            <a title="Search {{ tag }}" class="tag-label tag-color"
                                               href="{% url 'simple_search' %}?query={{ tag }}">{{ tag }}</a>
                                        {% endfor %}
                                    </sup>
                                </td>
                                <td>Engagement</td>
                            </tr>
                        {% endfor %}
                        </tbody>
                    </table>
                </div>
            {% endif %}
        </div>
    </div>
    <br/>
    <br/>
    <br/>
    <br/>

{% endblock %}
{% block postscript %}
    <script type="text/javascript">
        $(function () {
            $('input#simple_search').val("{{clean_query|escapejs}}");
        });
    </script>
{% endblock %}<|MERGE_RESOLUTION|>--- conflicted
+++ resolved
@@ -87,18 +87,8 @@
                             {% if product.object.id %}                        
                             <tr>
                                 <td>
-<<<<<<< HEAD
-                                    {% comment %} it appears sometimes the finding id is missing from the search index, even after rebuilding the watson index {% endcomment %}
-                                    {% if product.object.id %}
-                                        <a class="search-finding"
-                                            href="{% url 'view_product' product.object.id %}">{{ product.object.name }}</a>
-                                    {% else %}
-                                        VALENTIJN{{ product.object.name }}
-                                    {% endif %}
-=======
                                     <a class="search-finding"
                                         href="{% url 'view_product' product.object.id %}">{{ product.object.name }}</a>
->>>>>>> 142ff16f
                                     <sup>
                                         {% for tag in product.object.tags %}
                                             <a title="Search {{ tag }}" class="tag-label tag-color"
