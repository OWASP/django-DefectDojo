{% extends "base.html" %}
{% load display_tags %}
{% load humanize %}
{% load static from staticfiles %}
{% load get_endpoint_status %}
{% block add_styles %}
  .tooltip-inner {
    max-width: 650px;
  }
{% endblock %}
{% block add_css_before %}
<!-- Source Code Highlight CSS -->
<link rel="stylesheet" href="{% static "dojo/css/highlight.css" %}">
{% endblock %}
{% block content %}
<div id="test">
    <div class="panel panel-default">
        <div class="panel-heading">
            <div class="clearfix">
                <h3 class="pull-left to_highlight finding-title">
                    {{ finding.title }}
                    {% if finding.tags %}
                        <sup>
                            {% for tag in finding.tags %}
                            <a title="Search {{ tag }}" class="tag-label tag-color" href="{% url 'simple_search' %}?query={{ tag }}">{{ tag }}</a>
                            {% endfor %}
                        </sup>
                    {% endif %}
                    {% if finding.last_reviewed %}
                        <small>Last Reviewed {{ finding.last_reviewed | naturalday }},
                            by {{ finding.last_reviewed_by }}</small>
                    {% else %}
                        <small>Last Reviewed {{ finding.date | naturalday }} by {{ finding.reporter }}, </small>
                    {% endif %}
                    <small>Created
                    {% if finding.last_reviewed > finding.created %}
                      {{ finding.created | naturalday }}
                    {% else %}
                      {{ finding.date | naturalday }}
                    {% endif %}
                    </small>
                </h3>
                    <div class="dropdown pull-right">
                        <button class="btn btn-primary dropdown-toggle" type="button" id="dropdownMenu1"
                                data-toggle="dropdown" aria-expanded="true">
                            <span class="fa fa-bars"></span>
                            <span class="caret"></span>
                        </button>
                        <ul class="dropdown-menu dropdown-menu-right" role="menu" aria-labelledby="dropdownMenu1">
                            {% if user|is_authorized_for_change:finding %}
                            <li role="presentation">
                                <a href="{% url 'edit_finding' finding.id %}">
                                    <i class="fa fa-pencil-square-o"></i> Edit Finding
                                </a>
                            </li>
                            {% endif %}
                            {% if user.is_staff %}
                            <li role="presentation">
                                <a href="{% url 'manage_images' finding.id %}">
                                    <i class="fa fa-file-image-o"></i> Manage Images
                                </a>
                            </li>
                            <li role="separator" class="divider"></li>
                                {% if finding.under_review and dojo_user in finding.reviewers.all or dojo_user == finding.review_requested_by and finding.under_review %}
                                    <li role="presentation">
                                        <a href="{% url 'clear_finding_review' finding.id %}">
                                            <i class="icon-user-check"></i> Clear Review
                                        </a>
                                    </li>
                                {% elif not finding.under_review %}
                                    <li role="presentation">
                                        <a href="{% url 'request_finding_review' finding.id %}">
                                            <i class="icon-user-check"></i> Request Peer Review
                                        </a>
                                    </li>
                                {% endif %}
                            {% endif %}
                            {% if user|is_authorized_for_change:finding %}
                            <li role="presentation">
                                <a href="{% url 'touch_finding' finding.id %}">
                                    <i class="fa fa-clock-o"></i> Touch Finding
                                </a>
                            </li>
                            {% endif %}                                                        
                            <li role="separator" class="divider"></li>
                            {% if user.is_staff %}
                            <li role="presentation">
                                <a href="{% url 'mktemplate' finding.id %}">
                                    <i class="fa fa-copy"></i> Make Finding a Template
                                </a>
                            </li>
                              {% if cwe_template.cwe %}
                              <li role="presentation">
                                <a class="apply-cwe-finding" href="#">
                                    <i class="fa fa-copy"></i> Apply CWE Template Remediation to Finding
                                </a>
                              </li>
                            <form id="apply-cwe-finding-form" method="post" action="{% url 'apply_template_cwe' finding.id %}">
                                {% csrf_token %}
                                <input type="hidden" name="id" value="{{ finding.id }}"/>
                            </form>
                            {% else %}
                            <li role="presentation">
                              <a href="{% url 'add_template' %}">
                              <i class="fa fa-copy"></i> Create a CWE Remediation Template
                            </a>
                            </li>
                            {% endif %}
                            <li role="presentation">
                                <a href="{% url 'find_template_to_apply' finding.id %}">
                                    <i class="fa fa-copy"></i> Apply Template to Finding
                                </a>
                            </li>
                            <li role="separator" class="divider"></li>
                            
                            {% endif %}
                            {% if user|is_authorized_for_change:finding %}
                                {% if finding.mitigated %}
                                    <li role="presentation">
                                        <a href="{% url 'reopen_finding' finding.id %}">
                                            <i class="fa fa-bug"></i> Open Finding
                                        </a>
                                    </li>
                                {% else %}
                                <li role="presentation">
                                    <a href="{% url 'close_finding' finding.id %}">
                                        <i class="fa fa-fire-extinguisher"></i> Close Finding
                                    </a>
                                </li>
                                {% endif %}
                            {% endif %}                                  
                            {% if user.is_staff %}
                            {% if finding.risk_acceptance_set.exists %}
                                <li role="presentation">
                                <a href="{% url 'simple_risk_unaccept_finding' finding.id %}?return_url={{ request.get_full_path|urlencode }}">
                                    <i class="fa fa-exclamation-circle"></i> Unaccept Risk
                                </a>
                                </li>
                            {% else %}
                                <li role="presentation">
                                    <a href="{% url 'simple_risk_accept_finding' finding.id %}?return_url={{ request.get_full_path|urlencode }}">
                                        <i class="fa fa-exclamation-circle"></i> Accept Risk (simple), or
                                    </a>
                                </li>
                                <li role="presentation">
                                    <a href ="{% url 'upload_risk_acceptance$' finding.test.engagement.id%}">
                                        <i class="fa fa-exclamation-circle"></i> Add Full Risk Acceptance...
                                    </a>
                                </li>
                            {% endif %}
                            {% endif %}
                            <li role="presentation">
                                <a href="{% url 'action_history' finding|content_type finding.id %}">
                                    <i class="fa fa-history"></i> View History
                                </a>
                            </li>
                            {% if user|is_authorized_for_delete:finding %}
                            <li role="separator" class="divider"></li>
                            <li role="presentation">
                                <a class="text-danger delete-finding" href="#">
                                    <i class="fa fa-trash"></i> Delete Finding
                                </a>
                            </li>
                            <form id="delete-finding-form" method="post" action="{% url 'delete_finding' finding.id %}">
                                {% csrf_token %}
                                <input type="hidden" name="id" value="{{ finding.id }}"/>
                            </form>
                            </li>
                            {% endif %}
                        </ul>
                    </div>
            </div>
        </div>
        <div class="table-responsive">
            <table id="notes" class="table-striped table table-condensed table-hover centered">
                {% if finding.under_review %}
                    <tr class="bg-warning">
                        <th class="bg-warning" colspan="7">
                            <span class="text-danger">
                                <i class="fa fa-exclamation-triangle" aria-hidden="true"></i>
                                Alert: This Finding is under review and may not be 100% accurate.
                            </span>
                            {% if dojo_user in finding.reviewers.all or dojo_user == finding.review_requested_by %}
                                [<a title="Clear Review" class="text-primary" style="display: inline !important;"
                                    href="{% url 'clear_finding_review' finding.id %}">Clear Review</a>]
                            {% endif %}
                        </th>
                    </tr>
                {% endif %}
                {% if finding.under_defect_review %}
                    <tr class="bg-warning">
                        <th class="bg-warning" colspan="7">
                            <span class="text-danger">
                                <i class="fa fa-exclamation-triangle" aria-hidden="true"></i>
                                Alert: Please review this finding to verify if the defect is remediated.
                            </span>
                            [<a title="Review Finding for Closure" class="text-primary"
                                style="display: inline !important;"
                                href="{% url 'defect_finding_review' finding.id %}">Review Finding for Closure</a>]
                        </th>
                    </tr>
                {% endif %}
                <tr>
                    <th>Severity</th>
                    {% if system_settings.enable_finding_sla %}
                    <th>SLA</th>
                    {% endif %}
                    {% if finding.scanner_confidence %}
                    <th>Scanner Confidence</th>
                    {% endif %}
                    <th>Status</th>
                    {% if finding.risk_acceptance_set.all %}
                        <th>Risk Acceptance</th>
                    {% endif %}
                    {% if finding.duplicate_finding_set %}
                    <th>Parent</th>
                    {% endif %}
                    <th>Type</th>
                    <th>Date discovered</th>
                    <th>Age</th>
                    <th>Reporter</th>
                    {% if finding.mitigated %}
                        <th>Date Mitigated</th>
                        <th>Mitigated By</th>
                    {% endif %}
                        <th>CWE</th>
                        <th>CVE</th>
                    <th>Found by</th>
                </tr>
                <tr>
                    <td>
                        <span class="label severity severity-{{ finding.severity }}">
                            {% if finding.severity %}
                                {{ finding.severity_display }}
                            {% else %}
                                Unknown
                            {% endif %}
                        </span>
                    </td>
                    {% if system_settings.enable_finding_sla %}
                    <td>
                      {{ finding|finding_sla }}
                    </td>
                    {% endif %}
                    {% if finding.scanner_confidence %}
                    <td> {{finding.get_scanner_confidence_text}}</td>
                    {% endif %}
                    <td>{{ finding|finding_display_status|safe }}
                    {% if finding.duplicate_finding_set %}
                    <td>
                        <div class="align-top">
                        <div class="dropdown">
                          Duplicate List <a href="#" data-toggle="dropdown">&nbsp;<i class="fa fa-ellipsis-v"></i>&nbsp;</a>
                          <ul class="dropdown-menu" role="menu" aria-labelledby="dropdownMenu1">
                          {% for duplicate in finding.duplicate_finding_set %}
                              <li>
                                <a class="" href="{% url 'view_finding' duplicate.id %}">
                                  <i class="fa fa-bug"></i> {{ duplicate.title }}, <i>{{ duplicate.date }}</i>
                                </a>
                              </li>
                          {%  endfor %}
                            </ul>
                          </div>
                      </div>
                    </td>
                    {% endif %}
                    {% if finding.risk_acceptance_set.all %}
                        <td>
                            {% for ra in finding.risk_acceptance_set.all|slice:":5" %}
                                <a href="{% url 'view_risk' finding.test.engagement.id finding.risk_acceptance_set.all.0.id %}" class="fa fa-exclamation-circle fa-lg has-popover" data-trigger="hover" data-placement="right"
                                data-content="{{ finding.risk_acceptance_set.all.0.name }}"
                                data-container="body" data-original-title="Risk Acceptance"></a>
                            {% endfor %}
                        </td>
                    {% endif %}
                    <td>
                        {% if finding.static_finding and finding.dynamic_finding > 0 %}
                            Static/Dynamic
                        {% elif finding.static_finding > 0 %}
                            Static
                        {% else %}
                            Dynamic
                        {% endif %}
                    </td>
                    <td>{{ finding.date }}</td>
                    <td>{{ finding.age }} days</td>
                    <td>{{ finding.reporter }}</td>
                    {% if finding.mitigated %}
                        <td>{{ finding.mitigated }}</td>
                        <td>{{ finding.mitigated_by }}</td>
                    {% endif %}
                        <td>
                        {% if finding.cwe > 0 %}
                            <a target="_blank" href={{ finding.cwe|cwe_url }}">
                                <i class="fa fa-external-link"></i> {{ finding.cwe }}
                            </a>
                        {% endif %}
                        </td>
                    {% if finding.cve|slice:":3" == 'CVE' %}
                        <td>
                            <a target="_blank" href="{{ finding.cve |cve_url }}">
                                <i class="fa fa-external-link"></i> {{ finding.cve }}
                            </a>
                        </td>
                    {% else %}
                         <td>
                             {{ finding.cve }}
                         </td>
                    {% endif %}
                    <td> {% for scanner in found_by %}
                        {{ scanner }}
                    {% endfor %}</td>

                </tr>
            </table>
        </div>
    </div>
    {% if finding.static_finding or finding.line > 0 %}
        {% if finding.sast_source_object or finding.sast_sink_object or finding.sast_source_file_path or finding.sast_source_line > 0 %}
        {# For tools that give information on both source (start) and sink (end) of the attack vector #}
        
        <div class="panel panel-default">
            <table id="sast_source" class="table-striped table table-condensed table-hover centered">
                <tr>
                    <th>Source Filepath</th>
                    <th>Source Line Number</th>
                    <th>Source Object</th>
                </tr>
                <tr>
                    <td>
                        <span>
                           {{ finding.sast_source_file_path }}
                        </span>
                    </td>
                    <td>
                        <span>
                           {{ finding.sast_source_line }}
                        </span>
                    </td>
                    <td>
                        <span>
                           {{ finding.sast_source_object }}
                        </span>
                    </td>
                </tr>
            </table>
        </div>
        <div class="panel panel-default">
            <table id="sast_sink" class="table-striped table table-condensed table-hover centered">
                <tr>
                    <th>Sink Filepath</th>
                    <th>Sink Line Number</th>
                    <th>Sink Object</th>
                </tr>
                <tr>
                    <td>
                        <span>
                           {{ finding.file_path }}
                        </span>
                    </td>
                    <td>
                        <span>
                           {{ finding.line }}
                        </span>
                    </td>
                    <td>
                        <span>
                           {{ finding.sast_sink_object }}
                        </span>
                    </td>
                </tr>
            </table>
        </div>
        {% endif %}
    {% endif %}
    {% if finding.static_finding or finding.line > 0 or finding.jira_conf_new or finding.jira_issue or finding.github_issue or finding.github_conf_new %}
    <div class="panel panel-default">
        <table id="error_notes" class="table-striped table table-condensed table-hover centered">
            <tr>
                {% if finding.file_path %}                
                <th>Location</th>
                {% endif %}
                {% if finding.line %}                                
                <th>Line Number</th>
                {% endif %}                
                {% if finding.nb_occurences %}
                <th>Nb occurences</th>
                {% endif %}
                {% if finding.component_name %}
                <th>Component Name</th>
                {% endif %}
                {% if finding.component_version %}
                <th>Component Version</th>
                {% endif %}
                {% if finding.jira_conf_new or finding.jira_issue %}
                <th>JIRA</th>
                {% endif %}                    
                {% if finding.github_conf_new or finding.github_issue %}
                <th>GitHub</th>
                {% endif %}                    
            </tr>
            <tr>
                {% if finding.file_path %}
                <td>
                    <span>{{ finding.file_path }} 
                        <i class="fa fa-copy fa-align-right copytoclipboard" title="copy to clipboard"
                        data-clipboard-text="{{finding.file_path}}"></i>
                    </span>
                </td>
                {% endif %}                
                {% if finding.line %}                
                <td>
                    <span>
                        {{ finding.line }}
                    </span>
                </td>
                {% endif %}                
                {% if finding.nb_occurences %}
                <td>
                    <span>
                        {{ finding.nb_occurences }}
                    </span>
                </td>
                {% endif %}
                {% if finding.component_name %}
                <td>
                    <span>
                        {{ finding.component_name }}
                    </span>
                </td>
                {% endif %}
                {% if finding.component_version %}
                <td>
                    <span>
                        {{ finding.component_version }}
                    </span>
                </td>
                {% endif %}
                {% if finding.jira_conf_new or finding.jira_issue %}
                    <td>
                    {% if finding.jira_issue %}
                        <a href="{{ finding.jira_conf_new.url }}/browse/{{ finding.jira_issue.jira_key }}"
                        target="_blank" title="{{ finding.jira_conf_new.url }}/browse/{{ finding.jira_issue.jira_key }}">{{ finding.jira_issue.jira_key }}</a>
                    {% endif %}                        
                    </td>
                {% endif %}
                {% if finding.github_conf_new or finding.github_issue %}
                    <td>
                    {% if finding.github_issue %}
                        <a href="{{ finding.github_issue.issue_url }}" target="_blank" title="{{ finding.github_issue.issue_url }}">#{{ finding.github_issue.issue_id }}</a>                            
                    {% endif %}                        
                    </td>
<<<<<<< HEAD
                    {% endif %}
                    {% with jira_conf=finding.jira_conf_new %}
                    {% if jira_conf%}
                        <td>
                        {% with jira_issue=finding.jira_issue %}
                        {% if jira_issue %}
                            <a href="{{ jira_conf.url }}/browse/{{ jira_issue.jira_key }}"
                            target="_blank" title="{{ jira_conf.url }}/browse/{{ jira_issue.jira_key }}">{{ jira_issue.jira_key }}</a>

                            <a href="{% url 'finding_unlink_jira' finding.id %}" title="Disconnect JIRA issue from this finding.">
                                <i class="fa fa-minus-square" title="Unlink JIRA issue from this finding."></i>
                            </a>
                            <a href="{% url 'finding_push_to_jira' finding.id %}" title="Create JIRA issue for this finding.">
                                <i class="fa fa-exchange" title="Update JIRA issue with data from this finding."></i>
                            </a>
                        {% else %}
                            <a href="{% url 'finding_push_to_jira' finding.id %}" title="Create JIRA issue for this finding.">
                                <i class="fa fa-plus-square" title="Create new JIRA issue from this finding."></i>
                            </a>
                        {% endif %}
                        {% endwith %}
                        </td>
                    {% endif %}
                    {% endwith %}                    
                    {% with github_conf=finding.github_conf_new %}                    
                    {% if github_conf %}
                        <td>
                        {% with github_issue=finding.github_issue %}
                        {% if github_issue %}
                            <a href="{{ github_issue.issue_url }}" target="_blank" title="{{ github_issue.issue_url }}">#{{ github_issue.issue_id }}</a>                            
                        {% endif %}                        
                        {% endwith %}
                        </td>
                    {% endif %}
                    {% endwith %}
                </tr>
            </table>
        </div>
        {% endif %}
    {% endif %}
=======
                {% endif %}
            </tr>
        </table>
    </div>
    {% endif %}    
>>>>>>> 987574b7
    {% if finding.param or finding.payload %}
        <div class="panel panel-default">
            <table id="error_notes" class="table-striped table table-condensed table-hover">
                <tr>
                    <th>Injected Parameter(s)</th>
                    {% if finding.payload %}
                    <th>Payload</th>
                    {% endif %}
                </tr>
                <tr>
                    <td>
                        <span>
                             {{ finding.param|default_if_none:"" }}
                        </span>
                    </td>
                    {% if finding.payload %}
                    <td>
                        <span>
                             {{ finding.payload|default_if_none:"" }}
                        </span>
                    </td>
                    {% endif %}
                </tr>
            </table>
        </div>
    {% endif %}
    {% with findings=finding.similar_findings %}
        {% if findings %}
            <div class="panel panel-default">
                <div class="panel-heading">
                    <h4>Similar Findings ({{ findings.count }}) <span class="pull-right"><a data-toggle="collapse" href="#similar_findings"><i class="glyphicon glyphicon-chevron-down"></i></a></span></h4>
                </div>
                <div id="similar_findings" class="panel-body collapse">
                    <table class="table table-striped table-hover centered">
                        <tr>
                            <th>Title</th>
                            <th>Status</th>
                            <th>Date</th>
                            <th>Test</th>
                            <th>Engagement</th>
                            {% if finding.cwe > 0 %}
                            <th>CWE</th>
                            {% endif %}
                            <th>CVE</th>
                            <th>File</th>
                            <th>Deduplicate?</th>
                        </tr>
                        {% for similar in findings %}
                            <tr>
                                <td>
                                    <a title="{{ similar.title }}" href="{% url 'view_finding' similar.id %}">{{ similar.title|truncatechars_html:80 }}</a>
                                    {% if similar.tags %}
                                    <small>
                                        {% for tag in similar.tags %}
                                            <a title="Search {{ tag }}" class="tag-label tag-color"
                                               href="{% url 'simple_search' %}?query={{ tag }}">{{ tag }}</a>
                                        {% endfor %}
                                    </small>
                                    {% endif %}
                                </td>
                                <td>{{ similar.status }}{% if similar.duplicate_finding_id %}, <a href="{% url 'view_finding' similar.duplicate_finding_id %}">Original</a> {% endif %}</td>
                                <td>
                                    {{ similar.date|date }}</br>
                                    {% with similar.notes.count as note_count %}
                                        ({{ note_count }} note{{ note_count|pluralize }})
                                    {% endwith %}
                                </td>
                                <td><a href="{% url 'view_test' similar.test_id %}">{{ similar.test.test_type.name }}</a></td>
                                <td><a href="{% url 'view_engagement' similar.test.engagement_id %}">{{ similar.test.engagement.name }}</a>
                                {% if similar.test.engagement.version %}
                                    <sup>
                                          <a target="_blank" class="tag-label tag-version" data-toggle="tooltip" data-placement="bottom" title="Product Version: {{ similar.test.engagement.version }}">
                                          {{ similar.test.engagement.version }}</a>
                                    </sup>
                                {% endif %}
                                </td>
                                {% if finding.cwe > 0 %}
                                <td>
                                    <a target="_blank" href="https://cwe.mitre.org/data/definitions/{{ finding.cwe }}.html">
                                        <i class="fa fa-external-link"></i> {{ finding.cwe }}
                                    </a>
                                </td>
                                {% endif %}
                                <td>{{ similar.cve }}</td>
                                <td title="{{similar.file_path}}{% if similar.line > 0 %} (Line {{ similar.line }}){% endif %}">
                                    {{ similar.file_path|truncatechars_html:20 }}{% if similar.line > 0 %} (Line {{ similar.line }}){% endif %}
                                    <i class="fa fa-copy fa-align-right copytoclipboard" title="copy full path to clipboard"
                                    data-clipboard-text="{{similar.file_path}}{% if similar.line > 0 %} (Line {{ similar.line }}){% endif %}"></i></td>
                                <td>
                                    {% if similar.duplicate %}
                                        <form method="post"
                                              action="{% url 'reset_finding_duplicate_status' similar.id %}">
                                            {% csrf_token %}
                                            <input type="hidden" name="return_url" value="{{ request.get_full_path }}" />
                                            <input type="submit" value="Reset duplicate status"/>
                                        </form>
                                    {% elif finding.original_finding.id != similar.id %}
                                        <form method="post"
                                              action="{% url 'mark_finding_duplicate' original_id=similar.id duplicate_id=finding.id %}">
                                            {% csrf_token %}
                                            <input type="hidden" name="return_url" value="{{ request.get_full_path }}" />
                                            <input type="submit" value="Use as original"/>
                                        </form>
                                        <form method="post"
                                              action="{% url 'mark_finding_duplicate' duplicate_id=similar.id original_id=finding.id %}">
                                            {% csrf_token %}
                                            <input type="hidden" name="return_url" value="{{ request.get_full_path }}" />
                                            <input type="submit" value="Mark as duplicate"/>
                                        </form>
                                    {% else %}
                                        <i>N/A</i>
                                    {% endif %}
                                </td>
                            </tr>
                        {% endfor %}
                    </table>
                </div>
            </div>
        {% endif %}
    {% endwith %}

    {% with endpoints=finding.endpoints.all|get_vulnerable_endpoints %}
        {% if endpoints %}
            <div class="row to_highlight">
                <div class="col-md-12">
                    <div class="panel panel-default endpoints table-responsive">
                        <div class="panel-heading">
                            <h4>Vulnerable Endpoints / Systems
                                <span class="pull-right"><a data-toggle="collapse" href="#vuln_endpoints"><i
                                        class="glyphicon glyphicon-chevron-up"></i></a></span>
                            </h4>
                        </div>
                        {% if endpoints %}
                            {% colgroup endpoints into 3 cols as grouped_items %}
                                <table id="vuln_endpoints" class="table-striped table table-condensed table-hover finding-endpoints">
                                    {% for row in grouped_items %}
                                        <tr>
                                            {% for item in row %}
                                                <td>
                                                    {% if item %}
                                                        <i class="fa fa-circle"></i>
                                                        <a data-toggle="tooltip" data-placement="top" data-original-title="{{ item }}" href="{% url 'view_endpoint' item.id %}">{{ item|url_shortner }}</a>
                                                        {% if item.tags %}
                                                            <sup>
                                                                {% for tag in item.tags %}
                                                                    <a title="Search {{ tag }}" class="tag-label tag-color" href="{% url 'simple_search' %}?query={{ tag }}">{{ tag }}</a>
                                                                {% endfor %}
                                                            </sup>
                                                        {% endif %}
                                                    {% endif %}
                                                </td>
                                            {% endfor %}
                                        </tr>
                                    {% endfor %}
                                </table>
                        {% else %}
                            <div id="vuln_endpoints" class="panel-body endpoint-panel table-responsive collapse in">
                                No endpoints.
                            </div>
                        {% endif %}
                    </div>
                </div>
            </div>
        {% endif %}
    {% endwith %}

    {% with endpoints=finding.endpoints.all|get_remediated_endpoints %}
        {% if endpoints %}
            <div class="row to_highlight">
                <div class="col-md-12">
                    <div class="panel panel-default endpoints table-responsive">
                        <div class="panel-heading">
                            <h4>Remediated Endpoints / Systems
                                <span class="pull-right"><a data-toggle="collapse" href="#vuln_endpoints"><i
                                        class="glyphicon glyphicon-chevron-up"></i></a></span>
                            </h4>
                        </div>
                        {% if endpoints %}
                            {% colgroup endpoints into 3 cols as grouped_items %}
                                <table id="vuln_endpoints" class="table-striped table table-condensed table-hover finding-endpoints">
                                    {% for row in grouped_items %}
                                        <tr>
                                            {% for item in row %}
                                                <td>
                                                    {% if item %}
                                                        <i class="fa fa-circle"></i>
                                                        <a data-toggle="tooltip" data-placement="top" data-original-title="{{ item }}" href="{% url 'view_endpoint' item.id %}">{{ item|url_shortner }}</a>
                                                        {% if item.tags %}
                                                            <sup>
                                                                {% for tag in item.tags %}
                                                                    <a title="Search {{ tag }}" class="tag-label tag-color" href="{% url 'simple_search' %}?query={{ tag }}">{{ tag }}</a>
                                                                {% endfor %}
                                                            </sup>
                                                        {% endif %}
                                                    {% endif %}
                                                </td>
                                            {% endfor %}
                                        </tr>
                                    {% endfor %}
                                </table>
                        {% else %}
                            <div id="vuln_endpoints" class="panel-body endpoint-panel table-responsive collapse in">
                                No endpoints.
                            </div>
                        {% endif %}
                    </div>
                </div>
            </div>
        {% endif %}
    {% endwith %}

    <div class="view-finding to_highlight">
        <div class="panel panel-default">
            <div class="panel-heading">
                <h4>Description <span class="pull-right"><a data-toggle="collapse" href="#vuln_desc"><i
                        class="glyphicon glyphicon-chevron-up"></i></a></span></h4>
            </div>
            <div id="vuln_desc" class="panel-body finding-description collapse in">
              <pre>{{ finding.description|markdown_render|default_if_none:"" }}</pre>
            </div>
        </div>

        {% if finding.images.exists %}
            <div class="panel panel-default">
                <div class="panel-heading">
                    <h4>
                        Images
                        <div class="pull-right btn-group" role="group">
                            <a title="Edit Images" class="btn btn-sm btn-primary"
                               href="{% url 'manage_images' finding.id %}">
                                <span class="fa fa-pencil-square-o"></span>
                            </a>
                            <a data-toggle="collapse" href="#vuln_pics" class="btn btn-sm btn-primary">
                                <i class="glyphicon glyphicon-chevron-up"></i>
                            </a>
                        </div>
                    </h4>
                </div>
                <div class="panel-body  collapse in" id="vuln_pics">
                    {% for pic in finding.images.all %}
                        <div class="col-md-1">
                            <a href="#"
                               data-imageurl="{{ request.scheme }}://{{ request.get_host }}{{ pic.image_large.url }}"
                               data-origurl="{{ request.scheme }}://{{ request.get_host }}{{ pic.image.url }}"
                               data-caption="{{ pic.caption }}"
                               class="thumbnail" data-toggle="modal"
                               data-target="#findingImageModal" id="finding_pic">
                                <img src="{{ request.scheme }}://{{ request.get_host }}{{ pic.image_thumbnail.url }}" alt="{{ pic.caption }}" title="{{ pic.caption }}" />
                            </a>
                        </div>
                    {% endfor %}
                </div>
                <div class="panel-footer">
                    <i title="Click on thumbnail to magnify."
                       class="text-info fa fa-search"></i>
                    <small>Click on thumbnail to magnify.</small>
                </div>
            </div>
        {% endif %}
        <div class="modal fade" id="findingImageModal" tabindex="-1" role="dialog"
             aria-labelledby="findingImageModalLabel">
            <div class="modal-dialog" role="document">
                <div class="modal-content">
                    <div class="modal-header">
                        <h4 class="pull-left">Finding Images</h4>
                        <button type="button" class="pull-right btn btn-xs btn-default" data-dismiss="modal"><span
                                class="fa fa-close"></span></button>
                    </div>
                    <div class="modal-body">
                        <a id="a_to_replace" class="modal_finding_pic" href="{{ pic.image.url }}" target="_blank"
                           title="View original image.">
                            <img id="to_replace" src="{{ pic.image_large.url }}" class="img-responsive"/>
                        </a>
                        <p id="caption_to_replace">{{ pic.caption }}</p>
                    </div>
                    <div class="modal-footer">
                        <a href="#" id="next" class="btn btn-default bnt-xs pull-right"><span
                                class="fa fa-arrow-right"></span></a>
                    </div>
                </div>
            </div>
        </div>

        <div class="panel panel-default">
            <div class="panel-heading">
                <h4>Mitigation <span class="pull-right"><a data-toggle="collapse" href="#vuln_mitigation"><i
                        class="glyphicon glyphicon-chevron-{% if finding.mitigation %}up{%else%}down{%endif%}"></i></a></span></h4>
            </div>
            <div id="vuln_mitigation" class="panel-body collapse {% if finding.mitigation %}in{%endif%}">
                <pre>{{ finding.mitigation|markdown_render|default_if_none:"" }}</pre>
            </div>
        </div>
        {% if finding.burprawrequestresponse_set.all %}
            <div class="panel panel-default">
                <div class="panel-heading">
                    <h4>Request / Response Pairs <span class="pull-right"><a data-toggle="collapse" href="#vuln_req_res">
                        <i class="glyphicon glyphicon-chevron-down"></i></a></span></h4>
                </div>
                <div id="vuln_req_res" class="panel-body collapse">
                    {% for req_resp in finding.burprawrequestresponse_set.all %}
                        <div class="panel panel-default">
                            <div class="panel-heading">
                                <h4>Request #{{ forloop.counter }}<span class="pull-right">
                                    <a data-toggle="collapse" href="#vuln_req_{{ forloop.counter }}">
                                        <i class="glyphicon glyphicon-chevron-down"></i></a></span></h4>
                            </div>
                            <div id="vuln_req_{{ forloop.counter }}" class="panel-body collapse">
                                <pre>{{ req_resp.get_request }}</pre>
                            </div>
                        </div>
                        <div class="panel panel-default">
                            <div class="panel-heading">
                                <h4>Response #{{ forloop.counter }}<span class="pull-right">
                                    <a data-toggle="collapse" href="#vuln_res_{{ forloop.counter }}">
                                        <i class="glyphicon glyphicon-chevron-down"></i></a></span></h4>
                            </div>

                            <div id="vuln_res_{{ forloop.counter }}" class="panel-body collapse">
                                <pre>{{ req_resp.get_response }}</pre>
                            </div>
                        </div>
                    {% endfor %}
                </div>
            </div>
        {% endif %}
        <div class="panel panel-default">
            <div class="panel-heading">
                <h4>Impact <span class="pull-right"><a data-toggle="collapse" href="#vuln_impact"><i
                        class="glyphicon glyphicon-chevron-{% if finding.impact %}up{%else%}down{%endif%}"></i></a></span></h4>
            </div>
            <div id="vuln_impact" class="panel-body collapse {% if finding.impact %}in{%endif%}">
                <pre>{{ finding.impact|markdown_render|default_if_none:"" }}</pre>
            </div>
        </div>

        <div class="panel panel-default" id="steps">
            <div class="panel-heading">
                <h4>Steps To Reproduce <span class="pull-right"><a data-toggle="collapse" href="#vuln_reproduce"><i
                        class="glyphicon glyphicon-chevron-{% if finding.steps_to_reproduce %}up{%else%}down{%endif%}"></i></a></span></h4>
            </div>
            <div id="vuln_reproduce" class="panel-body collapse {% if finding.steps_to_reproduce %}in{%endif%}">
                <pre>{{ finding.steps_to_reproduce|markdown_render|default_if_none:"" }}</pre>
            </div>
        </div>

        <div class="panel panel-default">
            <div class="panel-heading">
                <h4>Severity Justification <span class="pull-right"><a data-toggle="collapse" href="#sev_just"><i
                        class="glyphicon glyphicon-chevron-{% if finding.severity_justification %}up{%else%}down{%endif%}"></i></a></span></h4>
            </div>
            <div id="sev_just" class="panel-body collapse {% if finding.severity_justification %}in{%endif%}">
                <pre>{{ finding.severity_justification|markdown_render|default_if_none:"" }}</pre>
            </div>
        </div>

        <div class="panel panel-default">
            <div class="panel-heading">
                <h4>References <span class="pull-right"><a data-toggle="collapse" href="#vuln_refs"><i
                        class="glyphicon glyphicon-chevron-{% if finding.references %}up{%else%}down{%endif%}"></i></a></span></h4>
            </div>
            <div id="vuln_refs" class="panel-body collapse {% if finding.references %}in{%endif%}">
                <pre>{{ finding.references|markdown_render|default_if_none:"" }}</pre>
            </div>
        </div>

        <!--Cred Begin-->
        {% if  finding.static_finding != True and cred_finding %}
            <div class="row">
                <div class="col-md-12" id="cred">
                    <div class="panel panel-default">
                        <div class="panel-heading">
                            <h4>Credential
                                {% if not cred_finding %}
                                    {% if cred_engagement or creds %}
                                        <a title="Add New Credential" class="pull-right btn btn-primary btn-sm"
                                           href="{% url 'new_cred_finding' finding.id %}"><span
                                                class="fa fa-plus"></span></a>
                                    {% endif %}
                                {% endif %}
                            </h4>
                        </div>
                        {% if cred_finding or creds %}
                            <table class="tablesorter-bootstrap table table-condensed table-striped table-hover">
                                <thead>
                                <tr>
                                    <th>Name</th>
                                    <th>Username</th>
                                    <th>Role</th>
                                    <th>Environment</th>
                                    <th>Authentication Provider</th>
                                    <th>Login Valid</th>
                                    <th>Actions</th>
                                </tr>
                                </thead>
                                <tbody>
                                {% if cred_finding %}
                                    <tr>
                                        <td colspan="7">
                                            Credential Configured for this <strong>Finding</strong>
                                            {% if not cred_finding %}
                                                <br/>
                                                <center>None configured</center>
                                            {% endif %}
                                        </td>
                                    </tr>

                                    {% for cred in cred_finding %}
                                        <tr>
                                            <td>
                                                <a href="{{ cred.cred_id.url }}"
                                                   target="_blank">{{ cred.cred_id.name }}</a>
                                            </td>
                                            <td>{{ cred.cred_id.username }}</td>
                                            <td>{{ cred.cred_id.role }}</td>
                                            <td>{{ cred.cred_id.environment }}</td>
                                            <td>{{ cred.is_authn_provider }}</td>
                                            <td>{{ cred.cred_id.is_valid }}</td>
                                            <td>
                                                <div class="btn-group">
                                                    <a class="btn btn-sm btn-primary"
                                                       href="{% url 'view_cred_finding' cred.finding.id cred.id %}">View</a>
                                                    <a class="btn btn-sm btn-danger delete"
                                                       href="{% url 'delete_cred_finding' cred.finding.id cred.id %}">Delete</a>
                                                </div>
                                            </td>
                                        </tr>
                                    {% endfor %}
                                {% endif %}
                                {% if not cred_finding %}
                                    <tr>
                                        <td colspan="7">
                                            Credentials Inherited from <strong>Test: {{ finding.test }}</strong>
                                        </td>
                                    </tr>
                                    {% for cred in creds %}
                                        <tr>
                                            <td>
                                                <a href="{{ cred.cred_id.url }}"
                                                   target="_blank">{{ cred.cred_id.name }}</a>
                                            </td>
                                            <td>{{ cred.cred_id.username }}</td>
                                            <td>{{ cred.cred_id.role }}</td>
                                            <td>{{ cred.cred_id.environment }}</td>
                                            <td>{{ cred.is_authn_provider }}</td>
                                            <td>{{ cred.cred_id.is_valid }}</td>
                                            <td>
                                                <div class="btn-group">
                                                    <a class="btn btn-sm btn-primary"
                                                       href="{% url 'view_cred_engagement_test' cred.test.id cred.id %}">View</a>
                                                </div>
                                            </td>
                                        </tr>
                                    {% endfor %}
                                {% endif %}


                                </tbody>
                            </table>
                        {% else %}
                            <div class="panel-body">
                                <p>No credentials configured.
                                    {% if not cred_engagement %}
                                        Configure engagement credentials first, then add a credential to the test or
                                        finding.
                                    {% endif %}
                                </p>
                            </div>
                        {% endif %}
                    </div>
                </div>
            </div>
            <!--Cred end -->
        {% endif %}
    </div>

    {% include "dojo/snippets/sonarqube_history.html" with finding=finding only %}

    {% include "dojo/snippets/comments.html" with notes=notes object=finding destination="finding" %}

    <div class="PrevAndNext_Buttons">
    </div>

    <div class="protip">
       <i class="fa fa-lightbulb-o"></i> <strong>ProTip!</strong> Type <kbd>e</kbd> to edit any finding, <kbd>p</kbd> and <kbd>n</kbd> to navigate to the previous or next finding.
    </div>
{% endblock %}
{% block postscript %}
    <script src="{% static "clipboard/dist/clipboard.min.js" %}"></script>
    <script type="application/javascript" src="{% static "jquery.hotkeys/jquery.hotkeys.js" %}"></script>
    <script type="text/javascript" src="{% static "jquery-highlight/jquery.highlight.js" %}"></script>
    <script type="text/javascript">
        var firstID = {{findings_list.0}};
        var currentID = {{finding.id}};
        var lastID = {{findings_list_lastElement}};
        if(currentID != firstID)
        {
            $('.PrevAndNext_Buttons').append('<a href="{% url 'view_finding' prev_finding.id %}" class="btn btn-primary">Previous Finding</a> ');
        }
        if(currentID != lastID)
        {
            $('.PrevAndNext_Buttons').append('<a href="{% url 'view_finding' next_finding.id %}" class="btn btn-primary">Next Finding</a>');
        }
        //Ensures dropdown has proper zindex
        $('.table-responsive').on('show.bs.dropdown', function () {
          $('.table-responsive').css( "overflow", "inherit" );
        });
        if (document.referrer.indexOf('simple_search') > 0) {
            var terms = '';
            if ($.cookie('highlight')) {
                terms = $.cookie('highlight').split(' ');

                for (var i = 0; i < terms.length; i++) {
                    $('body').highlight(terms[i]);
                }
            }

            $('input#simple_search').val(terms);
        }

        $(document).ready(function () {
            //Ensures dropdown has proper zindex
            $('.table-responsive').on('show.bs.dropdown', function () {
              $('.table-responsive').css( "overflow", "inherit" );
            });

            $('.table-responsive').on('hide.bs.dropdown', function () {
              $('.table-responsive').css( "overflow", "auto" );
            })
            $("a[data-toggle='collapse']").on('click', function () {
                var i = $($(this).find('i').get(0));
                i.toggleClass('glyphicon-chevron-up').toggleClass('glyphicon-chevron-down');
            })
            $('[data-toggle="tooltip"]').tooltip()
        });

        // keyboard shortcuts
        $(document).on('keypress', null, 'e', function () {
            window.location.assign('{% url 'edit_finding' finding.id %}');
        });
        
        $(document).on('keypress', null, 'p', function () {
            window.location.assign('{% url 'view_finding' prev_finding.id %}');
        });
        
        $(document).on('keypress', null, 'n', function () {
            window.location.assign('{% url 'view_finding' next_finding.id %}');
        });

        $('a.delete-finding').on('click', function (e) {
            if (confirm('Are you sure you want to delete this finding?')) {
                $("form#delete-finding-form").submit();
            }

        });

        $('a.apply-cwe-finding').on('click', function (e) {
            if (confirm('Apply CWE template to this finding? (This will overwrite mitigation, impact and references.)')) {
                $("form#apply-cwe-finding-form").submit();
            }

        });

        $('#findingImageModal').on('show.bs.modal', function (event) {
            var link = $(event.relatedTarget);
            var loc = link.data('imageurl')
            var loco = link.data('origurl')
            var caption = link.data('caption');
            console.log(link);
            console.log(loc);
            var modal = $(this);
            modal.find('#to_replace').attr('src', loc);
            modal.find('#a_to_replace').attr('href', loco);
            modal.find('#caption_to_replace').html(caption);
        });
        $("a#next").on('click', function (e) {
            e.preventDefault();
            var showing = $("img#to_replace").attr('src');
            var thumbnails = $('a.thumbnail');

            thumbnails.each(function (index) {
                if ($(this).data('imageurl') == showing) {
                    console.log(index, thumbnails.length)
                    if (index == thumbnails.length - 1) {
                        // at the end
                        $("img#to_replace").attr('src', $(thumbnails[0]).data('imageurl'));
                        $("#caption_to_replace").html($(thumbnails[0]).data('caption'));
                    }
                    else {
                        $("img#to_replace").attr('src', $(thumbnails[index + 1]).data('imageurl'));
                        $("#caption_to_replace").html($(thumbnails[index + 1]).data('caption'));
                    }
                }
            });
        });

        var clipboard = new ClipboardJS('.copytoclipboard');
    </script>
{% endblock %}<|MERGE_RESOLUTION|>--- conflicted
+++ resolved
@@ -441,7 +441,18 @@
                     {% if finding.jira_issue %}
                         <a href="{{ finding.jira_conf_new.url }}/browse/{{ finding.jira_issue.jira_key }}"
                         target="_blank" title="{{ finding.jira_conf_new.url }}/browse/{{ finding.jira_issue.jira_key }}">{{ finding.jira_issue.jira_key }}</a>
-                    {% endif %}                        
+
+                        <a href="{% url 'finding_unlink_jira' finding.id %}" title="Disconnect JIRA issue from this finding.">
+                            <i class="fa fa-minus-square" title="Unlink JIRA issue from this finding."></i>
+                        </a>
+                        <a href="{% url 'finding_push_to_jira' finding.id %}" title="Create JIRA issue for this finding.">
+                            <i class="fa fa-exchange" title="Update JIRA issue with data from this finding."></i>
+                        </a>
+                    {% else %}
+                        <a href="{% url 'finding_push_to_jira' finding.id %}" title="Create JIRA issue for this finding.">
+                            <i class="fa fa-plus-square" title="Create new JIRA issue from this finding."></i>
+                        </a>
+                    {% endif %}
                     </td>
                 {% endif %}
                 {% if finding.github_conf_new or finding.github_issue %}
@@ -450,54 +461,11 @@
                         <a href="{{ finding.github_issue.issue_url }}" target="_blank" title="{{ finding.github_issue.issue_url }}">#{{ finding.github_issue.issue_id }}</a>                            
                     {% endif %}                        
                     </td>
-<<<<<<< HEAD
-                    {% endif %}
-                    {% with jira_conf=finding.jira_conf_new %}
-                    {% if jira_conf%}
-                        <td>
-                        {% with jira_issue=finding.jira_issue %}
-                        {% if jira_issue %}
-                            <a href="{{ jira_conf.url }}/browse/{{ jira_issue.jira_key }}"
-                            target="_blank" title="{{ jira_conf.url }}/browse/{{ jira_issue.jira_key }}">{{ jira_issue.jira_key }}</a>
-
-                            <a href="{% url 'finding_unlink_jira' finding.id %}" title="Disconnect JIRA issue from this finding.">
-                                <i class="fa fa-minus-square" title="Unlink JIRA issue from this finding."></i>
-                            </a>
-                            <a href="{% url 'finding_push_to_jira' finding.id %}" title="Create JIRA issue for this finding.">
-                                <i class="fa fa-exchange" title="Update JIRA issue with data from this finding."></i>
-                            </a>
-                        {% else %}
-                            <a href="{% url 'finding_push_to_jira' finding.id %}" title="Create JIRA issue for this finding.">
-                                <i class="fa fa-plus-square" title="Create new JIRA issue from this finding."></i>
-                            </a>
-                        {% endif %}
-                        {% endwith %}
-                        </td>
-                    {% endif %}
-                    {% endwith %}                    
-                    {% with github_conf=finding.github_conf_new %}                    
-                    {% if github_conf %}
-                        <td>
-                        {% with github_issue=finding.github_issue %}
-                        {% if github_issue %}
-                            <a href="{{ github_issue.issue_url }}" target="_blank" title="{{ github_issue.issue_url }}">#{{ github_issue.issue_id }}</a>                            
-                        {% endif %}                        
-                        {% endwith %}
-                        </td>
-                    {% endif %}
-                    {% endwith %}
-                </tr>
-            </table>
-        </div>
-        {% endif %}
-    {% endif %}
-=======
                 {% endif %}
             </tr>
         </table>
     </div>
     {% endif %}    
->>>>>>> 987574b7
     {% if finding.param or finding.payload %}
         <div class="panel panel-default">
             <table id="error_notes" class="table-striped table table-condensed table-hover">
