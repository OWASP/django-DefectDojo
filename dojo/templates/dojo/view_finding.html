{% extends "base.html" %}
{% load display_tags %}
{% load humanize %}
{% load static from staticfiles %}
{% load get_endpoint_status %}
{% block add_styles %}
  .tooltip-inner {
    max-width: 650px;
  }
{% endblock %}
{% block add_css_before %}
<!-- Source Code Highlight CSS -->
<link rel="stylesheet" href="{% static "dojo/css/highlight.css" %}">
{% endblock %}
{% block content %}
<div id="test">
    <div class="panel panel-default">
        <div class="panel-heading">
            <div class="clearfix">
                <h3 class="pull-left to_highlight finding-title">
                    {{ finding.title }}
                    {% if finding.tags %}
                        <sup>
                            {% for tag in finding.tags %}
                            <a title="Search {{ tag }}" class="tag-label tag-color" href="{% url 'simple_search' %}?query={{ tag }}">{{ tag }}</a>
                            {% endfor %}
                        </sup>
                    {% endif %}
                    {% if finding.last_reviewed %}
                        <small>Last Reviewed {{ finding.last_reviewed | naturalday }},
                            by {{ finding.last_reviewed_by }}</small>
                    {% else %}
                        <small>Last Reviewed {{ finding.date | naturalday }} by {{ finding.reporter }}, </small>
                    {% endif %}
                    <small>Created
                    {% if finding.last_reviewed > finding.created %}
                      {{ finding.created | naturalday }}
                    {% else %}
                      {{ finding.date | naturalday }}
                    {% endif %}
                    </small>
                </h3>
                    <div class="dropdown pull-right">
                        <button class="btn btn-primary dropdown-toggle" type="button" id="dropdownMenu1"
                                data-toggle="dropdown" aria-expanded="true">
                            <span class="fa fa-bars"></span>
                            <span class="caret"></span>
                        </button>
                        <ul class="dropdown-menu dropdown-menu-right" role="menu" aria-labelledby="dropdownMenu1">
                            {% if user|is_authorized_for_change:finding %}
                            <li role="presentation">
                                <a href="{% url 'edit_finding' finding.id %}">
                                    <i class="fa fa-pencil-square-o"></i> Edit Finding
                                </a>
                            </li>
                            {% endif %}
                            {% if user.is_staff %}
                            <li role="presentation">
                                <a href="{% url 'manage_images' finding.id %}">
                                    <i class="fa fa-file-image-o"></i> Manage Images
                                </a>
                            </li>
                            <li role="separator" class="divider"></li>
                                {% if finding.under_review and dojo_user in finding.reviewers.all or dojo_user == finding.review_requested_by and finding.under_review %}
                                    <li role="presentation">
                                        <a href="{% url 'clear_finding_review' finding.id %}">
                                            <i class="icon-user-check"></i> Clear Review
                                        </a>
                                    </li>
                                {% elif not finding.under_review %}
                                    <li role="presentation">
                                        <a href="{% url 'request_finding_review' finding.id %}">
                                            <i class="icon-user-check"></i> Request Peer Review
                                        </a>
                                    </li>
                                {% endif %}
                            {% endif %}
                            {% if user|is_authorized_for_change:finding %}
                            <li role="presentation">
                                <a href="{% url 'touch_finding' finding.id %}">
                                    <i class="fa fa-clock-o"></i> Touch Finding
                                </a>
                            </li>
                            {% endif %}                                                        
                            <li role="separator" class="divider"></li>
                            {% if user.is_staff %}
                            <li role="presentation">
                                <a href="{% url 'mktemplate' finding.id %}">
                                    <i class="fa fa-copy"></i> Make Finding a Template
                                </a>
                            </li>
                              {% if cwe_template.cwe %}
                              <li role="presentation">
                                <a class="apply-cwe-finding" href="#">
                                    <i class="fa fa-copy"></i> Apply CWE Template Remediation to Finding
                                </a>
                              </li>
                            <form id="apply-cwe-finding-form" method="post" action="{% url 'apply_template_cwe' finding.id %}">
                                {% csrf_token %}
                                <input type="hidden" name="id" value="{{ finding.id }}"/>
                            </form>
                            {% else %}
                            <li role="presentation">
                              <a href="{% url 'add_template' %}">
                              <i class="fa fa-copy"></i> Create a CWE Remediation Template
                            </a>
                            </li>
                            {% endif %}
                            <li role="presentation">
                                <a href="{% url 'find_template_to_apply' finding.id %}">
                                    <i class="fa fa-copy"></i> Apply Template to Finding
                                </a>
                            </li>
                            <li role="separator" class="divider"></li>
                            
                            {% endif %}
                            {% if user|is_authorized_for_change:finding %}
                                {% if finding.mitigated %}
                                    <li role="presentation">
                                        <a href="{% url 'reopen_finding' finding.id %}">
                                            <i class="fa fa-bug"></i> Open Finding
                                        </a>
                                    </li>
                                {% else %}
                                <li role="presentation">
                                    <a href="{% url 'close_finding' finding.id %}">
                                        <i class="fa fa-fire-extinguisher"></i> Close Finding
                                    </a>
                                </li>
                                {% endif %}
                            {% endif %}                                  
                            {% if user.is_staff %}
                            {% if finding.risk_acceptance_set.exists %}
                                <li role="presentation">
                                <a href="{% url 'simple_risk_unaccept_finding' finding.id %}?return_url={{ request.get_full_path|urlencode }}">
                                    <i class="fa fa-exclamation-circle"></i> Unaccept Risk
                                </a>
                                </li>
                            {% else %}
                                <li role="presentation">
                                    <a href="{% url 'simple_risk_accept_finding' finding.id %}?return_url={{ request.get_full_path|urlencode }}">
                                        <i class="fa fa-exclamation-circle"></i> Accept Risk (simple), or
                                    </a>
                                </li>
                                <li role="presentation">
                                    <a href ="{% url 'upload_risk_acceptance$' finding.test.engagement.id%}">
                                        <i class="fa fa-exclamation-circle"></i> Add Full Risk Acceptance...
                                    </a>
                                </li>
                            {% endif %}
                            {% endif %}
                            <li role="presentation">
                                <a href="{% url 'action_history' finding|content_type finding.id %}">
                                    <i class="fa fa-history"></i> View History
                                </a>
                            </li>
                            {% if user|is_authorized_for_delete:finding %}
                            <li role="separator" class="divider"></li>
                            <li role="presentation">
                                <a class="text-danger delete-finding" href="#">
                                    <i class="fa fa-trash"></i> Delete Finding
                                </a>
                            </li>
                            <form id="delete-finding-form" method="post" action="{% url 'delete_finding' finding.id %}">
                                {% csrf_token %}
                                <input type="hidden" name="id" value="{{ finding.id }}"/>
                            </form>
                            </li>
                            {% endif %}
                        </ul>
                    </div>
            </div>
        </div>
        <div class="table-responsive">
            <table id="notes" class="table-striped table table-condensed table-hover centered">
                {% if finding.under_review %}
                    <tr class="bg-warning">
                        <th class="bg-warning" colspan="7">
                            <span class="text-danger">
                                <i class="fa fa-exclamation-triangle" aria-hidden="true"></i>
                                Alert: This Finding is under review and may not be 100% accurate.
                            </span>
                            {% if dojo_user in finding.reviewers.all or dojo_user == finding.review_requested_by %}
                                [<a title="Clear Review" class="text-primary" style="display: inline !important;"
                                    href="{% url 'clear_finding_review' finding.id %}">Clear Review</a>]
                            {% endif %}
                        </th>
                    </tr>
                {% endif %}
                {% if finding.under_defect_review %}
                    <tr class="bg-warning">
                        <th class="bg-warning" colspan="7">
                            <span class="text-danger">
                                <i class="fa fa-exclamation-triangle" aria-hidden="true"></i>
                                Alert: Please review this finding to verify if the defect is remediated.
                            </span>
                            [<a title="Review Finding for Closure" class="text-primary"
                                style="display: inline !important;"
                                href="{% url 'defect_finding_review' finding.id %}">Review Finding for Closure</a>]
                        </th>
                    </tr>
                {% endif %}
                <tr>
                    <th>Severity</th>
                    {% if system_settings.enable_finding_sla %}
                    <th>SLA</th>
                    {% endif %}
                    {% if finding.scanner_confidence %}
                    <th>Scanner Confidence</th>
                    {% endif %}
                    <th>Status</th>
                    {% if finding.risk_acceptance_set.all %}
                        <th>Risk Acceptance</th>
                    {% endif %}
                    {% if finding.duplicate_finding_set %}
                    <th>Parent</th>
                    {% endif %}
                    <th>Type</th>
                    <th>Date discovered</th>
                    <th>Age</th>
                    <th>Reporter</th>
                    {% if finding.mitigated %}
                        <th>Date Mitigated</th>
                        <th>Mitigated By</th>
                    {% endif %}
                        <th>CWE</th>
                        <th>CVE</th>
                    <th>Found by</th>
                </tr>
                <tr>
                    <td>
                        <span class="label severity severity-{{ finding.severity }}">
                            {% if finding.severity %}
                                {{ finding.severity_display }}
                            {% else %}
                                Unknown
                            {% endif %}
                        </span>
                    </td>
                    {% if system_settings.enable_finding_sla %}
                    <td>
                      {{ finding|finding_sla }}
                    </td>
                    {% endif %}
                    {% if finding.scanner_confidence %}
                    <td> {{finding.get_scanner_confidence_text}}</td>
                    {% endif %}
                    <td>{{ finding|finding_display_status|safe }}
                    {% if finding.duplicate_finding_set %}
                    <td>
                        <div class="align-top">
                        <div class="dropdown">
                          Duplicate List <a href="#" data-toggle="dropdown">&nbsp;<i class="fa fa-ellipsis-v"></i>&nbsp;</a>
                          <ul class="dropdown-menu" role="menu" aria-labelledby="dropdownMenu1">
                          {% for duplicate in finding.duplicate_finding_set %}
                              <li>
                                <a class="" href="{% url 'view_finding' duplicate.id %}">
                                  <i class="fa fa-bug"></i> {{ duplicate.title }}, <i>{{ duplicate.date }}</i>
                                </a>
                              </li>
                          {%  endfor %}
                            </ul>
                          </div>
                      </div>
                    </td>
                    {% endif %}
                    {% if finding.risk_acceptance_set.all %}
                        <td>
                            {% for ra in finding.risk_acceptance_set.all|slice:":5" %}
                                <a href="{% url 'view_risk' finding.test.engagement.id finding.risk_acceptance_set.all.0.id %}" class="fa fa-exclamation-circle fa-lg has-popover" data-trigger="hover" data-placement="right"
                                data-content="{{ finding.risk_acceptance_set.all.0.name }}"
                                data-container="body" data-original-title="Risk Acceptance"></a>
                            {% endfor %}
                        </td>
                    {% endif %}
                    <td>
                        {% if finding.static_finding and finding.dynamic_finding > 0 %}
                            Static/Dynamic
                        {% elif finding.static_finding > 0 %}
                            Static
                        {% else %}
                            Dynamic
                        {% endif %}
                    </td>
                    <td>{{ finding.date }}</td>
                    <td>{{ finding.age }} days</td>
                    <td>{{ finding.reporter }}</td>
                    {% if finding.mitigated %}
                        <td>{{ finding.mitigated }}</td>
                        <td>{{ finding.mitigated_by }}</td>
                    {% endif %}
                        <td>
                        {% if finding.cwe > 0 %}
                            <a target="_blank" href={{ finding.cwe|cwe_url }}">
                                <i class="fa fa-external-link"></i> {{ finding.cwe }}
                            </a>
                        {% endif %}
                        </td>
                    {% if finding.cve|slice:":3" == 'CVE' %}
                        <td>
                            <a target="_blank" href="{{ finding.cve |cve_url }}">
                                <i class="fa fa-external-link"></i> {{ finding.cve }}
                            </a>
                        </td>
                    {% else %}
                         <td>
                             {{ finding.cve }}
                         </td>
                    {% endif %}
                    <td> {% for scanner in found_by %}
                        {{ scanner }}
                    {% endfor %}</td>

                </tr>
            </table>
        </div>
    </div>
    {% if finding.static_finding or finding.line > 0 %}
        {% if finding.sast_source_object or finding.sast_sink_object or finding.sast_source_file_path or finding.sast_source_line > 0 %}
        {# For tools that give information on both source (start) and sink (end) of the attack vector #}
        
        <div class="panel panel-default">
            <table id="sast_source" class="table-striped table table-condensed table-hover centered">
                <tr>
                    <th>Source Filepath</th>
                    <th>Source Line Number</th>
                    <th>Source Object</th>
                </tr>
                <tr>
                    <td>
                        <span>
                           {{ finding.sast_source_file_path }}
                        </span>
                    </td>
                    <td>
                        <span>
                           {{ finding.sast_source_line }}
                        </span>
                    </td>
                    <td>
                        <span>
                           {{ finding.sast_source_object }}
                        </span>
                    </td>
                </tr>
            </table>
        </div>
        <div class="panel panel-default">
            <table id="sast_sink" class="table-striped table table-condensed table-hover centered">
                <tr>
                    <th>Sink Filepath</th>
                    <th>Sink Line Number</th>
                    <th>Sink Object</th>
                </tr>
                <tr>
                    <td>
                        <span>
                           {{ finding.file_path }}
                        </span>
                    </td>
                    <td>
                        <span>
                           {{ finding.line }}
                        </span>
                    </td>
                    <td>
                        <span>
                           {{ finding.sast_sink_object }}
                        </span>
                    </td>
                </tr>
            </table>
        </div>
        {% endif %}
    {% endif %}
    {% if finding.static_finding or finding.line > 0 or finding.jira_conf_new or finding.jira_issue or finding.github_issue or finding.github_conf_new %}
    <div class="panel panel-default">
        <table id="error_notes" class="table-striped table table-condensed table-hover centered">
            <tr>
                {% if finding.file_path %}                
                <th>Location</th>
                {% endif %}
                {% if finding.line %}                                
                <th>Line Number</th>
                {% endif %}                
                {% if finding.nb_occurences %}
                <th>Nb occurences</th>
                {% endif %}
                {% if finding.component_name %}
                <th>Component Name</th>
                {% endif %}
                {% if finding.component_version %}
                <th>Component Version</th>
                {% endif %}
                {% if finding.jira_conf_new or finding.jira_issue %}
                <th>JIRA</th>
                {% endif %}                    
                {% if finding.github_conf_new or finding.github_issue %}
                <th>GitHub</th>
                {% endif %}                    
            </tr>
            <tr>
                {% if finding.file_path %}
                <td>
                    <span>{{ finding.file_path }} 
                        <i class="fa fa-copy fa-align-right copytoclipboard" title="copy to clipboard"
                        data-clipboard-text="{{finding.file_path}}"></i>
                    </span>
                </td>
                {% endif %}                
                {% if finding.line %}                
                <td>
                    <span>
                        {{ finding.line }}
                    </span>
                </td>
                {% endif %}                
                {% if finding.nb_occurences %}
                <td>
                    <span>
                        {{ finding.nb_occurences }}
                    </span>
                </td>
                {% endif %}
                {% if finding.component_name %}
                <td>
                    <span>
                        {{ finding.component_name }}
                    </span>
                </td>
                {% endif %}
                {% if finding.component_version %}
                <td>
                    <span>
                        {{ finding.component_version }}
                    </span>
                </td>
                {% endif %}
                {% if finding.jira_conf_new or finding.jira_issue %}
                    <td id="jira">
                    {% if finding.jira_issue %}
                        <a href="{{ finding.jira_conf_new.url }}/browse/{{ finding.jira_issue.jira_key }}"
                        target="_blank" title="{{ finding.jira_conf_new.url }}/browse/{{ finding.jira_issue.jira_key }}">{{ finding.jira_issue.jira_key }}</a>
                        <i id="unlink_jira" class="fa fa-trash" title="Unlink JIRA issue from this finding."></i>
                        <i id="push_to_jira" class="fa fa-share-square" title="Push finding data to linked JIRA issue."></i>
                    {% else %}
                        <i id="push_to_jira" class="fa fa-share-square" title="Create JIRA issue for this finding"></i>
                        <a href="{% url 'finding_link_to_jira' finding.id %}" title="Link existing JIRA issue to finding.">
                            <i class="fa fa-asterisk" title="Link existing JIRA issue to finding."></i>
                        </a>
                    {% endif %}
                    </td>
                {% endif %}
                {% if finding.github_conf_new or finding.github_issue %}
                    <td>
                    {% if finding.github_issue %}
                        <a href="{{ finding.github_issue.issue_url }}" target="_blank" title="{{ finding.github_issue.issue_url }}">#{{ finding.github_issue.issue_id }}</a>                            
                    {% endif %}                        
                    </td>
                {% endif %}
            </tr>
        </table>
    </div>
    {% endif %}    
    {% if finding.param or finding.payload %}
        <div class="panel panel-default">
            <table id="error_notes" class="table-striped table table-condensed table-hover">
                <tr>
                    <th>Injected Parameter(s)</th>
                    {% if finding.payload %}
                    <th>Payload</th>
                    {% endif %}
                </tr>
                <tr>
                    <td>
                        <span>
                             {{ finding.param|default_if_none:"" }}
                        </span>
                    </td>
                    {% if finding.payload %}
                    <td>
                        <span>
                             {{ finding.payload|default_if_none:"" }}
                        </span>
                    </td>
                    {% endif %}
                </tr>
            </table>
        </div>
    {% endif %}
    {% with findings=finding.similar_findings %}
        {% if findings %}
            <div class="panel panel-default">
                <div class="panel-heading">
                    <h4>Similar Findings ({{ findings.count }}) <span class="pull-right"><a data-toggle="collapse" href="#similar_findings"><i class="glyphicon glyphicon-chevron-down"></i></a></span></h4>
                </div>
                <div id="similar_findings" class="panel-body collapse">
                    <table class="table table-striped table-hover centered">
                        <tr>
                            <th>Title</th>
                            <th>Status</th>
                            <th>Date</th>
                            <th>Test</th>
                            <th>Engagement</th>
                            {% if finding.cwe > 0 %}
                            <th>CWE</th>
                            {% endif %}
                            <th>CVE</th>
                            <th>File</th>
                            <th>Deduplicate?</th>
                        </tr>
                        {% for similar in findings %}
                            <tr>
                                <td>
                                    <a title="{{ similar.title }}" href="{% url 'view_finding' similar.id %}">{{ similar.title|truncatechars_html:80 }}</a>
                                    {% if similar.tags %}
                                    <small>
                                        {% for tag in similar.tags %}
                                            <a title="Search {{ tag }}" class="tag-label tag-color"
                                               href="{% url 'simple_search' %}?query={{ tag }}">{{ tag }}</a>
                                        {% endfor %}
                                    </small>
                                    {% endif %}
                                </td>
                                <td>{{ similar.status }}{% if similar.duplicate_finding_id %}, <a href="{% url 'view_finding' similar.duplicate_finding_id %}">Original</a> {% endif %}</td>
                                <td>
                                    {{ similar.date|date }}</br>
                                    {% with similar.notes.count as note_count %}
                                        ({{ note_count }} note{{ note_count|pluralize }})
                                    {% endwith %}
                                </td>
                                <td><a href="{% url 'view_test' similar.test_id %}">{{ similar.test.test_type.name }}</a></td>
                                <td><a href="{% url 'view_engagement' similar.test.engagement_id %}">{{ similar.test.engagement.name }}</a>
                                {% if similar.test.engagement.version %}
                                    <sup>
                                          <a target="_blank" class="tag-label tag-version" data-toggle="tooltip" data-placement="bottom" title="Product Version: {{ similar.test.engagement.version }}">
                                          {{ similar.test.engagement.version }}</a>
                                    </sup>
                                {% endif %}
                                </td>
                                {% if finding.cwe > 0 %}
                                <td>
                                    <a target="_blank" href="https://cwe.mitre.org/data/definitions/{{ finding.cwe }}.html">
                                        <i class="fa fa-external-link"></i> {{ finding.cwe }}
                                    </a>
                                </td>
                                {% endif %}
                                <td>{{ similar.cve }}</td>
                                <td title="{{similar.file_path}}{% if similar.line > 0 %} (Line {{ similar.line }}){% endif %}">
                                    {{ similar.file_path|truncatechars_html:20 }}{% if similar.line > 0 %} (Line {{ similar.line }}){% endif %}
                                    <i class="fa fa-copy fa-align-right copytoclipboard" title="copy full path to clipboard"
                                    data-clipboard-text="{{similar.file_path}}{% if similar.line > 0 %} (Line {{ similar.line }}){% endif %}"></i></td>
                                <td>
                                    {% if similar.duplicate %}
                                        <form method="post"
                                              action="{% url 'reset_finding_duplicate_status' similar.id %}">
                                            {% csrf_token %}
                                            <input type="hidden" name="return_url" value="{{ request.get_full_path }}" />
                                            <input type="submit" value="Reset duplicate status"/>
                                        </form>
                                    {% elif finding.original_finding.id != similar.id %}
                                        <form method="post"
                                              action="{% url 'mark_finding_duplicate' original_id=similar.id duplicate_id=finding.id %}">
                                            {% csrf_token %}
                                            <input type="hidden" name="return_url" value="{{ request.get_full_path }}" />
                                            <input type="submit" value="Use as original"/>
                                        </form>
                                        <form method="post"
                                              action="{% url 'mark_finding_duplicate' duplicate_id=similar.id original_id=finding.id %}">
                                            {% csrf_token %}
                                            <input type="hidden" name="return_url" value="{{ request.get_full_path }}" />
                                            <input type="submit" value="Mark as duplicate"/>
                                        </form>
                                    {% else %}
                                        <i>N/A</i>
                                    {% endif %}
                                </td>
                            </tr>
                        {% endfor %}
                    </table>
                </div>
            </div>
        {% endif %}
    {% endwith %}

    <div class="hidden" style="padding-bottom: 5px;" id="bulk_edit_menu">
        <div class="btn-toolbar" role="toolbar" aria-label="Toolbar with button groups">
            <div class="btn-group mr-2" role="group" aria-label="Second group">
                <button class="btn btn-sm btn-primary dropdown-toggle" type="button" id="dropdownMenu2"
                        data-toggle="dropdown" aria-haspopup="true" aria-expanded="true">
                    Bulk Edit
                    <span class="caret"></span>
                </button>
                <ul class="dropdown-menu" aria-labelledby="dropdownMenu1" id="bulk_edit">
                    <li style="padding-left: 8px;">
                        <form action="{% url 'endpoints_status_bulk' %}" method="post" id="bulk_change_form">
                            {% csrf_token %}
                            <input type="hidden" name="return_url" value="{{ request.get_full_path }}" />                                            
                            <label style="font-size: 80%; font-weight: normal; display: block">
                                <input id="id_bulk_active" label="active "name="active" type="checkbox"/> 
                                <span>Active</span>
                            </label>
                            <label style="font-size: 80%; font-weight: normal; display: block">
                                <input id="id_bulk_false_p" label="false_positive name="false_positive" type="checkbox"/> 
                                <span>False Positive</span>
                            </label>
                            <label style="font-size: 80%; font-weight: normal; display: block">
                                <input id="id_bulk_out_of_scope" label="out_of_scope" name="out_of_scope" type="checkbox"/>
                                <span>Out of scope</span>
                            </label>
                            <label style="font-size: 80%; font-weight: normal; display: block">
                                <input id="id_bulk_mitigated" label="mitigated" name="mitigated" type="checkbox"/>
                                <span>Mitigated</span>
                            </label>
                            <label style="font-size: 80%; font-weight: normal; display: block">
                                <input id="id_bulk_risk_accepted" label="risk_accepted" name="risk_accepted" type="checkbox"/>
                                <span>Risk Accepted</span>
                            </label>
                            <br/>    
                            <input type="hidden" value="{{ finding.id }}" label="finding_id" name="finding_id">                
                            <input type="submit" class="btn btn-sm btn-primary" label="Submit" name="Submit" value="Submit"/>
                        </form>
                    </li>
                </ul>
            </div>
        </div>
    </div>

    {% include "dojo/snippets/endpoints.html" with finding=finding destination="UI" %}

    <div class="view-finding to_highlight">
        <div class="panel panel-default">
            <div class="panel-heading">
                <h4>Description <span class="pull-right"><a data-toggle="collapse" href="#vuln_desc"><i
                        class="glyphicon glyphicon-chevron-up"></i></a></span></h4>
            </div>
            <div id="vuln_desc" class="panel-body finding-description collapse in">
              <pre>{{ finding.description|markdown_render|default_if_none:"" }}</pre>
            </div>
        </div>

        {% if finding.images.exists %}
            <div class="panel panel-default">
                <div class="panel-heading">
                    <h4>
                        Images
                        <div class="pull-right btn-group" role="group">
                            <a title="Edit Images" class="btn btn-sm btn-primary"
                               href="{% url 'manage_images' finding.id %}">
                                <span class="fa fa-pencil-square-o"></span>
                            </a>
                            <a data-toggle="collapse" href="#vuln_pics" class="btn btn-sm btn-primary">
                                <i class="glyphicon glyphicon-chevron-up"></i>
                            </a>
                        </div>
                    </h4>
                </div>
                <div class="panel-body  collapse in" id="vuln_pics">
                    {% for pic in finding.images.all %}
                        <div class="col-md-1">
                            <a href="#"
                               data-imageurl="{{ request.scheme }}://{{ request.get_host }}{{ pic.image_large.url }}"
                               data-origurl="{{ request.scheme }}://{{ request.get_host }}{{ pic.image.url }}"
                               data-caption="{{ pic.caption }}"
                               class="thumbnail" data-toggle="modal"
                               data-target="#findingImageModal" id="finding_pic">
                                <img src="{{ request.scheme }}://{{ request.get_host }}{{ pic.image_thumbnail.url }}" alt="{{ pic.caption }}" title="{{ pic.caption }}" />
                            </a>
                        </div>
                    {% endfor %}
                </div>
                <div class="panel-footer">
                    <i title="Click on thumbnail to magnify."
                       class="text-info fa fa-search"></i>
                    <small>Click on thumbnail to magnify.</small>
                </div>
            </div>
        {% endif %}
        <div class="modal fade" id="findingImageModal" tabindex="-1" role="dialog"
             aria-labelledby="findingImageModalLabel">
            <div class="modal-dialog" role="document">
                <div class="modal-content">
                    <div class="modal-header">
                        <h4 class="pull-left">Finding Images</h4>
                        <button type="button" class="pull-right btn btn-xs btn-default" data-dismiss="modal"><span
                                class="fa fa-close"></span></button>
                    </div>
                    <div class="modal-body">
                        <a id="a_to_replace" class="modal_finding_pic" href="{{ pic.image.url }}" target="_blank"
                           title="View original image.">
                            <img id="to_replace" src="{{ pic.image_large.url }}" class="img-responsive"/>
                        </a>
                        <p id="caption_to_replace">{{ pic.caption }}</p>
                    </div>
                    <div class="modal-footer">
                        <a href="#" id="next" class="btn btn-default bnt-xs pull-right"><span
                                class="fa fa-arrow-right"></span></a>
                    </div>
                </div>
            </div>
        </div>

        <div class="panel panel-default">
            <div class="panel-heading">
                <h4>Mitigation <span class="pull-right"><a data-toggle="collapse" href="#vuln_mitigation"><i
                        class="glyphicon glyphicon-chevron-{% if finding.mitigation %}up{%else%}down{%endif%}"></i></a></span></h4>
            </div>
            <div id="vuln_mitigation" class="panel-body collapse {% if finding.mitigation %}in{%endif%}">
                <pre>{{ finding.mitigation|markdown_render|default_if_none:"" }}</pre>
            </div>
        </div>
        {% if finding.burprawrequestresponse_set.all %}
            <div class="panel panel-default">
                <div class="panel-heading">
                    <h4>Request / Response Pairs <span class="pull-right"><a data-toggle="collapse" href="#vuln_req_res">
                        <i class="glyphicon glyphicon-chevron-down"></i></a></span></h4>
                </div>
                <div id="vuln_req_res" class="panel-body collapse">
                    {% for req_resp in finding.burprawrequestresponse_set.all %}
                        <div class="panel panel-default">
                            <div class="panel-heading">
                                <h4>Request #{{ forloop.counter }}<span class="pull-right">
                                    <a data-toggle="collapse" href="#vuln_req_{{ forloop.counter }}">
                                        <i class="glyphicon glyphicon-chevron-down"></i></a></span></h4>
                            </div>
                            <div id="vuln_req_{{ forloop.counter }}" class="panel-body collapse">
                                <pre>{{ req_resp.get_request }}</pre>
                            </div>
                        </div>
                        <div class="panel panel-default">
                            <div class="panel-heading">
                                <h4>Response #{{ forloop.counter }}<span class="pull-right">
                                    <a data-toggle="collapse" href="#vuln_res_{{ forloop.counter }}">
                                        <i class="glyphicon glyphicon-chevron-down"></i></a></span></h4>
                            </div>

                            <div id="vuln_res_{{ forloop.counter }}" class="panel-body collapse">
                                <pre>{{ req_resp.get_response }}</pre>
                            </div>
                        </div>
                    {% endfor %}
                </div>
            </div>
        {% endif %}
        <div class="panel panel-default">
            <div class="panel-heading">
                <h4>Impact <span class="pull-right"><a data-toggle="collapse" href="#vuln_impact"><i
                        class="glyphicon glyphicon-chevron-{% if finding.impact %}up{%else%}down{%endif%}"></i></a></span></h4>
            </div>
            <div id="vuln_impact" class="panel-body collapse {% if finding.impact %}in{%endif%}">
                <pre>{{ finding.impact|markdown_render|default_if_none:"" }}</pre>
            </div>
        </div>

        <div class="panel panel-default" id="steps">
            <div class="panel-heading">
                <h4>Steps To Reproduce <span class="pull-right"><a data-toggle="collapse" href="#vuln_reproduce"><i
                        class="glyphicon glyphicon-chevron-{% if finding.steps_to_reproduce %}up{%else%}down{%endif%}"></i></a></span></h4>
            </div>
            <div id="vuln_reproduce" class="panel-body collapse {% if finding.steps_to_reproduce %}in{%endif%}">
                <pre>{{ finding.steps_to_reproduce|markdown_render|default_if_none:"" }}</pre>
            </div>
        </div>

        <div class="panel panel-default">
            <div class="panel-heading">
                <h4>Severity Justification <span class="pull-right"><a data-toggle="collapse" href="#sev_just"><i
                        class="glyphicon glyphicon-chevron-{% if finding.severity_justification %}up{%else%}down{%endif%}"></i></a></span></h4>
            </div>
            <div id="sev_just" class="panel-body collapse {% if finding.severity_justification %}in{%endif%}">
                <pre>{{ finding.severity_justification|markdown_render|default_if_none:"" }}</pre>
            </div>
        </div>

        <div class="panel panel-default">
            <div class="panel-heading">
                <h4>References <span class="pull-right"><a data-toggle="collapse" href="#vuln_refs"><i
                        class="glyphicon glyphicon-chevron-{% if finding.references %}up{%else%}down{%endif%}"></i></a></span></h4>
            </div>
            <div id="vuln_refs" class="panel-body collapse {% if finding.references %}in{%endif%}">
                <pre>{{ finding.references|markdown_render|default_if_none:"" }}</pre>
            </div>
        </div>

        <!--Cred Begin-->
        {% if  finding.static_finding != True and cred_finding %}
            <div class="row">
                <div class="col-md-12" id="cred">
                    <div class="panel panel-default">
                        <div class="panel-heading">
                            <h4>Credential
                                {% if not cred_finding %}
                                    {% if cred_engagement or creds %}
                                        <a title="Add New Credential" class="pull-right btn btn-primary btn-sm"
                                           href="{% url 'new_cred_finding' finding.id %}"><span
                                                class="fa fa-plus"></span></a>
                                    {% endif %}
                                {% endif %}
                            </h4>
                        </div>
                        {% if cred_finding or creds %}
                            <table class="tablesorter-bootstrap table table-condensed table-striped table-hover">
                                <thead>
                                <tr>
                                    <th>Name</th>
                                    <th>Username</th>
                                    <th>Role</th>
                                    <th>Environment</th>
                                    <th>Authentication Provider</th>
                                    <th>Login Valid</th>
                                    <th>Actions</th>
                                </tr>
                                </thead>
                                <tbody>
                                {% if cred_finding %}
                                    <tr>
                                        <td colspan="7">
                                            Credential Configured for this <strong>Finding</strong>
                                            {% if not cred_finding %}
                                                <br/>
                                                <center>None configured</center>
                                            {% endif %}
                                        </td>
                                    </tr>

                                    {% for cred in cred_finding %}
                                        <tr>
                                            <td>
                                                <a href="{{ cred.cred_id.url }}"
                                                   target="_blank">{{ cred.cred_id.name }}</a>
                                            </td>
                                            <td>{{ cred.cred_id.username }}</td>
                                            <td>{{ cred.cred_id.role }}</td>
                                            <td>{{ cred.cred_id.environment }}</td>
                                            <td>{{ cred.is_authn_provider }}</td>
                                            <td>{{ cred.cred_id.is_valid }}</td>
                                            <td>
                                                <div class="btn-group">
                                                    <a class="btn btn-sm btn-primary"
                                                       href="{% url 'view_cred_finding' cred.finding.id cred.id %}">View</a>
                                                    <a class="btn btn-sm btn-danger delete"
                                                       href="{% url 'delete_cred_finding' cred.finding.id cred.id %}">Delete</a>
                                                </div>
                                            </td>
                                        </tr>
                                    {% endfor %}
                                {% endif %}
                                {% if not cred_finding %}
                                    <tr>
                                        <td colspan="7">
                                            Credentials Inherited from <strong>Test: {{ finding.test }}</strong>
                                        </td>
                                    </tr>
                                    {% for cred in creds %}
                                        <tr>
                                            <td>
                                                <a href="{{ cred.cred_id.url }}"
                                                   target="_blank">{{ cred.cred_id.name }}</a>
                                            </td>
                                            <td>{{ cred.cred_id.username }}</td>
                                            <td>{{ cred.cred_id.role }}</td>
                                            <td>{{ cred.cred_id.environment }}</td>
                                            <td>{{ cred.is_authn_provider }}</td>
                                            <td>{{ cred.cred_id.is_valid }}</td>
                                            <td>
                                                <div class="btn-group">
                                                    <a class="btn btn-sm btn-primary"
                                                       href="{% url 'view_cred_engagement_test' cred.test.id cred.id %}">View</a>
                                                </div>
                                            </td>
                                        </tr>
                                    {% endfor %}
                                {% endif %}


                                </tbody>
                            </table>
                        {% else %}
                            <div class="panel-body">
                                <p>No credentials configured.
                                    {% if not cred_engagement %}
                                        Configure engagement credentials first, then add a credential to the test or
                                        finding.
                                    {% endif %}
                                </p>
                            </div>
                        {% endif %}
                    </div>
                </div>
            </div>
            <!--Cred end -->
        {% endif %}
    </div>

    {% include "dojo/snippets/sonarqube_history.html" with finding=finding only %}

    {% include "dojo/snippets/comments.html" with notes=notes object=finding destination="finding" %}

    <div class="PrevAndNext_Buttons">
    </div>

    <div class="protip">
       <i class="fa fa-lightbulb-o"></i> <strong>ProTip!</strong> Type <kbd>e</kbd> to edit any finding, <kbd>p</kbd> and <kbd>n</kbd> to navigate to the previous or next finding.
    </div>
{% endblock %}
{% block postscript %}
    <script src="{% static "clipboard/dist/clipboard.min.js" %}"></script>
    <script type="application/javascript" src="{% static "jquery.hotkeys/jquery.hotkeys.js" %}"></script>
    <script type="text/javascript" src="{% static "jquery-highlight/jquery.highlight.js" %}"></script>
    <script type="text/javascript">
        var firstID = {{findings_list.0}};
        var currentID = {{finding.id}};
        var lastID = {{findings_list_lastElement}};
        if(currentID != firstID)
        {
            $('.PrevAndNext_Buttons').append('<a href="{% url 'view_finding' prev_finding.id %}" class="btn btn-primary">Previous Finding</a> ');
        }
        if(currentID != lastID)
        {
            $('.PrevAndNext_Buttons').append('<a href="{% url 'view_finding' next_finding.id %}" class="btn btn-primary">Next Finding</a>');
        }
        //Ensures dropdown has proper zindex
        $('.table-responsive').on('show.bs.dropdown', function () {
          $('.table-responsive').css( "overflow", "inherit" );
        });
        if (document.referrer.indexOf('simple_search') > 0) {
            var terms = '';
            if ($.cookie('highlight')) {
                terms = $.cookie('highlight').split(' ');

                for (var i = 0; i < terms.length; i++) {
                    $('body').highlight(terms[i]);
                }
            }

            $('input#simple_search').val(terms);
        }

        $(document).ready(function () {
            //Ensures dropdown has proper zindex
            $('.table-responsive').on('show.bs.dropdown', function () {
              $('.table-responsive').css( "overflow", "inherit" );
            });

            $('.table-responsive').on('hide.bs.dropdown', function () {
              $('.table-responsive').css( "overflow", "auto" );
            })
            $("a[data-toggle='collapse']").on('click', function () {
                var i = $($(this).find('i').get(0));
                i.toggleClass('glyphicon-chevron-up').toggleClass('glyphicon-chevron-down');
            })
            $('[data-toggle="tooltip"]').tooltip()
        });

        // keyboard shortcuts
        $(document).on('keypress', null, 'e', function () {
            window.location.assign('{% url 'edit_finding' finding.id %}');
        });
        
        $(document).on('keypress', null, 'p', function () {
            window.location.assign('{% url 'view_finding' prev_finding.id %}');
        });
        
        $(document).on('keypress', null, 'n', function () {
            window.location.assign('{% url 'view_finding' next_finding.id %}');
        });

        $('a.delete-finding').on('click', function (e) {
            if (confirm('Are you sure you want to delete this finding?')) {
                $("form#delete-finding-form").submit();
            }

        });

        $('a.apply-cwe-finding').on('click', function (e) {
            if (confirm('Apply CWE template to this finding? (This will overwrite mitigation, impact and references.)')) {
                $("form#apply-cwe-finding-form").submit();
            }

        });

        $('#findingImageModal').on('show.bs.modal', function (event) {
            var link = $(event.relatedTarget);
            var loc = link.data('imageurl')
            var loco = link.data('origurl')
            var caption = link.data('caption');
            console.log(link);
            console.log(loc);
            var modal = $(this);
            modal.find('#to_replace').attr('src', loc);
            modal.find('#a_to_replace').attr('href', loco);
            modal.find('#caption_to_replace').html(caption);
        });
        $("a#next").on('click', function (e) {
            e.preventDefault();
            var showing = $("img#to_replace").attr('src');
            var thumbnails = $('a.thumbnail');

            thumbnails.each(function (index) {
                if ($(this).data('imageurl') == showing) {
                    console.log(index, thumbnails.length)
                    if (index == thumbnails.length - 1) {
                        // at the end
                        $("img#to_replace").attr('src', $(thumbnails[0]).data('imageurl'));
                        $("#caption_to_replace").html($(thumbnails[0]).data('caption'));
                    }
                    else {
                        $("img#to_replace").attr('src', $(thumbnails[index + 1]).data('imageurl'));
                        $("#caption_to_replace").html($(thumbnails[index + 1]).data('caption'));
                    }
                }
            });
        });

<<<<<<< HEAD
        function jira_action(elem, url) {
            $(elem).removeClass().addClass('fa fa-spinner fa-spin')

            $.ajax({
                type: "post",
                dataType:'json',
                data: '',
                context: this, 
                url: url,
                // The ``X-CSRFToken`` evidently can't be set in the
                // ``headers`` option, so force it here.
                // This method requires jQuery 1.5+.
                beforeSend: function (jqXHR, settings) {
                    // Pull the token out of the DOM.
                    jqXHR.setRequestHeader('X-CSRFToken', '{{ csrf_token }}');
                },
                success: function (data, textStatus, jqXHR) {
                    console.log(textStatus)
                    console.log(data)
                },
                error: function (request, status, error) {
                    console.log('error')
                    console.log(request.responseText)
                },
                complete: function(e) {
                    console.log('complete')
                    console.log(this)                        
                    location.reload()
                }
            });
        }

        $("#push_to_jira").on('click', function(e) {
            jira_action(this,'{% url 'finding_push_to_jira' finding.id %}')
        });

        $("#unlink_jira").on('click', function(e) {
            jira_action(this,'{% url 'finding_unlink_jira' finding.id %}')
=======
        var checkbox_count = 0;
        function get_checkbox_values()
        {
            var checkbox_values_vuln = $("input[type=checkbox][name^='select_vulnerable_']");
            var checkbox_values_rem = $("input[type=checkbox][name^='select_mitigated_']");
            var checkbox_values = Array.from(checkbox_values_vuln).concat(Array.from(checkbox_values_rem));

            return checkbox_values;
        }

        function check_checked_finding()
        {
          var checkbox_values = get_checkbox_values();
          for (var i = 0; i < checkbox_values.length; i++) {
            if ($(checkbox_values[i]).prop("checked")) {
              if ((checkbox_values[i].name != 'select_all_vulnerable') || (checkbox_values[i].name != 'select_all_mitigated')) {
                checkbox_count++;
              }
            }
          }
          if (checkbox_count > 0)
          {
              $('div#bulk_edit_menu').removeClass('hidden');
          }
        }

        $(function () {
            $(document).ready(function(){
              $('[data-toggle="tooltip"]').tooltip();
            });
            check_checked_finding();

            // Keep the dropdown menu open for selecting severity status
            $('.dropdown-menu').click(function(e) {
                e.stopPropagation();
            });
            //Ensures dropdown has proper zindex
            $('.table-responsive').on('show.bs.dropdown', function () {
              $('.table-responsive').css( "overflow", "inherit" );
            });

            $('.table-responsive').on('hide.bs.dropdown', function () {
              $('.table-responsive').css( "overflow", "auto" );
            })

            $('[data-toggle="tooltip"]').tooltip();

            $('#bulk_edit_menu #id_bulk_active').on("click", function (e){
                var checked = this.checked;
                $('#bulk_edit_menu #id_bulk_false_p').prop('disabled', checked);
                $('#bulk_edit_menu #id_bulk_mitigated').prop('disabled', checked);
                $('#bulk_edit_menu #id_bulk_false_p').prop('checked', false);
                $('#bulk_edit_menu #id_bulk_mitigated').prop('checked', false);
            })

            $('#bulk_edit_menu #id_bulk_mitigated').on("click", function (e){
                var checked = this.checked;
                $('#bulk_edit_menu #id_bulk_active').prop('disabled', checked);
                $('#bulk_edit_menu #id_bulk_active').prop('checked', false);
            })

            $('#bulk_edit_menu #id_bulk_false_p').on("click", function (e){
                var checked = this.checked;
                $('#bulk_edit_menu #id_bulk_active').prop('disabled', checked);
                $('#bulk_edit_menu #id_bulk_risk_accepted').prop('disabled', checked);
                $('#bulk_edit_menu #id_bulk_out_of_scope').prop('disabled', checked);
                $('#bulk_edit_menu #id_bulk_active').prop('checked', false);
                $('#bulk_edit_menu #id_bulk_risk_accepted').prop('checked', false);
                $('#bulk_edit_menu #id_bulk_out_of_scope').prop('checked', false);
                $('#bulk_edit_menu #id_bulk_mitigated').prop('checked', checked);
            })

            $('#bulk_edit_menu #id_bulk_risk_accepted').on("click", function (e){
                var checked = this.checked;
                $('#bulk_edit_menu #id_bulk_false_p').prop('disabled', checked);
                $('#bulk_edit_menu #id_bulk_out_of_scope').prop('disabled', checked);
                $('#bulk_edit_menu #id_bulk_false_p').prop('checked', false);
                $('#bulk_edit_menu #id_bulk_out_of_scope').prop('checked', false);
            })

            $('#bulk_edit_menu #id_bulk_out_of_scope').on("click", function (e){
                var checked = this.checked;
                $('#bulk_edit_menu #id_bulk_risk_accepted').prop('disabled', checked);
                $('#bulk_edit_menu #id_bulk_false_p').prop('disabled', checked);
                $('#bulk_edit_menu #id_bulk_risk_accepted').prop('checked', false);
                $('#bulk_edit_menu #id_bulk_false_p').prop('checked', false);
            })

            $('input[type="checkbox"]').change(function () {
              checkbox_count = 0;
              finding = $(this).attr("name");
              if (finding.indexOf("select_") >= 0)
              {
                var checkbox_values = get_checkbox_values();
                for (var i = 0; i < checkbox_values.length; i++) {
                  if ($(checkbox_values[i]).prop("checked")) {
                    checkbox_count++;
                  }
                }

                if ($(this).prop("checked")) {
                  $('div#bulk_edit_menu').removeClass('hidden');
                } else {
                  checkbox_count--;
                  var checkbox_values = get_checkbox_values();
                  var checked = false;

                  for (var i = 0; i < checkbox_values.length; i++) {
                    if ($(checkbox_values[i]).prop("checked")) {
                      checked = true;
                    }
                  }
                  if (checked == false) {
                    $('div#bulk_edit_menu').addClass('hidden');
                  }
                }

              }
            });
            $('form#bulk_change_form').on('submit', function(e){
                $('input[type=checkbox].select_one:checked').each(function(){
                    var hidden_input = $('<input type="hidden" value="' + this.id + '" name="endpoints_to_update">')
                    $('form#bulk_change_form').append(hidden_input);
                });
            });

            $('input#select_all_vulnerable').on('click', function (e) {
                var checkbox_values = $("input[type=checkbox][name^='select_vulnerable']");
                if ($(this).is(":checked")) {
                    for (var i = 0; i < checkbox_values.length; i++) {
                        $(checkbox_values[i]).prop('checked', true)
                    }
                    $('div#bulk_edit_menu').removeClass('hidden');
                }
                else {
                    for (var i = 0; i < checkbox_values.length; i++) {
                        $(checkbox_values[i]).prop('checked', false)
                    }
                    $('div#bulk_edit_menu').addClass('hidden');
                }
            });

             $('input#select_all_mitigated').on('click', function (e) {
                var checkbox_values = $("input[type=checkbox][name^='select_mitigated']");
                if ($(this).is(":checked")) {
                    for (var i = 0; i < checkbox_values.length; i++) {
                        $(checkbox_values[i]).prop('checked', true)
                    }
                    $('div#bulk_edit_menu').removeClass('hidden');
                }
                else {
                    for (var i = 0; i < checkbox_values.length; i++) {
                        $(checkbox_values[i]).prop('checked', false)
                    }
                    $('div#bulk_edit_menu').addClass('hidden');
                }
            });
>>>>>>> 0fd9c6be
        });

        var clipboard = new ClipboardJS('.copytoclipboard');
    </script>
{% endblock %}<|MERGE_RESOLUTION|>--- conflicted
+++ resolved
@@ -1012,7 +1012,6 @@
             });
         });
 
-<<<<<<< HEAD
         function jira_action(elem, url) {
             $(elem).removeClass().addClass('fa fa-spinner fa-spin')
 
@@ -1051,7 +1050,6 @@
 
         $("#unlink_jira").on('click', function(e) {
             jira_action(this,'{% url 'finding_unlink_jira' finding.id %}')
-=======
         var checkbox_count = 0;
         function get_checkbox_values()
         {
@@ -1209,7 +1207,6 @@
                     $('div#bulk_edit_menu').addClass('hidden');
                 }
             });
->>>>>>> 0fd9c6be
         });
 
         var clipboard = new ClipboardJS('.copytoclipboard');
