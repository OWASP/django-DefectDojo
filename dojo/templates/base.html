{% load navigation_tags %}
{% load display_tags %}
{% load static from staticfiles %}
<!DOCTYPE html>
<html lang="en">

<head>

    <meta charset="utf-8">
    <meta http-equiv="X-UA-Compatible" content="IE=edge">
    <meta name="viewport" content="width=device-width, initial-scale=1">
    <meta name="description" content="">
    <meta name="author" content="">
    <title>
        {% if request.session.dojo_breadcrumbs and not product_tab.tab %}
            {% with request.session.dojo_breadcrumbs|last as last %}
                {{ last.title }} |
            {% endwith %}
        {% elif product_tab.title %}
          {{ product_tab.title }} |
        {% endif %}
        DefectDojo
    </title>
    {% block add_css_before %}
    {% endblock %}
    <!-- Bootstrap Core CSS -->
    <link href="{% static "bootstrap/dist/css/bootstrap.min.css" %}" rel="stylesheet">

    <!-- MetisMenu CSS -->
    <link href="{% static "metismenu/dist/metisMenu.min.css" %}" rel="stylesheet">

    <!-- Custom CSS -->
    <link href="{% static "startbootstrap-sb-admin-2/dist/css/sb-admin-2.css" %}" rel="stylesheet">

    <!-- Custom Fonts -->
    <link href="{% static "font-awesome/css/font-awesome.min.css" %}" rel="stylesheet" type="text/css">

    {% block add_css %}
    {% endblock %}
    <link rel="stylesheet" href="{% static "components-jqueryui/themes/flick/jquery-ui.min.css" %}">
    <link rel="shortcut icon" href="{% static "dojo/img/favicon.ico" %}"/>
    <link rel="stylesheet" href="{% static "chosen-bootstrap/chosen.bootstrap.min.css" %}">
    <link rel="stylesheet" href="{% static "fullcalendar/dist/fullcalendar.min.css" %}">
    <link rel="stylesheet" href="{% static "dojo/css/dojo.css" %}">
    <link rel="stylesheet" href="{% static "dojo/css/datatables.min.css" %}">


    <style>
        {% block add_styles %}
        {% endblock %}
    </style>
</head>
<body class="{% dojo_body_class %}">

<div id="wrapper">
    {% block navigation %}
        <!-- Navigation -->
        <nav class="navbar navbar-default navbar-fixed-top" role="navigation" style="margin-bottom: 0">
            <div class="navbar-header">
                <button type="button" class="navbar-toggle" data-toggle="collapse" data-target=".navbar-collapse">
                    <span class="sr-only">Toggle navigation</span>
                    <span class="icon-bar"></span>
                    <span class="icon-bar"></span>
                    <span class="icon-bar"></span>
                </button>
                <a class="navbar-brand" href="{% url 'home' %}">
                    <img src="{% static "dojo/img/logo.png" %}" alt="DefectDojo Logo" width="240"/>
                </a>

            </div>
            <!-- /.navbar-header -->

            <ul class="nav navbar-top-links navbar-right">
              {% if request.user.is_authenticated %}
                <li>
                    <div class="custom-search-form">
                        <form role="search" method="get" action="{% url 'simple_search' %}">
                            <div class="input-group">
                                <input id="simple_search" type="text" name="query" class="form-control"
                                       placeholder="Search...">
                                <span class="input-group-btn">
                                    <button class="btn btn-primary" type="submit" aria-label="Search">
                                        <i class="fa fa-search"></i>
                                    </button>
                                </span>
                            </div>
                        </form>
                    </div>
                    <!-- /input-group -->
                </li>
                <li class="dropdown">
                    <a class="dropdown-toggle dropdown-toggle-h{{ alert_count }}" data-toggle="dropdown" href="#" aria-expanded="false" aria-label="{{ alert_count }} Alerts">
                        <i class="fa fa-bell fa-fw"></i>
                        <span id="alert_count" class="badge badge-count badge-count{{ alert_count }}">{{ alert_count }}</span>
                        <i class="fa fa-caret-down"></i>
                    </a>
                    <ul class="dropdown-menu dropdown-alerts">
                    </ul>
                    <!-- /.dropdown-alerts -->
                </li>
                {% endif %}
                <li class="dropdown">
                    <a class="dropdown-toggle" data-toggle="dropdown" href="#" aria-expanded="false" aria-label="User Menu">
                        <i class="fa fa-user fa-fw"></i> <i class="fa fa-caret-down"></i>
                    </a>
                    <ul class="dropdown-menu dropdown-user">
                        {% block settings-dropdown-items %}
                            {% if request.user.is_authenticated %}
                                <li><a href="{% url 'view_profile' %}"><i
                                        class="fa fa-user fa-fw"></i> {{ request.user.username }}</a>
                                </li>
                                <li><a href="{% url 'api_key' %}"><i class="fa fa-fw fa-key"></i> API v1 Key</a></li>
                                <li><a href="{% url 'api_v2_key' %}"><i class="fa fa-fw fa-key"></i> API v2 Key</a></li>
                            {% endif %}
                            <li><a href="{% url 'tastypie_swagger:index' %}"><i class="fa fa-book fa-fw"></i> API
                                v1 Docs</a></li>
                            <li><a href="{% url 'api_v2_schema' %}"><i class="fa fa-book fa-fw"></i> API
                                v2 Docs</a></li>
                            {{ block.super }}
                            {% if user.is_staff %}
                                <li><a href="{% url 'survey' %}"> <i class="fa fa-hospital-o fa-fw"> </i> Questionnaires </a></li>
                            {% endif %}
                        {% endblock %}
                        {% if request.user.is_authenticated %}
                            <li><a href="{% url 'logout' %}"><i class="fa fa-sign-out fa-fw"></i> Logout</a></li>
                        {% endif %}
                    </ul>
                    <!-- /.dropdown-user -->
                </li>
                <!-- /.dropdown -->
            </ul>
            <!-- /.navbar-top-links -->

            <div class="navbar-default sidebar navbar-fixed-top" role="navigation">
                <div class="sidebar-nav navbar-collapse">
                    <ul class="nav" id="side-menu">
                        {% block sidebar-items %}

                            {% if request.user.is_staff %}
                                <li>
                                    <a href="{% url 'dashboard' %}" aria-disabled="true" aria-expanded="false" aria-label="Dashboard">
                                        <i class="fa fa-dashboard fa-fw"></i>
                                        <span>Dashboard</span>
                                    </a>
                                </li>
                            {% endif %}
                            <li>
                                {% if request.user.is_staff %}
                                    <a href="{% url 'product' %}" aria-expanded="false" aria-label="Products">
                                        <i class="fa fa-list fa-fw"></i>
                                        <span>Products</span>
                                        <span class="glyphicon arrow"></span>
                                    </a>
                                {% elif request.user.is_authenticated %}
                                <a href="{% url 'product' %}" title="Products" aria-label="Products"><i class="fa fa-list fa-fw"></i><span>Products</span></a>
                                {% endif %}
                                {% if request.user.is_staff %}
                                    <ul class="nav nav-second-level">
                                      {% if request.user.is_staff %}
                                        <li>
                                            <a href="{% url 'new_product' %}"> Add Product</a>
                                        </li>
                                      {% endif %}
                                        <li>
                                            <a href="{% url 'product' %}"> All Products</a>
                                        </li>
                                        <li>
                                            <a href="{% url 'product_type' %}">View Product Types</a>
                                        </li>

                                    </ul>
                                {% endif %}
                                <!-- /.nav-second-level -->
                            </li>
                            {% if request.user.is_staff %}
                                <li>
                                    <a href="{% url 'engagements_all' %}" aria-expanded="false" aria-label="Engagements">
                                        <i class="fa fa-inbox fa-fw"></i>
                                        <span>Engagements</span>
                                        <span class="glyphicon arrow"></span>
                                    </a>
                                    <ul class="nav nav-second-level">
                                        <li>
                                            <a href="{% url 'engagements_all' %}">All Engagements</a>
                                        </li>
                                        <li>
                                            <a href="{% url 'engagement' %}">Active Engagements</a>
                                        </li>
                                        <li>
                                            <a href="{% url 'test_type' %}">Test Types</a>
                                        </li>
                                        <li>
                                            <a href="{% url 'dev_env' %}">Environments</a>
                                        </li>
                                    </ul>
                                    <!-- /.nav-second-level -->
                                </li>
                                <li>
                                    <a href="{% url 'open_findings' %}" aria-expanded="false" aria-label="Findings">
                                        <i class="fa fa-bug fa-fw"></i>
                                        <span>Findings</span>
                                        <span class="glyphicon arrow"></span>
				    </a>
                                    <ul class="nav nav-second-level">
                                        <li>
                                            <a href="{% url 'open_findings' %}">Open Findings</a>
                                        </li>
                                        <li>
                                            <a href="{% url 'accepted_findings' %}">Accepted Findings</a>
                                        </li>
                                        <li>
                                            <a href="{% url 'all_findings' %}">All Findings</a>
                                        </li>
                                        <li>
                                            <a href="{% url 'closed_findings' %}">Closed Findings</a>
                                        </li>
                                        <li>
                                            <a href="{% url 'templates' %}">Finding Templates</a>
                                        </li>
                                    </ul>
                                    <!-- /.nav-second-level -->
                                </li>
                                <li>
                                    <a href="{% url 'endpoints' %}" aria-expanded="false" aria-label="Endpoints">
					                    <i class="fa fa-sitemap fa-fw"></i>
                                        <span>Endpoints</span>
                                        <span class="glyphicon arrow"></span>
                                    </a>
                                    <ul class="nav nav-second-level">
                                        <li>
                                            <a href="{% url 'endpoints' %}">All Endpoints</a>
                                        </li>
                                        <li>
                                            <a href="{% url 'vulnerable_endpoints' %}">
                                                Vulnerable Endpoints
                                            </a>
                                        </li>
                                    </ul>
                                </li>
                            {% endif %}
                            {% if request.user.is_authenticated %}
                            <li>
                                <a href="{% url 'reports' %}" aria-expanded="false" aria-label="Reports">
				                    <i class="fa fa-file-text-o fa-fw"></i>
                                    <span>Reports</span>
                                    <span class="glyphicon arrow"></span>
                                </a>
                                <ul class="nav nav-second-level">
                                    <li><a href="{% url 'reports' %}"> All Reports </a></li>
                                    <li><a href="{% url 'report_builder' %}"> Report Builder </a></li>
                                </ul>
                                <!-- /.nav-second-level -->
                            </li>
                            <li>
<<<<<<< HEAD
                                <a href="{% url 'reportng_filter' %}" aria-label="ReportNG">
                                    <i class="fa fa-paper-plane"></i>
                                    <span>ReportNG</span>
                                </a>
                            </li>
                            <li>
                                <a href="#" aria-expanded="false" aria-label="Metrics">
=======
                                <a href="{% url 'metrics' %}?date=5&view=dashboard" aria-expanded="false" aria-label="Metrics">
>>>>>>> a9a37905
				                    <i class="fa fa-bar-chart fa-fw"></i>
                                    <span>Metrics</span>
                                    <span class="glyphicon arrow"></span>
                                </a>
                                <ul class="nav nav-second-level">
                                    <li><a href="{% url 'critical_product_metrics' %}"> Critical Product Metrics </a></li>
                                    <li><a href="{% url 'metrics_product_type' %}"> Product Type Metrics </a></li>
                                    <li><a href="{% url 'product_type_counts' %}"> Product Type Counts </a></li>
                                    {% if user.is_staff %}
                                        <li><a href="{% url 'simple_metrics' %}"> Simple Metrics </a></li>
                                        <li><a href="{% url 'engineer_metrics' %}"> Engineer Metrics </a></li>
                                        <li><a href="{% url 'research_metrics' %}"> Security Research Metrics </a></li>
                                    {% endif %}
                                    <li><a href="{% url 'metrics' %}?date=5&view=dashboard"> Metrics Dashboard </a></li>
                                </ul>
                                <!-- /.nav-second-level -->
                            </li>
                            {% endif %}
                            {% if request.user.is_staff %}
                                <li>
                                    <a href="{% url 'users' %}" aria-disabled="true" aria-expanded="false" aria-label="Users">
                                        <i class="fa fa-user fa-fw"></i>
                                        <span>Users</span>
                                    </a>
                                </li>
                            {% endif %}
                            {% if request.user.is_staff %}
                                <li>
				                    <a href="{% url 'engagement_calendar' %}" aria-disabled="true" aria-expanded="false" aria-label="Calendar">
                                        <i class="fa fa-calendar fa-fw"></i>
                                        <span>Calendar</span>
                                    </a>
                                </li>
                                <li>
                                    <a href="#"><i class="fa fa-hospital-o fa-fw"> </i> <span>Questionnaires</span><span
                                            class="glyphicon arrow"></span></a>
                                    <ul class="nav nav-second-level">
                                        <li><a href="{% url 'survey' %}">All Questionnaires </a></li>
                                        <li><a href="{% url 'questions' %}">All Questions </a></li>

                                    </ul>
                                    <!-- /.nav-second-level -->
                                </li>
                            {% endif %}                                
                                <li id="menu_configuration">
				                    <a href="#" aria-expanded="false" aria-label="Configuration">
                                        <i class="fa fa-cog fa-fw"></i>
                                        <span>Configuration</span>
                                    </a>
                                    <ul class="nav nav-second-level">
                                        {% if request.user.is_superuser %}                            
                                        <li><a href="{% url 'cred' %}">Credential Manager </a></li>
                                        {% if system_settings.enable_jira %}
                                        <li><a href="{% url 'jira' %}">JIRA </a></li>
                                        {% endif %}
                                        {% if system_settings.enable_github %}
                                        <li><a href="{% url 'github' %}">GitHub </a></li>
                                        {% endif %}
                                        <li><a href="{% url 'tool_config' %}">Tool Configuration </a></li>
                                        <li><a href="{% url 'tool_type' %}">Tool Type </a></li>
                                        <li><a href="{% url 'rules' %}">Rules Framework </a></li>
                                        <li><a href="{% url 'system_settings' %}">System Settings </a></li>
                                        <li><a href="{% url 'note_type' %}">Note Types </a></li>
                                        <li><a href="{% url 'configure_google_sheets' %}">Google Sheets Sync</a></li>
                                        <li><a href="{% url 'configure_banner' %}">Login banner</a></li>
                                        {% endif %}
                                        <li><a href="{% url 'notifications' %}">Notifications</a></li>
                                    </ul>
                        {% endblock %}

                        <li id="min-menu">
                            <a href="#" id="minimize-menu" title="Expand/Collapse Menu" aria-label="Expand/Collapse Menu">
                                <i id="nav-minimize-menu-li" class="fa fa-arrow-circle-right fa-fw"></i>
                                <span>Collapse Menu</span>
                            </a>
                        </li>
                    </ul>
                </div>
                <!-- /.sidebar-collapse -->
            </div>
            <!-- /.navbar-static-side -->
        </nav>
    {% endblock %}
    <!-- Page Content -->
    <div id="page-wrapper">
        <div class="container-fluid">
            <!-- start of tabs -->
            {% if product_tab.tab %}
            <div class="row">
              <div class="col-md-12">
                <h3 class="no-margin-top" style="padding-bottom: 5px;">
                    {{ product_tab.product }}
                    {% if system_settings.enable_benchmark == 9 %}
                      {% for benchmark in tab_benchmarks%}
                        <sup><span class="fa fa-bookmark has-popover" data-trigger="hover" data-content="{{ benchmark|asvs_level }}"></label></span>
                        {{ benchmark.desired_level }}</sup>
                      {% endfor %}
                    {% endif %}
                    {% with grade=product_tab.product|product_grade %}
                      {% if grade %}
                        <sup><div class="tag-label {{ grade }}">{{ grade }}</div></sup>
                      {% endif %}
                    {% endwith %}
                    {% if product_tab.product.tags %}
                      <sup>
                          {% for tag in product_tab.product.tags %}
                          <a title="Search {{ tag }}" class="tag-label tag-color" href="{% url 'simple_search' %}?query={{ tag }}">{{ tag }}</a>
                          {% endfor %}
                      </sup>
                    {% endif %}
                </h3>
                <ul class="nav nav-tabs horizontal-bar in">
                  <li role="presentation"{% if product_tab.tab == 'overview' %} class="active"{% endif %}><a href="{% url 'view_product' product_tab.product.id %}"><span class="fa fa-globe" aria-hidden="true"></span><span class="hidden-xs"> Overview</span></a></li>
                  <li role="presentation"{% if product_tab.tab == 'metrics' %} class="active"{% endif %}><a href="{% url 'view_product_metrics' product_tab.product.id %}"><span class="fa fa-bar-chart" aria-hidden="true"></span><span class="hidden-xs"> Metrics</span></a></li>
                  <!-- Engagements Tab -->
                  <li role="presentation" class="dropdown{% if product_tab.tab == 'engagements' %} active active-color{% endif %}">
                    <a class="dropdown-toggle" data-toggle="dropdown" href=""><span class="fa fa-calendar" aria-hidden="true"></span>
                    <span class="hidden-xs">Engagements{% if product_tab.engagements > 0 %} <span class="badge">{{ product_tab.engagements }}</span>{% endif %}</span>
                    <span class="caret"></span></a>
                    <ul class="dropdown-menu">
                      <li><a href="{% url 'view_engagements' product_tab.product.id %}"><i class="fa fa-calendar"></i> View Engagements</a></li>
                      {% if user.is_staff %}
                      <li><a href="{% url 'new_eng_for_prod' product_tab.product.id %}"><i class="fa fa-plus"></i> Add New Engagement</a></li>
                      {% endif %}
                      <li role="separator" class="divider"></li>
                      <li><a href="{% url 'view_engagements_cicd' product_tab.product.id %}"><i class="fa fa-calendar"></i> View CI/CD Engagements</a></li>
                      {% if user.is_staff %}
                      <li><a href="{% url 'new_eng_for_prod_cicd' product_tab.product.id %}"><i class="fa fa-plus"></i> Add New CI/CD Engagement</a></li>
                      {% endif %}
                    </ul>
                  </li>
                  <!-- Findings Tab -->
                  <li role="presentation" class="dropdown{% if product_tab.tab == 'findings' %} active active-color{% endif %}">
                    <a class="dropdown-toggle" data-toggle="dropdown" href=""><span class="fa fa-bug" aria-hidden="true"></span>
                    <span class="hidden-xs"> Findings{% if product_tab.findings > 0 %} <span class="badge">{{ product_tab.findings }}</span>{% endif %}</span>
                    <span class="caret"></span></a>
                    <ul class="dropdown-menu">
                      <li><a href="{% url 'product_open_findings' product_tab.product.id %}?active=2&verified=2&false_p=3&duplicate=2&out_of_scope=1&test__engagement__product={{ product_tab.product.id }}"><i class="fa fa-list-alt"></i> View Open Findings</a></li>
                      <li><a href="{% url 'product_open_findings' product_tab.product.id %}?active=2&verified=2&false_p=3&duplicate=2&out_of_scope=1&test__engagement__product={{ product_tab.product.id }}&severity=Critical"><i class="fa fa-exclamation-triangle"></i> View Critical Findings</a></li>
                      <li><a href="{% url 'product_open_findings' product_tab.product.id %}?active=2&verified=2&false_p=3&duplicate=2&out_of_scope=1&test__engagement__product={{ product_tab.product.id }}&date=2"><i class="fa fa-calendar"></i> View Findings from Last 7 Days </a></li>
                      <li role="separator" class="divider"></li>
                      <li><a href="{% url 'product_accepted_findings' product_tab.product.id %}?test__engagement__product={{ product_tab.product.id }}"><i class="fa fa-check"></i> View Accepted Findings</a></li>
                      <li><a href="{% url 'product_all_findings' product_tab.product.id %}?test__engagement__product={{ product_tab.product.id }}"><i class="fa fa-search"></i> View All Findings</a></li>
                      <li><a href="{% url 'product_closed_findings' product_tab.product.id %}?test__engagement__product={{ product_tab.product.id }}"><i class="fa fa-fire-extinguisher"></i>&nbsp;&nbsp;View Closed Findings </a></li>
                      {% if user.is_staff %}
                      <li role="separator" class="divider"></li>
                      <li><a href="{% url 'ad_hoc_finding' product_tab.product.id %}"><i class="fa fa-plus"></i> Add New Finding</a></li>
                      <li><a href="{% url 'import_scan_results_prod' product_tab.product.id %}"><i class="fa fa-upload"></i> Import Scan Results</a></li>
                      {% endif %}
                    </ul>
                  </li>
                  <!-- Endpoints Tab -->
                  <li role="presentation" class="dropdown{% if product_tab.tab == 'endpoints' %} active active-color{% endif %}">
                    <a class="dropdown-toggle" data-toggle="dropdown" href=""><span class="fa fa-sitemap" aria-hidden="true"></span>
                    <span class="hidden-xs"> Endpoints{% if product_tab.endpoints > 0 %} <span class="badge">{{ product_tab.endpoints }}</span>{% endif %}</span>
                    <span class="caret"></span></a>
                    <ul class="dropdown-menu">
                      <li><a href="{% url 'endpoints' %}?product={{ product_tab.product.id }}"><i class="fa fa-list-alt"></i> View Endpoints</a></li>
                      <li><a href="{% url 'vulnerable_endpoints' %}?product={{ product_tab.product.id }}"><i class="fa fa-sitemap"></i> View Vulnerable Endpoints</a></li>
                      <li role="separator" class="divider"></li>
                      <li><a href="{% url 'product_endpoint_report' product_tab.product.id %}"><i class="fa fa-file-text-o"></i> Endpoint Report</a></li>
                      {% if user.is_staff %}
                      <li role="separator" class="divider"></li>
                      <li><a href="{% url 'add_endpoint' product_tab.product.id %}"><i class="fa fa-plus"></i> Add New Endpoint</a></li>
                      {% endif %}
                    </ul>
                  </li>
                  <!-- Benchmarks Tab -->
                  {% if system_settings.enable_benchmark %}
                  <li role="presentation" class="dropdown{% if product_tab.tab == 'benchmarks' %} active{% endif %}">
                    <a class="dropdown-toggle" data-toggle="dropdown" href=""><span class="fa fa-balance-scale" aria-hidden="true"></span>
                    <span class="hidden-xs"> Benchmarks</span>
                    <span class="caret"></span></a>
                    <ul class="dropdown-menu">
                      {% for bt in product_tab.benchmark_type %}
                      <a title="{{ bt.name }}" href="{% url 'view_product_benchmark' product_tab.product.id bt.id %}">
                          <li><span class="fa fa-list"></span> {{ bt.name }} {{ bt.version }}</a></li>
                      {% endfor %}
                    </ul>
                  </li>
                  {% endif %}
                  {% if user.is_staff %}
                  <li role="presentation" class="dropdown{% if product_tab.tab == 'settings' %} active{% endif %}">
                    <a class="dropdown-toggle" data-toggle="dropdown" href=""><span class="fa fa-cogs" aria-hidden="true"></span>
                      <span class="hidden-xs"> Settings</span>
                    <span class="caret"></span></a>
                    <ul class="dropdown-menu">
                        <li role="presentation">
                            <a class="" href="{% url 'edit_product' product_tab.product.id %}">
                                <i class="fa fa-pencil-square-o"></i> Edit
                            </a>
                        </li>
                        <li role="presentation">
                            <a class="" href="{% url 'add_meta_data' product_tab.product.id %}">
                                <i class="fa fa-list-alt"></i> Add Custom Fields
                            </a>
                        </li>
                        <li role="presentation">
                            <a class="" href="{% url 'new_object' product_tab.product.id %}">
                                <i class="fa fa-list-alt"></i> Add Product Tracking Files
                            </a>
                        </li>
                        <li role="separator" class="divider"></li>
                        <li role="presentation">
                            <a href="{% url 'new_cred_product' product_tab.product.id %}">
                                <i class="fa fa-plus"></i> Add Credentials
                            </a>
                        </li>
                        <li role="presentation">
                            <a href="{% url 'all_cred_product' product_tab.product.id %}">
                                <i class="fa fa-plus"></i> View Credentials
                            </a>
                        </li>
                        <li role="separator" class="divider"></li>
                        <li role="presentation">
                            <a href="{% url 'new_tool_product' product_tab.product.id %}">
                                <i class="fa fa-plus"></i> Add Tools
                            </a>
                        </li>
                        <li role="presentation">
                            <a href="{% url 'all_tool_product' product_tab.product.id %}">
                                <i class="fa fa-plus"></i> View Tools
                            </a>
                        </li>
                        <li role="separator" class="divider"></li>
                        <li role="presentation">
                            <a href="{% url 'add_engagement_presets' product_tab.product.id %}">
                                <i class="fa fa-plus"></i> Add Engagement Presets
                            </a>
                        </li>
                        <li role="presentation">
                            <a href="{% url 'engagement_presets' product_tab.product.id %}">
                                <i class="fa fa-plus"></i> View Engagement Presets
                            </a>
                        </li>
                        <li role="separator" class="divider"></li>
                        <li role="presentation">
                            <a href="{% url 'action_history' product_tab.product|content_type product_tab.product.id %}">
                                <i class="fa fa-history"></i> View History
                            </a>
                        </li>
                            <li role="separator" class="divider"></li>
                            <li role="presentation">
                                <a class="text-danger" href="{% url 'delete_product' product_tab.product.id %}">
                                    <i class="fa fa-trash"></i> Delete
                                </a>
                            </li>
                       </ul>
                  </li>
                  {% endif %}
                </ul>
              </div>
            </div>
            {% else %}
            <div class="row hidden-xs">
                <div class="col-lg-12">
                    {% if request.session.dojo_breadcrumbs %}
                        <ul class="breadcrumb main">
                            {% for crumb in request.session.dojo_breadcrumbs %}
                                <li class="{% if forloop.last %}active{% endif %}">
                                    <a class="{% if forloop.last %}active{% endif %}"
                                       href="{{ crumb.url }}">{{ crumb.title }}</a>
                                </li>
                            {% endfor %}
                        </ul>
                    {% endif %}
                </div>
            </div>
            {% endif %}
            <!-- end of tabs -->
            <div class="row">
                <div class="col-lg-12">
                    {% if messages %}
                        {% for message in messages %}
                            <div class="alert {{ message.tags }} alert-dismissible" role="alert">
                                <button type="button" class="close" data-dismiss="alert" aria-label="Close"><span
                                        aria-hidden="true">&times;</span></button>
                                {{ message }}
                            </div>
                        {% endfor %}
                    {% endif %}
                </div>
                <!-- /.col-lg-12 -->
            </div>
            <!-- /.row -->
            <div class="row">
                <div id="base-content" class="col-lg-12">
                    {% include "dojo/breadcrumbs/settings_breadcrumb.html" %}
                    {% include "dojo/breadcrumbs/engagement_breadcrumb.html" %}
                    {% include "dojo/breadcrumbs/finding_breadcrumb.html" %}
                    {% include "dojo/breadcrumbs/endpoint_breadcrumb.html" %}
                    {% include "dojo/breadcrumbs/custom_breadcrumb.html" %}
                    {% block content %}
                    {% endblock %}
                </div>
                <!-- /.col-lg-12 -->
            </div>
        </div>
        <!-- /.container-fluid -->
    </div>
    <!-- /#page-wrapper -->
    <footer class="footer">
        <div class="container">
            <div class="row">
                <div class="col-md-12 text-center text-">
                    <p>
                        <a href="{% url 'home' %}"><img class="logo" src="{% static "dojo/img/chop.png" %}"
                                                        alt="DefectDojo Chop" height="45"/></a><br/>
                        {% dojo_version %} ( {% dojo_current_hash %} )
                    </p>
                    <p>
                        Detailed DefectDojo documentation can be found at  <a
                            href="{% dojo_docs_url %}">Read The Docs</a>.
                    </p>
                    <p>
                        DefectDojo is licensed under the <a
                            href="https://github.com/DefectDojo/django-DefectDojo/blob/master/LICENSE.md">Simplified BSD
                        license</a>.
                    </p>
                    <p>
                        &copy; {% now "Y" %} DefectDojo
                    </p>
                </div>
            </div>
        </div>
    </footer>
</div>

<!-- /#wrapper -->

<!-- jQuery -->
<script src="{% static "jquery/dist/jquery.js" %}"></script>
<!--  jQuery UI -->
<script src="{% static "components-jqueryui/jquery-ui.min.js" %}"></script>
<!-- Bootstrap Core JavaScript -->
<script src="{% static "bootstrap/dist/js/bootstrap.min.js" %}"></script>

<!-- Metis Menu Plugin JavaScript -->
<script src="{% static "metismenu/dist/metisMenu.min.js" %}"></script>

<!-- Custom Theme JavaScript -->
<script src="{% static "startbootstrap-sb-admin-2/dist/js/sb-admin-2.js" %}"></script>
<!-- Calendar JavaScript -->
<script src="{% static "moment/min/moment.min.js" %}"></script>
<script src="{% static "fullcalendar/dist/fullcalendar.min.js" %}"></script>
<!-- jquery cookie -->
<script src="{% static "jquery.cookie/jquery.cookie.js" %}"></script>
<!-- DataTables Javascript -->
<script src="{% static "dojo/js/datatables.min.js" %}"></script>
<!-- our JS -->
<script src="{% static "dojo/js/index.js" %}"></script>
<script type="application/javascript">
    $(document).ready(function() {
        $('.has-popover').popover({'trigger':'hover'});
        {% if request.user.is_authenticated %}
        $('.dropdown-toggle').click(function() { get_alerts(); });
        setInterval(function() {
            update_alertcount();
        }, 10000);
        {% endif %}
        function update_alertcount() {
            $.get("{% url 'alertcount' %}", function (data) {
                if (data.count != $('#alert_count').text()) {
                    $('#alert_count').text(data.count);
                    $('#alert_count').removeClass().addClass('badge badge-count badge-count' + data.count);
                }
            });
        }

        function htmlEscape(str) {
          return str
            .replace(/&/g, '&amp;')
            .replace(/"/g, '&quot;')
            .replace(/'/g, '&#39;')
            .replace(/</g, '&lt;')
            .replace(/>/g, '&gt;');
        }

        function get_alerts() {
            $('.dropdown-alerts').html('<div class="text-center"><i class="fa fa-spin fa-spinner"></i></div>');
            $.get("{% url 'alerts_json' %}?limit=12", function (data) {
                $('.dropdown-alerts').empty();
                $.each(data, function(i, elem) {
                  var titleField = elem.fields.title ? elem.fields.title : elem.fields.description;
                  var desc = titleField.length < 50 ? titleField : jQuery.trim(titleField).substring(0,50).trim(this) + '...';
                  var dropdown_alert = "alert-list" + i;
                  $('.dropdown-alerts').append('<li><div style="padding: 3px 20px;"><i class="fa fa-' + htmlEscape(elem.fields.icon) +
                                                ' fa-fw"></i><a href="' + htmlEscape(elem.fields.url) + '" id=' + dropdown_alert + '></a><span class="pull-right text-muted small">' +
                                               htmlEscape(elem.fields.source) + '</span></div></li><li class="divider"></li>');
                  $("#" + dropdown_alert).text(desc);
                });
                $('.dropdown-alerts').append('<li><a class="text-center" href="{% url "alerts" %}"><strong>See All Alerts </strong>' +
                                             '<i class="fa fa-angle-right"></i></a></li>');
                $('.dropdown-alerts').append('<li><a class="text-center" href="{% url "delete_alerts" %}"><strong>Clear All Alerts </strong>' +
                                           '<i class="fa fa-angle-right"></i></a></li>');
            });
        }
    });
</script>

{% block postscript %}
{% endblock %}
</body>

</html><|MERGE_RESOLUTION|>--- conflicted
+++ resolved
@@ -252,7 +252,6 @@
                                 <!-- /.nav-second-level -->
                             </li>
                             <li>
-<<<<<<< HEAD
                                 <a href="{% url 'reportng_filter' %}" aria-label="ReportNG">
                                     <i class="fa fa-paper-plane"></i>
                                     <span>ReportNG</span>
@@ -260,9 +259,7 @@
                             </li>
                             <li>
                                 <a href="#" aria-expanded="false" aria-label="Metrics">
-=======
                                 <a href="{% url 'metrics' %}?date=5&view=dashboard" aria-expanded="false" aria-label="Metrics">
->>>>>>> a9a37905
 				                    <i class="fa fa-bar-chart fa-fw"></i>
                                     <span>Metrics</span>
                                     <span class="glyphicon arrow"></span>
