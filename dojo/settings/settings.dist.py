# Django settings for DefectDojo
import os
from datetime import timedelta

import environ
root = environ.Path(__file__) - 3  # Three folders back

env = environ.Env(
    # Set casting and default values
    DD_SITE_URL=(str, 'http://localhost:8080'),
    DD_DEBUG=(bool, False),
    DD_DJANGO_METRICS_ENABLED=(bool, False),
    DD_LOGIN_REDIRECT_URL=(str, '/'),
    DD_DJANGO_ADMIN_ENABLED=(bool, False),
    DD_SESSION_COOKIE_HTTPONLY=(bool, True),
    DD_CSRF_COOKIE_HTTPONLY=(bool, True),
    DD_SECURE_SSL_REDIRECT=(bool, False),
    DD_SECURE_HSTS_INCLUDE_SUBDOMAINS=(bool, False),
    DD_SECURE_HSTS_SECONDS=(int, 31536000),  # One year expiration
    DD_SESSION_COOKIE_SECURE=(bool, False),
    DD_CSRF_COOKIE_SECURE=(bool, False),
    DD_SECURE_BROWSER_XSS_FILTER=(bool, True),
    DD_SECURE_CONTENT_TYPE_NOSNIFF=(bool, True),
    DD_TIME_ZONE=(str, 'UTC'),
    DD_LANG=(str, 'en-us'),
    DD_WKHTMLTOPDF=(str, '/usr/local/bin/wkhtmltopdf'),
    DD_TEAM_NAME=(str, 'Security Team'),
    DD_ADMINS=(str, 'DefectDojo:dojo@localhost,Admin:admin@localhost'),
    DD_PORT_SCAN_CONTACT_EMAIL=(str, 'email@localhost'),
    DD_PORT_SCAN_RESULT_EMAIL_FROM=(str, 'email@localhost'),
    DD_PORT_SCAN_EXTERNAL_UNIT_EMAIL_LIST=(str, ['email@localhost']),
    DD_PORT_SCAN_SOURCE_IP=(str, '127.0.0.1'),
    DD_WHITENOISE=(bool, False),
    DD_TRACK_MIGRATIONS=(bool, False),
    DD_SECURE_PROXY_SSL_HEADER=(bool, False),
    DD_TEST_RUNNER=(str, 'django.test.runner.DiscoverRunner'),
    DD_URL_PREFIX=(str, ''),
    DD_ROOT=(str, root('dojo')),
    DD_LANGUAGE_CODE=(str, 'en-us'),
    DD_SITE_ID=(int, 1),
    DD_USE_I18N=(bool, True),
    DD_USE_L10N=(bool, True),
    DD_USE_TZ=(bool, True),
    DD_MEDIA_URL=(str, '/media/'),
    DD_MEDIA_ROOT=(str, root('media')),
    DD_STATIC_URL=(str, '/static/'),
    DD_STATIC_ROOT=(str, root('static')),
    DD_CELERY_BROKER_URL=(str, ''),
    DD_CELERY_BROKER_SCHEME=(str, 'sqla+sqlite'),
    DD_CELERY_BROKER_USER=(str, ''),
    DD_CELERY_BROKER_PASSWORD=(str, ''),
    DD_CELERY_BROKER_HOST=(str, ''),
    DD_CELERY_BROKER_PORT=(int, -1),
    DD_CELERY_BROKER_PATH=(str, '/dojo.celerydb.sqlite'),
    DD_CELERY_TASK_IGNORE_RESULT=(bool, True),
    DD_CELERY_RESULT_BACKEND=(str, 'django-db'),
    DD_CELERY_RESULT_EXPIRES=(int, 86400),
    DD_CELERY_BEAT_SCHEDULE_FILENAME=(str, root('dojo.celery.beat.db')),
    DD_CELERY_TASK_SERIALIZER=(str, 'pickle'),
    DD_FORCE_LOWERCASE_TAGS=(bool, True),
    DD_MAX_TAG_LENGTH=(int, 25),
    DD_DATABASE_ENGINE=(str, 'django.db.backends.mysql'),
    DD_DATABASE_HOST=(str, 'mysql'),
    DD_DATABASE_NAME=(str, 'defectdojo'),
    # default django database name for testing is test_<dbname>
    DD_TEST_DATABASE_NAME=(str, 'test_defectdojo'),
    DD_DATABASE_PASSWORD=(str, 'defectdojo'),
    DD_DATABASE_PORT=(int, 3306),
    DD_DATABASE_USER=(str, 'defectdojo'),
    DD_SECRET_KEY=(str, '.'),
    DD_CREDENTIAL_AES_256_KEY=(str, '.'),
    DD_DATA_UPLOAD_MAX_MEMORY_SIZE=(int, 8388608),  # Max post size set to 8mb
    DD_SOCIAL_AUTH_TRAILING_SLASH=(bool, True),
    DD_SOCIAL_AUTH_AUTH0_OAUTH2_ENABLED=(bool, False),
    DD_SOCIAL_AUTH_AUTH0_KEY=(str, ''),
    DD_SOCIAL_AUTH_AUTH0_SECRET=(str, ''),
    DD_SOCIAL_AUTH_AUTH0_DOMAIN=(str, ''),
    DD_SOCIAL_AUTH_AUTH0_SCOPE=(list, ['openid', 'profile', 'email']),
    DD_SOCIAL_AUTH_GOOGLE_OAUTH2_ENABLED=(bool, False),
    DD_SOCIAL_AUTH_GOOGLE_OAUTH2_KEY=(str, ''),
    DD_SOCIAL_AUTH_GOOGLE_OAUTH2_SECRET=(str, ''),
    DD_SOCIAL_AUTH_OKTA_OAUTH2_ENABLED=(bool, False),
    DD_SOCIAL_AUTH_OKTA_OAUTH2_KEY=(str, ''),
    DD_SOCIAL_AUTH_OKTA_OAUTH2_SECRET=(str, ''),
    DD_SOCIAL_AUTH_OKTA_OAUTH2_API_URL=(str, 'https://{your-org-url}/oauth2/default'),
    DD_SOCIAL_AUTH_AZUREAD_TENANT_OAUTH2_ENABLED=(bool, False),
    DD_SOCIAL_AUTH_AZUREAD_TENANT_OAUTH2_KEY=(str, ''),
    DD_SOCIAL_AUTH_AZUREAD_TENANT_OAUTH2_SECRET=(str, ''),
    DD_SOCIAL_AUTH_AZUREAD_TENANT_OAUTH2_TENANT_ID=(str, ''),
    DD_SOCIAL_AUTH_AZUREAD_TENANT_OAUTH2_RESOURCE=(str, 'https://graph.microsoft.com/'),
    DD_SOCIAL_AUTH_GITLAB_OAUTH2_ENABLED=(bool, False),
    DD_SOCIAL_AUTH_GITLAB_KEY=(str, ''),
    DD_SOCIAL_AUTH_GITLAB_SECRET=(str, ''),
    DD_SOCIAL_AUTH_GITLAB_API_URL=(str, 'https://gitlab.com'),
    DD_SOCIAL_AUTH_GITLAB_SCOPE=(list, ['api', 'read_user', 'openid', 'profile', 'email']),
    # merging findings doesn't always work well with dedupe and reimport etc.
    # disable it if you see any issues (and report them on github)
    DD_DISABLE_FINDING_MERGE=(bool, False),
)


def generate_url(scheme, double_slashes, user, password, host, port, path):
    result_list = []
    result_list.append(scheme)
    result_list.append(':')
    if double_slashes:
        result_list.append('//')
    result_list.append(user)
    if len(password) > 0:
        result_list.append(':')
        result_list.append(password)
    if len(user) > 0 or len(password) > 0:
        result_list.append('@')
    result_list.append(host)
    if port >= 0:
        result_list.append(':')
        result_list.append(str(port))
    if len(path) > 0 and path[0] != '/':
        result_list.append('/')
    result_list.append(path)
    return ''.join(result_list)


# Read .env file as default or from the command line, DD_ENV_PATH
if os.path.isfile(root('dojo/settings/.env.prod')) or 'DD_ENV_PATH' in os.environ:
    env.read_env(root('dojo/settings/' + env.str('DD_ENV_PATH', '.env.prod')))

# ------------------------------------------------------------------------------
# GENERAL
# ------------------------------------------------------------------------------

# False if not in os.environ
DEBUG = env('DD_DEBUG')

# Hosts/domain names that are valid for this site; required if DEBUG is False
# See https://docs.djangoproject.com/en/2.0/ref/settings/#allowed-hosts
SITE_URL = env('DD_SITE_URL')
ALLOWED_HOSTS = tuple(env.list('DD_ALLOWED_HOSTS', default=['localhost', '127.0.0.1']))

# Raises django's ImproperlyConfigured exception if SECRET_KEY not in os.environ
SECRET_KEY = env('DD_SECRET_KEY')

# Local time zone for this installation. Choices can be found here:
# http://en.wikipedia.org/wiki/List_of_tz_zones_by_name
# although not all choices may be available on all operating systems.
# In a Windows environment this must be set to your system time zone.
TIME_ZONE = env('DD_TIME_ZONE')

# Language code for this installation. All choices can be found here:
# http://www.i18nguy.com/unicode/language-identifiers.html
LANGUAGE_CODE = env('DD_LANGUAGE_CODE')

SITE_ID = env('DD_SITE_ID')

# If you set this to False, Django will make some optimizations so as not
# to load the internationalization machinery.
USE_I18N = env('DD_USE_I18N')

# If you set this to False, Django will not format dates, numbers and
# calendars according to the current locale.
USE_L10N = env('DD_USE_L10N')

# If you set this to False, Django will not use timezone-aware datetimes.
USE_TZ = env('DD_USE_TZ')

TEST_RUNNER = env('DD_TEST_RUNNER')

# ------------------------------------------------------------------------------
# DATABASE
# ------------------------------------------------------------------------------

# Parse database connection url strings like psql://user:pass@127.0.0.1:8458/db
if os.getenv('DD_DATABASE_URL') is not None:
    DATABASES = {
        'default': env.db('DD_DATABASE_URL')
    }
else:
    DATABASES = {
        'default': {
            'ENGINE': env('DD_DATABASE_ENGINE'),
            'NAME': env('DD_DATABASE_NAME'),
            'TEST': {
                'NAME': env('DD_TEST_DATABASE_NAME'),
            },
            'USER': env('DD_DATABASE_USER'),
            'PASSWORD': env('DD_DATABASE_PASSWORD'),
            'HOST': env('DD_DATABASE_HOST'),
            'PORT': env('DD_DATABASE_PORT'),
        }
    }

# Track migrations through source control rather than making migrations locally
if env('DD_TRACK_MIGRATIONS'):
    MIGRATION_MODULES = {'dojo': 'dojo.db_migrations'}

# ------------------------------------------------------------------------------
# MEDIA
# ------------------------------------------------------------------------------

DOJO_ROOT = env('DD_ROOT')

# Absolute filesystem path to the directory that will hold user-uploaded files.
# Example: "/var/www/example.com/media/"
MEDIA_ROOT = env('DD_MEDIA_ROOT')

# URL that handles the media served from MEDIA_ROOT. Make sure to use a
# trailing slash.
# Examples: "http://example.com/media/", "http://media.example.com/"
MEDIA_URL = env('DD_MEDIA_URL')

# ------------------------------------------------------------------------------
# STATIC
# ------------------------------------------------------------------------------

# Absolute path to the directory static files should be collected to.
# Don't put anything in this directory yourself; store your static files
# in apps' "static/" subdirectories and in STATICFILES_DIRS.
# Example: "/var/www/example.com/static/"
STATIC_ROOT = env('DD_STATIC_ROOT')

# URL prefix for static files.
# Example: "http://example.com/static/", "http://static.example.com/"
STATIC_URL = env('DD_STATIC_URL')

# Additional locations of static files
STATICFILES_DIRS = (
    # Put strings here, like "/home/html/static" or "C:/www/django/static".
    # Always use forward slashes, even on Windows.
    # Don't forget to use absolute paths, not relative paths.
    os.path.join(os.path.dirname(DOJO_ROOT), 'components', 'node_modules'),
)

# List of finder classes that know how to find static files in
# various locations.
STATICFILES_FINDERS = (
    'django.contrib.staticfiles.finders.FileSystemFinder',
    'django.contrib.staticfiles.finders.AppDirectoriesFinder',
)

FILE_UPLOAD_HANDLERS = (
    "django.core.files.uploadhandler.TemporaryFileUploadHandler",
)

DATA_UPLOAD_MAX_MEMORY_SIZE = env('DD_DATA_UPLOAD_MAX_MEMORY_SIZE')

# ------------------------------------------------------------------------------
# URLS
# ------------------------------------------------------------------------------
# https://docs.djangoproject.com/en/dev/ref/settings/#root-urlconf

# AUTHENTICATION_BACKENDS = [
# 'axes.backends.AxesModelBackend',
# ]

ROOT_URLCONF = 'dojo.urls'

# Python dotted path to the WSGI application used by Django's runserver.
# https://docs.djangoproject.com/en/dev/ref/settings/#wsgi-application
WSGI_APPLICATION = 'dojo.wsgi.application'

URL_PREFIX = env('DD_URL_PREFIX')

# ------------------------------------------------------------------------------
# AUTHENTICATION
# ------------------------------------------------------------------------------

LOGIN_REDIRECT_URL = env('DD_LOGIN_REDIRECT_URL')
LOGIN_URL = '/login'

# These are the individidual modules supported by social-auth
AUTHENTICATION_BACKENDS = (
    'social_core.backends.auth0.Auth0OAuth2',
    'social_core.backends.google.GoogleOAuth2',
    'dojo.okta.OktaOAuth2',
    'social_core.backends.azuread_tenant.AzureADTenantOAuth2',
    'social_core.backends.gitlab.GitLabOAuth2',
    'django.contrib.auth.backends.RemoteUserBackend',
    'django.contrib.auth.backends.ModelBackend',
)

SOCIAL_AUTH_PIPELINE = (
    'social_core.pipeline.social_auth.social_details',
    'dojo.pipeline.social_uid',
    'social_core.pipeline.social_auth.auth_allowed',
    'social_core.pipeline.social_auth.social_user',
    'social_core.pipeline.user.get_username',
    'social_core.pipeline.social_auth.associate_by_email',
    'social_core.pipeline.user.create_user',
    'dojo.pipeline.modify_permissions',
    'social_core.pipeline.social_auth.associate_user',
    'social_core.pipeline.social_auth.load_extra_data',
    'social_core.pipeline.user.user_details',
)

CLASSIC_AUTH_ENABLED = True

SOCIAL_AUTH_STRATEGY = 'social_django.strategy.DjangoStrategy'
SOCIAL_AUTH_STORAGE = 'social_django.models.DjangoStorage'
SOCIAL_AUTH_ADMIN_USER_SEARCH_FIELDS = ['username', 'first_name', 'last_name', 'email']
SOCIAL_AUTH_USERNAME_IS_FULL_EMAIL = True

GOOGLE_OAUTH_ENABLED = env('DD_SOCIAL_AUTH_GOOGLE_OAUTH2_ENABLED')
SOCIAL_AUTH_GOOGLE_OAUTH2_KEY = env('DD_SOCIAL_AUTH_GOOGLE_OAUTH2_KEY')
SOCIAL_AUTH_GOOGLE_OAUTH2_SECRET = env('DD_SOCIAL_AUTH_GOOGLE_OAUTH2_SECRET')
SOCIAL_AUTH_GOOGLE_OAUTH2_WHITELISTED_DOMAINS = ['']
SOCIAL_AUTH_GOOGLE_OAUTH2_WHITELISTED_EMAILS = ['']
SOCIAL_AUTH_LOGIN_ERROR_URL = '/login'
SOCIAL_AUTH_BACKEND_ERROR_URL = '/login'

OKTA_OAUTH_ENABLED = env('DD_SOCIAL_AUTH_OKTA_OAUTH2_ENABLED')
SOCIAL_AUTH_OKTA_OAUTH2_KEY = env('DD_SOCIAL_AUTH_OKTA_OAUTH2_KEY')
SOCIAL_AUTH_OKTA_OAUTH2_SECRET = env('DD_SOCIAL_AUTH_OKTA_OAUTH2_SECRET')
SOCIAL_AUTH_OKTA_OAUTH2_API_URL = env('DD_SOCIAL_AUTH_OKTA_OAUTH2_API_URL')

AZUREAD_TENANT_OAUTH2_ENABLED = env('DD_SOCIAL_AUTH_AZUREAD_TENANT_OAUTH2_ENABLED')
SOCIAL_AUTH_AZUREAD_TENANT_OAUTH2_KEY = env('DD_SOCIAL_AUTH_AZUREAD_TENANT_OAUTH2_KEY')
SOCIAL_AUTH_AZUREAD_TENANT_OAUTH2_SECRET = env('DD_SOCIAL_AUTH_AZUREAD_TENANT_OAUTH2_SECRET')
SOCIAL_AUTH_AZUREAD_TENANT_OAUTH2_TENANT_ID = env('DD_SOCIAL_AUTH_AZUREAD_TENANT_OAUTH2_TENANT_ID')
SOCIAL_AUTH_AZUREAD_TENANT_OAUTH2_RESOURCE = env('DD_SOCIAL_AUTH_AZUREAD_TENANT_OAUTH2_RESOURCE')

GITLAB_OAUTH2_ENABLED = env('DD_SOCIAL_AUTH_GITLAB_OAUTH2_ENABLED')
SOCIAL_AUTH_GITLAB_KEY = env('DD_SOCIAL_AUTH_GITLAB_KEY')
SOCIAL_AUTH_GITLAB_SECRET = env('DD_SOCIAL_AUTH_GITLAB_SECRET')
SOCIAL_AUTH_GITLAB_API_URL = env('DD_SOCIAL_AUTH_GITLAB_API_URL')
SOCIAL_AUTH_GITLAB_SCOPE = env('DD_SOCIAL_AUTH_GITLAB_SCOPE')

AUTH0_OAUTH2_ENABLED = env('DD_SOCIAL_AUTH_AUTH0_OAUTH2_ENABLED')
SOCIAL_AUTH_AUTH0_KEY = env('DD_SOCIAL_AUTH_AUTH0_KEY')
SOCIAL_AUTH_AUTH0_SECRET = env('DD_SOCIAL_AUTH_AUTH0_SECRET')
SOCIAL_AUTH_AUTH0_DOMAIN = env('DD_SOCIAL_AUTH_AUTH0_DOMAIN')
SOCIAL_AUTH_AUTH0_SCOPE = env('DD_SOCIAL_AUTH_AUTH0_SCOPE')
SOCIAL_AUTH_TRAILING_SLASH = env('DD_SOCIAL_AUTH_TRAILING_SLASH')

LOGIN_EXEMPT_URLS = (
    r'^%sstatic/' % URL_PREFIX,
    r'^%swebhook/' % URL_PREFIX,
    r'^%sapi/v1/' % URL_PREFIX,
    r'^%sreports/cover$' % URL_PREFIX,
    r'^%sfinding/image/(?P<token>[^/]+)$' % URL_PREFIX,
    r'^%sapi/v2/' % URL_PREFIX,
    r'complete/',
    r'empty_questionnaire/([\d]+)/answer'
)

# ------------------------------------------------------------------------------
# SECURITY DIRECTIVES
# ------------------------------------------------------------------------------

# If True, the SecurityMiddleware redirects all non-HTTPS requests to HTTPS
# (except for those URLs matching a regular expression listed in SECURE_REDIRECT_EXEMPT).
SECURE_SSL_REDIRECT = env('DD_SECURE_SSL_REDIRECT')

# If True, the SecurityMiddleware sets the X-XSS-Protection: 1;
# mode=block header on all responses that do not already have it.
SECURE_BROWSER_XSS_FILTER = env('DD_SECURE_BROWSER_XSS_FILTER')

# If True, the SecurityMiddleware sets the X-Content-Type-Options: nosniff;
SECURE_CONTENT_TYPE_NOSNIFF = env('DD_SECURE_CONTENT_TYPE_NOSNIFF')

# Whether to use HTTPOnly flag on the session cookie.
# If this is set to True, client-side JavaScript will not to be able to access the session cookie.
SESSION_COOKIE_HTTPONLY = env('DD_SESSION_COOKIE_HTTPONLY')

# Whether to use HttpOnly flag on the CSRF cookie. If this is set to True,
# client-side JavaScript will not to be able to access the CSRF cookie.
CSRF_COOKIE_HTTPONLY = env('DD_CSRF_COOKIE_HTTPONLY')

# Whether to use a secure cookie for the session cookie. If this is set to True,
# the cookie will be marked as secure, which means browsers may ensure that the
# cookie is only sent with an HTTPS connection.
SESSION_COOKIE_SECURE = env('DD_SESSION_COOKIE_SECURE')

# Whether to use a secure cookie for the CSRF cookie.
CSRF_COOKIE_SECURE = env('DD_CSRF_COOKIE_SECURE')

if env('DD_SECURE_PROXY_SSL_HEADER'):
    SECURE_PROXY_SSL_HEADER = ('HTTP_X_FORWARDED_PROTO', 'https')

if env('DD_SECURE_HSTS_INCLUDE_SUBDOMAINS'):
    SECURE_HSTS_SECONDS = env('DD_SECURE_HSTS_SECONDS')
    SECURE_HSTS_INCLUDE_SUBDOMAINS = env('DD_SECURE_HSTS_INCLUDE_SUBDOMAINS')

# ------------------------------------------------------------------------------
# DEFECTDOJO SPECIFIC
# ------------------------------------------------------------------------------

# Credential Key
CREDENTIAL_AES_256_KEY = env('DD_CREDENTIAL_AES_256_KEY')
DB_KEY = env('DD_CREDENTIAL_AES_256_KEY')

# wkhtmltopdf settings
WKHTMLTOPDF_PATH = env('DD_WKHTMLTOPDF')

PORT_SCAN_CONTACT_EMAIL = env('DD_PORT_SCAN_CONTACT_EMAIL')
PORT_SCAN_RESULT_EMAIL_FROM = env('DD_PORT_SCAN_RESULT_EMAIL_FROM')
PORT_SCAN_EXTERNAL_UNIT_EMAIL_LIST = env('DD_PORT_SCAN_EXTERNAL_UNIT_EMAIL_LIST')
PORT_SCAN_SOURCE_IP = env('DD_PORT_SCAN_EXTERNAL_UNIT_EMAIL_LIST')

# Used in a few places to prefix page headings and in email salutations
TEAM_NAME = env('DD_TEAM_NAME')

# Django-tagging settings
FORCE_LOWERCASE_TAGS = env('DD_FORCE_LOWERCASE_TAGS')
MAX_TAG_LENGTH = env('DD_MAX_TAG_LENGTH')


# ------------------------------------------------------------------------------
# ADMIN
# ------------------------------------------------------------------------------
from email.utils import getaddresses
ADMINS = getaddresses([env('DD_ADMINS')])

# https://docs.djangoproject.com/en/dev/ref/settings/#managers
MANAGERS = ADMINS

# Django admin enabled
DJANGO_ADMIN_ENABLED = env('DD_DJANGO_ADMIN_ENABLED')

# ------------------------------------------------------------------------------
# API V2
# ------------------------------------------------------------------------------

REST_FRAMEWORK = {
    'DEFAULT_AUTHENTICATION_CLASSES': (
        'rest_framework.authentication.TokenAuthentication',
        'rest_framework.authentication.BasicAuthentication',
    ),
    'DEFAULT_PERMISSION_CLASSES': (
        'rest_framework.permissions.DjangoModelPermissions',
    ),
    'DEFAULT_RENDERER_CLASSES': (
        'rest_framework.renderers.JSONRenderer',
    ),
    'DEFAULT_PAGINATION_CLASS': 'rest_framework.pagination.LimitOffsetPagination',
    'PAGE_SIZE': 25
}

SWAGGER_SETTINGS = {
    'SECURITY_DEFINITIONS': {
        'api_key': {
            'type': 'apiKey',
            'in': 'header',
            'name': 'Authorization'
        }
    },
}

# ------------------------------------------------------------------------------
# TEMPLATES
# ------------------------------------------------------------------------------

TEMPLATES = [
    {
        'BACKEND': 'django.template.backends.django.DjangoTemplates',
        'APP_DIRS': True,
        'OPTIONS': {
            'debug': env('DD_DEBUG'),
            'context_processors': [
                'django.template.context_processors.debug',
                'django.template.context_processors.request',
                'django.contrib.auth.context_processors.auth',
                'django.contrib.messages.context_processors.messages',
                'social_django.context_processors.backends',
                'social_django.context_processors.login_redirect',
                'dojo.context_processors.globalize_oauth_vars',
                'dojo.context_processors.bind_system_settings',
                'dojo.context_processors.bind_alert_count',
            ],
        },
    },
]

# ------------------------------------------------------------------------------
# APPS
# ------------------------------------------------------------------------------

INSTALLED_APPS = (
    'django.contrib.auth',
    'django.contrib.contenttypes',
    'django.contrib.sessions',
    'django.contrib.sites',
    'django.contrib.messages',
    'django.contrib.staticfiles',
    'polymorphic',  # provides admin templates
    'django.contrib.admin',
    'django.contrib.humanize',
    'gunicorn',
    'tastypie',
    'auditlog',
    'dojo',
    'tastypie_swagger',
    'watson',
    'tagging',
    'custom_field',
    'imagekit',
    'multiselectfield',
    'rest_framework',
    'rest_framework.authtoken',
    'rest_framework_swagger',
    'dbbackup',
    # 'taggit_serializer',
    # 'axes'
    'django_celery_results',
    'social_django',
    'drf_yasg',
    # 'cachalot',
    'debug_toolbar',
)

# ------------------------------------------------------------------------------
# MIDDLEWARE
# ------------------------------------------------------------------------------
DJANGO_MIDDLEWARE_CLASSES = [
    'debug_toolbar.middleware.DebugToolbarMiddleware',
    'django.middleware.common.CommonMiddleware',
    'dojo.middleware.DojoSytemSettingsMiddleware',
    'django.contrib.sessions.middleware.SessionMiddleware',
    'django.middleware.csrf.CsrfViewMiddleware',
    'django.middleware.security.SecurityMiddleware',
    'django.contrib.auth.middleware.AuthenticationMiddleware',
    'django.contrib.messages.middleware.MessageMiddleware',
    'django.middleware.clickjacking.XFrameOptionsMiddleware',
    'dojo.middleware.LoginRequiredMiddleware',
    # 'dojo.middleware.TimezoneMiddleware',
    'social_django.middleware.SocialAuthExceptionMiddleware',
    'watson.middleware.SearchContextMiddleware',
    'auditlog.middleware.AuditlogMiddleware',
]

MIDDLEWARE = DJANGO_MIDDLEWARE_CLASSES

# WhiteNoise allows your web app to serve its own static files,
# making it a self-contained unit that can be deployed anywhere without relying on nginx
if env('DD_WHITENOISE'):
    WHITE_NOISE = [
        # Simplified static file serving.
        # https://warehouse.python.org/project/whitenoise/
        'whitenoise.middleware.WhiteNoiseMiddleware',
    ]
    MIDDLEWARE = MIDDLEWARE + WHITE_NOISE

EMAIL_CONFIG = env.email_url(
    'DD_EMAIL_URL', default='smtp://user@:password@localhost:25')

vars().update(EMAIL_CONFIG)

# ------------------------------------------------------------------------------
# CELERY
# ------------------------------------------------------------------------------

# Celery settings
CELERY_BROKER_URL = env('DD_CELERY_BROKER_URL') \
    if len(env('DD_CELERY_BROKER_URL')) > 0 else generate_url(
    env('DD_CELERY_BROKER_SCHEME'),
    True,
    env('DD_CELERY_BROKER_USER'),
    env('DD_CELERY_BROKER_PASSWORD'),
    env('DD_CELERY_BROKER_HOST'),
    env('DD_CELERY_BROKER_PORT'),
    env('DD_CELERY_BROKER_PATH'),
)
CELERY_TASK_IGNORE_RESULT = env('DD_CELERY_TASK_IGNORE_RESULT')
CELERY_RESULT_BACKEND = env('DD_CELERY_RESULT_BACKEND')
CELERY_TIMEZONE = TIME_ZONE
CELERY_RESULT_EXPIRES = env('DD_CELERY_RESULT_EXPIRES')
CELERY_BEAT_SCHEDULE_FILENAME = env('DD_CELERY_BEAT_SCHEDULE_FILENAME')
CELERY_ACCEPT_CONTENT = ['pickle', 'json', 'msgpack', 'yaml']
CELERY_TASK_SERIALIZER = env('DD_CELERY_TASK_SERIALIZER')

# Celery beat scheduled tasks
CELERY_BEAT_SCHEDULE = {
    'add-alerts': {
        'task': 'dojo.tasks.add_alerts',
        'schedule': timedelta(hours=1),
        'args': [timedelta(hours=1)]
    },
    'dedupe-delete': {
        'task': 'dojo.tasks.async_dupe_delete',
        'schedule': timedelta(minutes=1),
        'args': [timedelta(minutes=1)]
    },
    'update-findings-from-source-issues': {
        'task': 'dojo.tasks.async_update_findings_from_source_issues',
        'schedule': timedelta(hours=3),
    }
}


# ------------------------------------
# Monitoring Metrics
# ------------------------------------
# address issue when running ./manage.py collectstatic
# reference: https://github.com/korfuri/django-prometheus/issues/34
PROMETHEUS_EXPORT_MIGRATIONS = False
# django metrics for monitoring
if env('DD_DJANGO_METRICS_ENABLED'):
    DJANGO_METRICS_ENABLED = env('DD_DJANGO_METRICS_ENABLED')
    INSTALLED_APPS = INSTALLED_APPS + ('django_prometheus',)
    MIDDLEWARE = ['django_prometheus.middleware.PrometheusBeforeMiddleware', ] + \
        MIDDLEWARE + \
        ['django_prometheus.middleware.PrometheusAfterMiddleware', ]
    database_engine = DATABASES.get('default').get('ENGINE')
    DATABASES['default']['ENGINE'] = database_engine.replace('django.', 'django_prometheus.', 1)
    # CELERY_RESULT_BACKEND.replace('django.core','django_prometheus.', 1)
    LOGIN_EXEMPT_URLS += (r'^%sdjango_metrics/' % URL_PREFIX,)


# ------------------------------------
# Hashcode configuration
# ------------------------------------
# List of fields used to compute the hash_code
# The fields must be one of HASHCODE_ALLOWED_FIELDS
# If not present, default is the legacy behavior: see models.py, compute_hash_code_legacy function
# legacy is:
#   static scanner:  ['title', 'cwe', 'line', 'file_path', 'description']
#   dynamic scanner: ['title', 'cwe', 'line', 'file_path', 'description', 'endpoints']
HASHCODE_FIELDS_PER_SCANNER = {
    # In checkmarx, same CWE may appear with different severities: example "sql injection" (high) and "blind sql injection" (low).
    # Including the severity in the hash_code keeps those findings not duplicate
    'Checkmarx Scan': ['cwe', 'severity', 'file_path'],
    'SonarQube Scan': ['cwe', 'severity', 'file_path'],
    'Dependency Check Scan': ['cve', 'file_path'],
    # possible improvment: in the scanner put the library name into file_path, then dedup on cwe + file_path + severity
    'NPM Audit Scan': ['title', 'severity', 'file_path', 'cve', 'cwe'],
    # possible improvment: in the scanner put the library name into file_path, then dedup on cwe + file_path + severity
    'Yarn Audit Scan': ['title', 'severity', 'file_path', 'cve', 'cwe'],
    # possible improvment: in the scanner put the library name into file_path, then dedup on cve + file_path + severity
    'Whitesource Scan': ['title', 'severity', 'description'],
    'ZAP Scan': ['title', 'cwe', 'endpoints', 'severity'],
    'Qualys Scan': ['title', 'endpoints', 'severity'],
    'PHP Symfony Security Check': ['title', 'cve'],
    'Clair Scan': ['title', 'cve', 'description', 'severity'],
    'Clair Klar Scan': ['title', 'description', 'severity'],
    # for backwards compatibility because someone decided to rename this scanner:
    'Symfony Security Check': ['title', 'cve'],
    'DSOP Scan': ['cve'],
}

# This tells if we should accept cwe=0 when computing hash_code with a configurable list of fields from HASHCODE_FIELDS_PER_SCANNER (this setting doesn't apply to legacy algorithm)
# If False and cwe = 0, then the hash_code computation will fallback to legacy algorithm for the concerned finding
# Default is True (if scanner is not configured here but is configured in HASHCODE_FIELDS_PER_SCANNER, it allows null cwe)
HASHCODE_ALLOWS_NULL_CWE = {
    'Checkmarx Scan': False,
    'SonarQube Scan': False,
    'Dependency Check Scan': True,
    'NPM Audit Scan': True,
    'Yarn Audit Scan': True,
    'Whitesource Scan': True,
    'ZAP Scan': False,
    'Qualys Scan': True,
    'DSOP Scan': True,
}

# List of fields that are known to be usable in hash_code computation)
# 'endpoints' is a pseudo field that uses the endpoints (for dynamic scanners)
# 'unique_id_from_tool' is often not needed here as it can be used directly in the dedupe algorithm, but it's also possible to use it for hashing
HASHCODE_ALLOWED_FIELDS = ['title', 'cwe', 'cve', 'line', 'file_path', 'component_name', 'component_version', 'description', 'endpoints', 'unique_id_from_tool', 'severity']

# ------------------------------------
# Deduplication configuration
# ------------------------------------
# List of algorithms
# legacy one with multiple conditions (default mode)
DEDUPE_ALGO_LEGACY = 'legacy'
# based on dojo_finding.unique_id_from_tool only (for checkmarx detailed, or sonarQube detailed for example)
DEDUPE_ALGO_UNIQUE_ID_FROM_TOOL = 'unique_id_from_tool'
# based on dojo_finding.hash_code only
DEDUPE_ALGO_HASH_CODE = 'hash_code'
# unique_id_from_tool or hash_code
# Makes it possible to deduplicate on a technical id (same parser) and also on some functional fields (cross-parsers deduplication)
DEDUPE_ALGO_UNIQUE_ID_FROM_TOOL_OR_HASH_CODE = 'unique_id_from_tool_or_hash_code'

# Choice of deduplication algorithm per parser
# Key = the scan_type from factory.py (= the test_type)
# Default is DEDUPE_ALGO_LEGACY
DEDUPLICATION_ALGORITHM_PER_PARSER = {
    'Checkmarx Scan detailed': DEDUPE_ALGO_UNIQUE_ID_FROM_TOOL,
    'Checkmarx Scan': DEDUPE_ALGO_HASH_CODE,
    'SonarQube Scan detailed': DEDUPE_ALGO_UNIQUE_ID_FROM_TOOL,
    'SonarQube Scan': DEDUPE_ALGO_HASH_CODE,
    'Dependency Check Scan': DEDUPE_ALGO_HASH_CODE,
    'NPM Audit Scan': DEDUPE_ALGO_HASH_CODE,
    'Yarn Audit Scan': DEDUPE_ALGO_HASH_CODE,
    'Whitesource Scan': DEDUPE_ALGO_HASH_CODE,
    'ZAP Scan': DEDUPE_ALGO_HASH_CODE,
    'Qualys Scan': DEDUPE_ALGO_HASH_CODE,
    'PHP Symfony Security Check': DEDUPE_ALGO_HASH_CODE,
    'Clair Scan': DEDUPE_ALGO_HASH_CODE,
    'Clair Klar Scan': DEDUPE_ALGO_HASH_CODE,
    # for backwards compatibility because someone decided to rename this scanner:
    'Symfony Security Check': DEDUPE_ALGO_HASH_CODE,
    'DSOP Scan': DEDUPE_ALGO_HASH_CODE,
}

DISABLE_FINDING_MERGE = env('DD_DISABLE_FINDING_MERGE')

# ------------------------------------------------------------------------------
# JIRA
# ------------------------------------------------------------------------------
# The 'Bug' issue type is mandatory, as it is used as the default choice.
JIRA_ISSUE_TYPE_CHOICES_CONFIG = (
    ('Task', 'Task'),
    ('Story', 'Story'),
    ('Epic', 'Epic'),
    ('Spike', 'Spike'),
    ('Bug', 'Bug'),
    ('Security', 'Security')
)


# ------------------------------------------------------------------------------
# LOGGING
# ------------------------------------------------------------------------------
# A sample logging configuration. The only tangible logging
# performed by this configuration is to send an email to
# the site admins on every HTTP 500 error when DEBUG=False.
# See http://docs.djangoproject.com/en/dev/topics/logging for
# more details on how to customize your logging configuration.
LOGGING = {
    'version': 1,
    'disable_existing_loggers': False,
    'formatters': {
        'verbose': {
            'format': '[%(asctime)s] %(levelname)s [%(name)s:%(lineno)d] %(message)s',
            'datefmt': '%d/%b/%Y %H:%M:%S',
        },
        'simple': {
            'format': '%(levelname)s %(funcName)s %(lineno)d %(message)s'
        },
    },
    'filters': {
        'require_debug_false': {
            '()': 'django.utils.log.RequireDebugFalse'
        },
        'require_debug_true': {
            '()': 'django.utils.log.RequireDebugTrue'
        },
    },
    'handlers': {
        'mail_admins': {
            'level': 'ERROR',
            'filters': ['require_debug_false'],
            'class': 'django.utils.log.AdminEmailHandler'
        },
        'console': {
            'class': 'logging.StreamHandler',
        },
    },
    'loggers': {
        'django.request': {
            'handlers': ['mail_admins'],
            'level': 'ERROR',
            'propagate': True,
        },
        'dojo': {
            'handlers': ['console'],
            'level': 'DEBUG',
            'propagate': False,
        },
        'dojo.specific-loggers.deduplication': {
            'handlers': ['console'],
            'level': 'INFO',
            'propagate': False,
        },
        'MARKDOWN': {
            'handlers': ['console'],
            'level': 'WARNING',
            'propagate': False,
        },
    }
}

# As we require `innodb_large_prefix = ON` for MySQL, we can silence the
# warning about large varchar with unique indices.
SILENCED_SYSTEM_CHECKS = ['mysql.E001']

# Issue on benchmark : "The number of GET/POST parameters exceeded settings.DATA_UPLOAD_MAX_NUMBER_FIELD S"
DATA_UPLOAD_MAX_NUMBER_FIELDS = 10240

<<<<<<< HEAD
# django-tagging uses raw queries underneath breaking ORM query caching
CACHALOT_UNCACHABLE_TABLES = frozenset(('django_migrations'))


def show_toolbar(request):
    return True


DEBUG_TOOLBAR_CONFIG = {
    "SHOW_TOOLBAR_CALLBACK": show_toolbar,
    "INTERCEPT_REDIRECTS": True,
    "SHOW_COLLAPSED": True,
}


DEBUG_TOOLBAR_PANELS = [
    'debug_toolbar.panels.versions.VersionsPanel',
    'debug_toolbar.panels.timer.TimerPanel',
    'debug_toolbar.panels.settings.SettingsPanel',
    'debug_toolbar.panels.headers.HeadersPanel',
    'debug_toolbar.panels.request.RequestPanel',
    'debug_toolbar.panels.sql.SQLPanel',
    # 'debug_toolbar.panels.staticfiles.StaticFilesPanel',
    'debug_toolbar.panels.templates.TemplatesPanel',
    'debug_toolbar.panels.cache.CachePanel',
    'debug_toolbar.panels.signals.SignalsPanel',
    'debug_toolbar.panels.logging.LoggingPanel',
    'debug_toolbar.panels.redirects.RedirectsPanel',
    'debug_toolbar.panels.profiling.ProfilingPanel',
]
=======
# Maximum size of a scan file in MB
SCAN_FILE_MAX_SIZE = 100
>>>>>>> 11c715a0
<|MERGE_RESOLUTION|>--- conflicted
+++ resolved
@@ -777,7 +777,10 @@
 # Issue on benchmark : "The number of GET/POST parameters exceeded settings.DATA_UPLOAD_MAX_NUMBER_FIELD S"
 DATA_UPLOAD_MAX_NUMBER_FIELDS = 10240
 
-<<<<<<< HEAD
+# Maximum size of a scan file in MB
+SCAN_FILE_MAX_SIZE = 100
+
+
 # django-tagging uses raw queries underneath breaking ORM query caching
 CACHALOT_UNCACHABLE_TABLES = frozenset(('django_migrations'))
 
@@ -807,8 +810,4 @@
     'debug_toolbar.panels.logging.LoggingPanel',
     'debug_toolbar.panels.redirects.RedirectsPanel',
     'debug_toolbar.panels.profiling.ProfilingPanel',
-]
-=======
-# Maximum size of a scan file in MB
-SCAN_FILE_MAX_SIZE = 100
->>>>>>> 11c715a0
+]