--- conflicted
+++ resolved
@@ -533,16 +533,14 @@
         'schedule': timedelta(minutes=1),
         'args': [timedelta(minutes=1)]
     },
-<<<<<<< HEAD
+    'update-findings-from-source-issues': {
+        'task': 'dojo.tasks.async_update_findings_from_source_issues',
+        'schedule': timedelta(hours=3),
+    },
     'synchronize-vulnerability-mirror': {
         'task': 'dojo.tasks.synchronize_vulnerability_mirrors',
         'schedule': timedelta(hours=1)
-=======
-    'update-findings-from-source-issues': {
-        'task': 'dojo.tasks.async_update_findings_from_source_issues',
-        'schedule': timedelta(hours=3),
->>>>>>> 77b24963
-    }
+    },
 }
 
 # ------------------------------------------------------------------------------
