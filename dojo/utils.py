--- conflicted
+++ resolved
@@ -1215,108 +1215,7 @@
     cred.save()
 
 
-<<<<<<< HEAD
-=======
-# Gets a connection to a Jira server based on the finding
-def get_jira_connection(finding):
-    jira = None
-    prod = Product.objects.get(
-        engagement=Engagement.objects.get(test=finding.test))
-
-    try:
-        jpkey = JIRA_PKey.objects.get(product=prod)
-        jira_conf = jpkey.conf
-        if jira_conf is not None:
-            jira = JIRA(
-                server=jira_conf.url,
-                basic_auth=(jira_conf.username, jira_conf.password),
-                options={"verify": settings.JIRA_SSL_VERIFY})
-    except JIRA_PKey.DoesNotExist:
-        pass
-    return jira
-
-
-def jira_get_resolution_id(jira, issue, status):
-    transitions = jira.transitions(issue)
-    resolution_id = None
-    for t in transitions:
-        if t['name'] == "Resolve Issue":
-            resolution_id = t['id']
-            break
-        if t['name'] == "Reopen Issue":
-            resolution_id = t['id']
-            break
-
-    return resolution_id
-
-
-def jira_change_resolution_id(jira, issue, id):
-    jira.transition_issue(issue, id)
-
-
-# Logs the error to the alerts table, which appears in the notification toolbar
-def log_jira_generic_alert(title, description):
-    create_notification(
-        event='jira_update',
-        title=title,
-        description=description,
-        icon='bullseye',
-        source='JIRA')
-
-
-# Logs the error to the alerts table, which appears in the notification toolbar
-def log_jira_alert(error, finding):
-    prod_name = finding.test.engagement.product.name if finding else 'unknown'
-
-    create_notification(
-        event='jira_update',
-        title='JIRA update issue' + '(' + truncate_with_dots(prod_name, 25) + ')',
-        description='Finding: ' + str(finding.id if finding else 'unknown') + ', ' + error,
-        url=reverse('view_finding', args=(finding.id, )) if finding else None,
-        icon='bullseye',
-        source='JIRA update',
-        finding=finding)
-
-
-# Displays an alert for Jira notifications
-def log_jira_message(text, finding):
-    create_notification(
-        event='jira_update',
-        title='Jira update message',
-        description=text + " Finding: " + str(finding.id),
-        url=reverse('view_finding', args=(finding.id, )),
-        icon='bullseye',
-        source='JIRA', finding=finding)
-
-
-def get_labels(find):
-    # Update Label with system setttings label
-    labels = []
-    system_settings = System_Settings.objects.get()
-    system_labels = system_settings.jira_labels
-    if system_labels is None:
-        return
-    else:
-        system_labels = system_labels.split()
-    if len(system_labels) > 0:
-        for system_label in system_labels:
-            labels.append(system_label)
-    # Update the label with the product name (underscore)
-    prod_name = find.test.engagement.product.name.replace(" ", "_")
-    labels.append(prod_name)
-    return labels
-
-
-def jira_description(find):
-    template = 'issue-trackers/jira-description.tpl'
-    kwargs = {}
-    kwargs['finding'] = find
-    kwargs['jira_conf'] = find.jira_conf_new()
-    return render_to_string(template, kwargs)
-
-
 @dojo_model_to_id
->>>>>>> 5b8694a4
 @dojo_async_task
 @task
 @dojo_model_from_id
@@ -1365,434 +1264,6 @@
         reopen_external_issue_github(find, note, prod, eng)
 
 
-<<<<<<< HEAD
-=======
-@dojo_model_to_id
-@dojo_async_task
-@task
-@dojo_model_from_id
-def add_jira_issue(find, push_to_jira):
-    logger.info('trying to create a new jira issue for %d:%s', find.id, find.title)
-
-    # traceback.print_stack()
-
-    eng = Engagement.objects.get(test=find.test)
-    prod = Product.objects.get(engagement=eng)
-    jira_minimum_threshold = Finding.get_number_severity(System_Settings.objects.get().jira_minimum_severity)
-
-    if push_to_jira:
-        if JIRA_PKey.objects.filter(product=prod).count() == 0:
-            logger.error("Finding {} cannot be pushed to JIRA as there is no JIRA configuration for this product.".format(find.id))
-            log_jira_alert('Finding cannot be pushed to JIRA as there is no JIRA configuration for this product.', find)
-            return
-
-        jpkey = JIRA_PKey.objects.get(product=prod)
-        jira_conf = jpkey.conf
-
-        if 'Active' in find.status() and 'Verified' in find.status():
-            if jira_minimum_threshold > Finding.get_number_severity(find.severity):
-                log_jira_alert('Finding below the minimum JIRA severity threshold.', find)
-                logger.warn("Finding {} is below the minimum JIRA severity threshold.".format(find.id))
-                logger.warn("The JIRA issue will NOT be created.")
-                return
-
-            logger.debug('Trying to create a new JIRA issue for finding {}...'.format(find.id))
-            try:
-                JIRAError.log_to_tempfile = False
-                jira = JIRA(
-                    server=jira_conf.url,
-                    basic_auth=(jira_conf.username, jira_conf.password),
-                    options={"verify": settings.JIRA_SSL_VERIFY})
-
-                meta = None
-
-                fields = {
-                        'project': {
-                            'key': jpkey.project_key
-                        },
-                        'summary': find.title,
-                        'description': jira_description(find),
-                        'issuetype': {
-                            'name': jira_conf.default_issue_type
-                        },
-                }
-
-                if jpkey.component:
-                    fields['components'] = [
-                            {
-                                'name': jpkey.component
-                            },
-                    ]
-
-                # populate duedate field, but only if it's available for this project + issuetype
-                if not meta:
-                    meta = jira_meta(jira, jpkey)
-
-                if 'priority' in meta['projects'][0]['issuetypes'][0]['fields']:
-                    fields['priority'] = {
-                                            'name': jira_conf.get_priority(find.severity)
-                                        }
-
-                labels = get_labels(find)
-                if labels:
-                    if 'labels' in meta['projects'][0]['issuetypes'][0]['fields']:
-                        fields['labels'] = labels
-
-                if System_Settings.objects.get().enable_finding_sla:
-
-                    if 'duedate' in meta['projects'][0]['issuetypes'][0]['fields']:
-                        # jira wants YYYY-MM-DD
-                        duedate = find.sla_deadline().strftime('%Y-%m-%d')
-                        fields['duedate'] = duedate
-
-                if len(find.endpoints.all()) > 0:
-                    if not meta:
-                        meta = jira_meta(jira, jpkey)
-
-                    if 'environment' in meta['projects'][0]['issuetypes'][0]['fields']:
-                        environment = "\n".join([str(endpoint) for endpoint in find.endpoints.all()])
-                        fields['environment'] = environment
-
-                logger.debug('sending fields to JIRA: %s', fields)
-
-                new_issue = jira.create_issue(fields)
-
-                j_issue = JIRA_Issue(
-                    jira_id=new_issue.id, jira_key=new_issue.key, finding=find)
-                j_issue.save()
-                issue = jira.issue(new_issue.id)
-
-                find.jira_creation = timezone.now()
-                find.jira_change = timezone.now()
-                find.save(push_to_jira=False, dedupe_option=False, issue_updater_option=False)
-
-                jira_issue_url = find.jira_issue.jira_key
-                if find.jira_conf_new():
-                    jira_issue_url = find.jira_conf_new().url + '/' + new_issue.key
-
-                new_note = Notes()
-                new_note.entry = 'created JIRA issue %s for finding' % (jira_issue_url)
-                new_note.author, created = User.objects.get_or_create(username='JIRA')  # quick hack copied from webhook because we don't have request.user here
-                new_note.save()
-                find.notes.add(new_note)
-
-                # Upload dojo finding screenshots to Jira
-                for pic in find.images.all():
-                    jira_attachment(
-                        find, jira, issue,
-                        settings.MEDIA_ROOT + pic.image_large.name)
-
-                    # if jpkey.enable_engagement_epic_mapping:
-                    #      epic = JIRA_Issue.objects.get(engagement=eng)
-                    #      issue_list = [j_issue.jira_id,]
-                    #      jira.add_jira_issues_to_epic(epic_id=epic.jira_id, issue_keys=[str(j_issue.jira_id)], ignore_epics=True)
-            except JIRAError as e:
-                logger.exception(e)
-                log_jira_alert(e.text, find)
-        else:
-            log_jira_alert("A Finding needs to be both Active and Verified to be pushed to JIRA.", find)
-            logger.warning("A Finding needs to be both Active and Verified to be pushed to JIRA: %s", find)
-
-
-def jira_meta(jira, jpkey):
-    meta = jira.createmeta(projectKeys=jpkey.project_key, issuetypeNames=jpkey.conf.default_issue_type, expand="projects.issuetypes.fields")
-    logger.debug("jira_meta: %s", json.dumps(meta, indent=4))  # this is None safe
-    return meta
-
-
-def jira_attachment(finding, jira, issue, file, jira_filename=None):
-    basename = file
-    if jira_filename is None:
-        basename = os.path.basename(file)
-
-    # Check to see if the file has been uploaded to Jira
-    if jira_check_attachment(issue, basename) is False:
-        try:
-            if jira_filename is not None:
-                attachment = io.StringIO()
-                attachment.write(jira_filename)
-                jira.add_attachment(
-                    issue=issue, attachment=attachment, filename=jira_filename)
-            else:
-                # read and upload a file
-                with open(file, 'rb') as f:
-                    jira.add_attachment(issue=issue, attachment=f)
-        except JIRAError as e:
-            logger.exception(e)
-            log_jira_alert("Attachment: " + e.text, finding)
-
-
-def jira_check_attachment(issue, source_file_name):
-    file_exists = False
-    for attachment in issue.fields.attachment:
-        filename = attachment.filename
-
-        if filename == source_file_name:
-            file_exists = True
-            break
-
-    return file_exists
-
-
-@dojo_model_to_id
-@dojo_async_task
-@task
-@dojo_model_from_id
-def update_jira_issue(find, push_to_jira):
-    logger.info('trying to update a linked jira issue for %d:%s', find.id, find.title)
-    prod = Product.objects.get(
-        engagement=Engagement.objects.get(test=find.test))
-    jpkey = JIRA_PKey.objects.get(product=prod)
-    jira_conf = jpkey.conf
-
-    if push_to_jira:
-        j_issue = JIRA_Issue.objects.get(finding=find)
-        try:
-            JIRAError.log_to_tempfile = False
-            jira = JIRA(
-                server=jira_conf.url,
-                basic_auth=(jira_conf.username, jira_conf.password),
-                options={"verify": settings.JIRA_SSL_VERIFY})
-            issue = jira.issue(j_issue.jira_id)
-
-            meta = None
-
-            fields = {}
-            # Only update the component if it didn't exist earlier in Jira, this is to avoid assigning multiple components to an item
-            if issue.fields.components:
-                log_jira_alert(
-                    "Component not updated, exists in Jira already. Update from Jira instead.",
-                    find)
-            elif jpkey.component:
-                # Add component to the Jira issue
-                component = [
-                    {
-                        'name': jpkey.component
-                    },
-                ]
-                fields = {"components": component}
-
-            if not meta:
-                meta = jira_meta(jira, jpkey)
-
-            labels = get_labels(find)
-            if labels:
-                if 'labels' in meta['projects'][0]['issuetypes'][0]['fields']:
-                    fields['labels'] = labels
-
-            if len(find.endpoints.all()) > 0:
-                if 'environment' in meta['projects'][0]['issuetypes'][0]['fields']:
-                    environment = "\n".join([str(endpoint) for endpoint in find.endpoints.all()])
-                    fields['environment'] = environment
-
-            # Upload dojo finding screenshots to Jira
-            for pic in find.images.all():
-                jira_attachment(find, jira, issue,
-                                settings.MEDIA_ROOT + pic.image_large.name)
-
-            logger.debug('sending fields to JIRA: %s', fields)
-
-            issue.update(
-                summary=find.title,
-                description=jira_description(find),
-                priority={'name': jira_conf.get_priority(find.severity)},
-                fields=fields)
-
-            find.jira_change = timezone.now()
-            find.save(push_to_jira=False, dedupe_option=False, issue_updater_option=False)
-
-        except JIRAError as e:
-            logger.exception(e)
-            log_jira_alert(e.text, find)
-
-        req_url = jira_conf.url + '/rest/api/latest/issue/' + \
-            j_issue.jira_id + '/transitions'
-        if 'Inactive' in find.status() or 'Mitigated' in find.status(
-        ) or 'False Positive' in find.status(
-        ) or 'Out of Scope' in find.status() or 'Duplicate' in find.status():
-            # if 'Active' in old_status:
-            json_data = {'transition': {'id': jira_conf.close_status_key}}
-            r = requests.post(
-                url=req_url,
-                auth=HTTPBasicAuth(jira_conf.username, jira_conf.password),
-                json=json_data)
-            if r.status_code != 204:
-                logger.warn("JIRA transition failed with error: {}".format(r.text))
-            find.jira_change = timezone.now()
-            find.save()
-        elif 'Active' in find.status() and 'Verified' in find.status():
-            # if 'Inactive' in old_status:
-            json_data = {'transition': {'id': jira_conf.open_status_key}}
-            r = requests.post(
-                url=req_url,
-                auth=HTTPBasicAuth(jira_conf.username, jira_conf.password),
-                json=json_data)
-            if r.status_code != 204:
-                logger.warn("JIRA transition failed with error: {}".format(r.text))
-            find.jira_change = timezone.now()
-            find.save()
-
-
-@dojo_model_to_id
-@dojo_async_task
-@task
-@dojo_model_from_id
-def close_epic(eng, push_to_jira):
-    engagement = eng
-    prod = Product.objects.get(engagement=engagement)
-    jpkey = JIRA_PKey.objects.get(product=prod)
-    jira_conf = jpkey.conf
-    if jpkey.enable_engagement_epic_mapping and push_to_jira:
-        try:
-            j_issue = JIRA_Issue.objects.get(engagement=eng)
-            req_url = jira_conf.url + '/rest/api/latest/issue/' + \
-                j_issue.jira_id + '/transitions'
-            j_issue = JIRA_Issue.objects.get(engagement=eng)
-            json_data = {'transition': {'id': jira_conf.close_status_key}}
-            r = requests.post(
-                url=req_url,
-                auth=HTTPBasicAuth(jira_conf.username, jira_conf.password),
-                json=json_data)
-            if r.status_code != 204:
-                logger.warn("JIRA close epic failed with error: {}".format(r.text))
-        except Exception as e:
-            log_jira_generic_alert('Jira Engagement/Epic Close Error', str(e))
-            pass
-
-
-@dojo_model_to_id
-@dojo_async_task
-@task
-@dojo_model_from_id
-def update_epic(eng, push_to_jira):
-    engagement = eng
-    prod = Product.objects.get(engagement=engagement)
-    jpkey = JIRA_PKey.objects.get(product=prod)
-    jira_conf = jpkey.conf
-    if jpkey.enable_engagement_epic_mapping and push_to_jira:
-        try:
-            jira = JIRA(
-                server=jira_conf.url,
-                basic_auth=(jira_conf.username, jira_conf.password),
-                options={"verify": settings.JIRA_SSL_VERIFY})
-            j_issue = JIRA_Issue.objects.get(engagement=eng)
-            issue = jira.issue(j_issue.jira_id)
-            issue.update(summary=eng.name, description=eng.name)
-        except Exception as e:
-            log_jira_generic_alert('Jira Engagement/Epic Update Error', str(e))
-            pass
-
-
-@dojo_model_to_id
-@dojo_async_task
-@task
-@dojo_model_from_id
-def add_epic(eng, push_to_jira):
-    logger.info('trying to create a new jira EPIC for %d:%s', eng.id, eng.name)
-    engagement = eng
-    prod = Product.objects.get(engagement=engagement)
-    jpkey = JIRA_PKey.objects.get(product=prod)
-    jira_conf = jpkey.conf
-    if jpkey.enable_engagement_epic_mapping and push_to_jira:
-        issue_dict = {
-            'project': {
-                'key': jpkey.project_key
-            },
-            'summary': engagement.name,
-            'description': engagement.name,
-            'issuetype': {
-                'name': 'Epic'
-            },
-            'customfield_' + str(jira_conf.epic_name_id): engagement.name,
-        }
-        try:
-            jira = JIRA(
-                server=jira_conf.url,
-                basic_auth=(jira_conf.username, jira_conf.password),
-                options={"verify": settings.JIRA_SSL_VERIFY})
-            new_issue = jira.create_issue(fields=issue_dict)
-            j_issue = JIRA_Issue(
-                jira_id=new_issue.id,
-                jira_key=new_issue.key,
-                engagement=engagement)
-            j_issue.save()
-        except Exception as e:
-            error = str(e)
-            message = ""
-            if "customfield" in error:
-                message = "The 'Epic name id' in your DefectDojo Jira Configuration does not appear to be correct. Please visit, " + jira_conf.url + \
-                    "/rest/api/2/field and search for Epic Name. Copy the number out of cf[number] and place in your DefectDojo settings for Jira and try again. For example, if your results are cf[100001] then copy 100001 and place it in 'Epic name id'. (Your Epic Id will be different.) \n\n"
-
-            log_jira_generic_alert('Jira Engagement/Epic Creation Error',
-                                   message + error)
-            pass
-
-
-def jira_get_issue(jpkey, issue_key):
-    jira_conf = jpkey.conf
-    try:
-        jira = JIRA(
-            server=jira_conf.url,
-            basic_auth=(jira_conf.username, jira_conf.password),
-            options={"verify": settings.JIRA_SSL_VERIFY})
-        issue = jira.issue(issue_key)
-        # print(vars(issue))
-        return issue
-    except JIRAError as jira_error:
-        logger.debug('error retrieving jira issue ' + issue_key + ' ' + str(jira_error))
-        logger.exception(jira_error)
-        log_jira_generic_alert('error retrieving jira issue ' + issue_key, str(jira_error))
-        return None
-
-
-@dojo_model_to_id(parameter=1)
-@dojo_model_to_id
-@dojo_async_task
-@task
-@dojo_model_from_id(model=Notes, parameter=1)
-@dojo_model_from_id
-def add_comment(find, note, force_push=False):
-    logger.debug('trying to add a comment to a linked jira issue for: %d:%s', find.id, find.title)
-    if not note.private:
-        prod = Product.objects.get(
-            engagement=Engagement.objects.get(test=find.test))
-
-        try:
-            jpkey = JIRA_PKey.objects.get(product=prod)
-            jira_conf = jpkey.conf
-
-            if jpkey.push_notes or force_push is True:
-                try:
-                    jira = JIRA(
-                        server=jira_conf.url,
-                        basic_auth=(jira_conf.username, jira_conf.password),
-                        options={"verify": settings.JIRA_SSL_VERIFY})
-                    j_issue = JIRA_Issue.objects.get(finding=find)
-                    jira.add_comment(
-                        j_issue.jira_id,
-                        '(%s): %s' % (note.author.get_full_name(), note.entry))
-                except Exception as e:
-                    log_jira_generic_alert('Jira Add Comment Error', str(e))
-                    pass
-        except JIRA_PKey.DoesNotExist:
-            pass
-
-
-def add_simple_jira_comment(jira_conf, jira_issue, comment):
-    try:
-        jira = JIRA(
-            server=jira_conf.url,
-            basic_auth=(jira_conf.username, jira_conf.password),
-            options={"verify": settings.JIRA_SSL_VERIFY}
-        )
-        jira.add_comment(
-            jira_issue.jira_id, comment
-        )
-    except Exception as e:
-        log_jira_generic_alert('Jira Add Comment Error', str(e))
-
-
->>>>>>> 5b8694a4
 def send_review_email(request, user, finding, users, new_note):
     # TODO remove apparent dead code
 
