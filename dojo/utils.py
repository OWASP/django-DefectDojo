import re
import binascii
import os
import hashlib
import json
import io
from cryptography.hazmat.primitives.ciphers import Cipher, algorithms, modes
from cryptography.hazmat.backends import default_backend
from calendar import monthrange
from datetime import date, datetime
from math import pi, sqrt
import vobject
import requests
from dateutil.relativedelta import relativedelta, MO, SU
from django.conf import settings
from django.core.mail import send_mail
from django.core.mail import EmailMessage
from django.core.paginator import Paginator
from django.urls import get_resolver, reverse
from django.db.models import Q, Sum, Case, When, IntegerField, Value, Count
from django.template.defaultfilters import pluralize
from django.template.loader import render_to_string
from django.utils import timezone
from jira import JIRA
from jira.exceptions import JIRAError
from django.dispatch import receiver
from dojo.signals import dedupe_signal
<<<<<<< HEAD
from django.db.models.signals import post_save

from dojo.models import Engagement, Finding_Template, Product, JIRA_PKey, JIRA_Issue, \
=======
import calendar as tcalendar
from dojo.github import add_external_issue_github, update_external_issue_github, close_external_issue_github, reopen_external_issue_github

from dojo.models import Finding, Engagement, Finding_Template, Product, JIRA_PKey, JIRA_Issue,\
>>>>>>> 0b808732
    Dojo_User, User, Alerts, System_Settings, Notifications, UserContactInfo, Endpoint, Benchmark_Type, \
    Language_Type, Languages, Rule, Test_Type, Finding
from asteval import Interpreter
from requests.auth import HTTPBasicAuth
import logging


logger = logging.getLogger(__name__)
deduplicationLogger = logging.getLogger("dojo.specific-loggers.deduplication")


"""
Helper functions for DefectDojo
"""


def sync_false_history(new_finding, *args, **kwargs):
    if new_finding.endpoints.count() == 0:
        eng_findings_cwe = Finding.objects.filter(
            test__engagement__product=new_finding.test.engagement.product,
            cwe=new_finding.cwe,
            test__test_type=new_finding.test.test_type,
            false_p=True, hash_code=new_finding.hash_code).exclude(id=new_finding.id).exclude(cwe=None)
        eng_findings_title = Finding.objects.filter(
            test__engagement__product=new_finding.test.engagement.product,
            title=new_finding.title,
            test__test_type=new_finding.test.test_type,
            false_p=True, hash_code=new_finding.hash_code).exclude(id=new_finding.id)
        total_findings = eng_findings_cwe | eng_findings_title
    else:
        eng_findings_cwe = Finding.objects.filter(
            test__engagement__product=new_finding.test.engagement.product,
            cwe=new_finding.cwe,
            test__test_type=new_finding.test.test_type,
            false_p=True).exclude(id=new_finding.id).exclude(cwe=None).exclude(endpoints=None)
        eng_findings_title = Finding.objects.filter(
            test__engagement__product=new_finding.test.engagement.product,
            title=new_finding.title,
            test__test_type=new_finding.test.test_type,
            false_p=True).exclude(id=new_finding.id).exclude(endpoints=None)
    total_findings = eng_findings_cwe | eng_findings_title
    if total_findings.count() > 0:
        new_finding.false_p = True
        new_finding.active = False
        new_finding.verified = False
        super(Finding, new_finding).save(*args, **kwargs)


# true if both findings are on an engagement that have a different "deduplication on engagement" configuration
def is_deduplication_on_engagement_mismatch(new_finding, to_duplicate_finding):
    return not new_finding.test.engagement.deduplication_on_engagement and to_duplicate_finding.test.engagement.deduplication_on_engagement


@receiver(dedupe_signal, sender=Finding)
def sync_dedupe(sender, *args, **kwargs):
    try:
        enabled = System_Settings.objects.get().enable_deduplication
    except System_Settings.DoesNotExist:
        enabled = False
    if enabled:
        new_finding = kwargs['new_finding']
        deduplicationLogger.debug('sync_dedupe for: ' + str(new_finding.id) +
                    ":" + str(new_finding.title))
        if hasattr(settings, 'DEDUPLICATION_ALGORITHM_PER_PARSER'):
            scan_type = new_finding.test.test_type.name
            deduplicationLogger.debug('scan_type for this finding is :' + scan_type)
            # Default algorithm
            deduplicationAlgorithm = settings.DEDUPE_ALGO_LEGACY
            # Check for an override for this scan_type in the deduplication configuration
            if (scan_type in settings.DEDUPLICATION_ALGORITHM_PER_PARSER):
                deduplicationAlgorithm = settings.DEDUPLICATION_ALGORITHM_PER_PARSER[scan_type]
            deduplicationLogger.debug('deduplication algorithm: ' + deduplicationAlgorithm)
            if(deduplicationAlgorithm == settings.DEDUPE_ALGO_UNIQUE_ID_FROM_TOOL):
                deduplicate_unique_id_from_tool(new_finding)
            elif(deduplicationAlgorithm == settings.DEDUPE_ALGO_HASH_CODE):
                deduplicate_hash_code(new_finding)
            elif(deduplicationAlgorithm == settings.DEDUPE_ALGO_UNIQUE_ID_FROM_TOOL_OR_HASH_CODE):
                deduplicate_uid_or_hash_code(new_finding)
            else:
                deduplicate_legacy(new_finding)
        else:
            deduplicationLogger.debug("no configuration per parser found; using legacy algorithm")
            deduplicate_legacy(new_finding)
    else:
        deduplicationLogger.debug("skipping dedupe because it's disabled in system settings get()")


def deduplicate_legacy(new_finding):
    # ---------------------------------------------------------
    # 1) Collects all the findings that have the same:
    #      (title  and static_finding and dynamic_finding)
    #      or (CWE and static_finding and dynamic_finding)
    #    as the new one
    #    (this is "cond1")
    # ---------------------------------------------------------
    if new_finding.test.engagement.deduplication_on_engagement:
        eng_findings_cwe = Finding.objects.filter(
            test__engagement=new_finding.test.engagement,
            cwe=new_finding.cwe).exclude(id=new_finding.id).exclude(cwe=0).exclude(duplicate=True)
        eng_findings_title = Finding.objects.filter(
            test__engagement=new_finding.test.engagement,
            title=new_finding.title).exclude(id=new_finding.id).exclude(duplicate=True)
    else:
        eng_findings_cwe = Finding.objects.filter(
            test__engagement__product=new_finding.test.engagement.product,
            cwe=new_finding.cwe).exclude(id=new_finding.id).exclude(cwe=0).exclude(duplicate=True)
        eng_findings_title = Finding.objects.filter(
            test__engagement__product=new_finding.test.engagement.product,
            title=new_finding.title).exclude(id=new_finding.id).exclude(duplicate=True)

    total_findings = eng_findings_cwe | eng_findings_title
    deduplicationLogger.debug("Found " +
        str(len(eng_findings_cwe)) + " findings with same cwe, " +
        str(len(eng_findings_title)) + " findings with same title: " +
        str(len(total_findings)) + " findings with either same title or same cwe")

    # total_findings = total_findings.order_by('date')
    for find in total_findings:
        flag_endpoints = False
        flag_line_path = False
        flag_hash = False
        if is_deduplication_on_engagement_mismatch(new_finding, find):
            deduplicationLogger.debug(
                'deduplication_on_engagement_mismatch, skipping dedupe.')
            continue
        # ---------------------------------------------------------
        # 2) If existing and new findings have endpoints: compare them all
        #    Else look at line+file_path
        #    (if new finding is not static, do not deduplicate)
        # ---------------------------------------------------------
        if find.endpoints.count() != 0 and new_finding.endpoints.count() != 0:
            list1 = [e.host_with_port for e in new_finding.endpoints.all()]
            list2 = [e.host_with_port for e in find.endpoints.all()]
            if all(x in list1 for x in list2):
                flag_endpoints = True
        elif new_finding.static_finding and len(new_finding.file_path) > 0:
            if str(find.line) == str(new_finding.line) and find.file_path == new_finding.file_path:
                flag_line_path = True
            else:
                deduplicationLogger.debug("no endpoints on one of the findings and file_path doesn't match")
        else:
            deduplicationLogger.debug("no endpoints on one of the findings and the new finding is either dynamic or doesn't have a file_path; Deduplication will not occur")
        if find.hash_code == new_finding.hash_code:
            flag_hash = True
        deduplicationLogger.debug(
            'deduplication flags for new finding ' + str(new_finding.id) + ' and existing finding ' + str(find.id) +
            ' flag_endpoints: ' + str(flag_endpoints) + ' flag_line_path:' + str(flag_line_path) + ' flag_hash:' + str(flag_hash))
        # ---------------------------------------------------------
        # 3) Findings are duplicate if (cond1 is true) and they have the same:
        #    hash
        #    and (endpoints or (line and file_path)
        # ---------------------------------------------------------
        if ((flag_endpoints or flag_line_path) and flag_hash):
            try:
                set_duplicate(new_finding, find)
            except Exception as e:
                deduplicationLogger.debug(str(e))
                continue

            break


def deduplicate_unique_id_from_tool(new_finding):
    if new_finding.test.engagement.deduplication_on_engagement:
        existing_findings = Finding.objects.filter(
            test__engagement=new_finding.test.engagement,
            unique_id_from_tool=new_finding.unique_id_from_tool).exclude(
                id=new_finding.id).exclude(
                    unique_id_from_tool=None).exclude(
                        duplicate=True)
    else:
        existing_findings = Finding.objects.filter(
            test__engagement__product=new_finding.test.engagement.product,
            # the unique_id_from_tool is unique for a given tool: do not compare with other tools
            test__test_type=new_finding.test.test_type,
            unique_id_from_tool=new_finding.unique_id_from_tool).exclude(
                id=new_finding.id).exclude(
                    unique_id_from_tool=None).exclude(
                        duplicate=True)
    deduplicationLogger.debug("Found " +
        str(len(existing_findings)) + " findings with same unique_id_from_tool")
    for find in existing_findings:
        if is_deduplication_on_engagement_mismatch(new_finding, find):
            deduplicationLogger.debug(
                'deduplication_on_engagement_mismatch, skipping dedupe.')
            continue
        try:
            set_duplicate(new_finding, find)
        except Exception as e:
            deduplicationLogger.debug(str(e))
            continue
        break


def deduplicate_hash_code(new_finding):
    if new_finding.test.engagement.deduplication_on_engagement:
        existing_findings = Finding.objects.filter(
            test__engagement=new_finding.test.engagement,
            hash_code=new_finding.hash_code).exclude(
                id=new_finding.id).exclude(
                    hash_code=None).exclude(
                        duplicate=True)
    else:
        existing_findings = Finding.objects.filter(
            test__engagement__product=new_finding.test.engagement.product,
            hash_code=new_finding.hash_code).exclude(
                id=new_finding.id).exclude(
                    hash_code=None).exclude(
                        duplicate=True)
    deduplicationLogger.debug("Found " +
        str(len(existing_findings)) + " findings with same hash_code")
    for find in existing_findings:
        if is_deduplication_on_engagement_mismatch(new_finding, find):
            deduplicationLoggerdebug(
                'deduplication_on_engagement_mismatch, skipping dedupe.')
            continue
        try:
            set_duplicate(new_finding, find)
        except Exception as e:
            deduplicationLogger.debug(str(e))
            continue
        break


def deduplicate_uid_or_hash_code(new_finding):
    if new_finding.test.engagement.deduplication_on_engagement:
        existing_findings = Finding.objects.filter(
            Q(hash_code=new_finding.hash_code) |
            (Q(unique_id_from_tool=new_finding.unique_id_from_tool) & Q(test__test_type=new_finding.test.test_type)),
            test__engagement=new_finding.test.engagement).exclude(
                id=new_finding.id).exclude(
                    hash_code=None).exclude(
                        duplicate=True)
    else:
        existing_findings = Finding.objects.filter(
            Q(hash_code=new_finding.hash_code) |
            (Q(unique_id_from_tool=new_finding.unique_id_from_tool) & Q(test__test_type=new_finding.test.test_type)),
            test__engagement__product=new_finding.test.engagement.product).exclude(
                id=new_finding.id).exclude(
                    hash_code=None).exclude(
                        duplicate=True)
    deduplicationLogger.debug("Found " +
        str(len(existing_findings)) + " findings with either the same unique_id_from_tool or hash_code")
    for find in existing_findings:
        if is_deduplication_on_engagement_mismatch(new_finding, find):
            deduplicationLogger.debug(
                'deduplication_on_engagement_mismatch, skipping dedupe.')
            continue
        try:
            set_duplicate(new_finding, find)
        except Exception as e:
            deduplicationLogger.debug(str(e))
            continue
        break


def set_duplicate(new_finding, existing_finding):
    if existing_finding.duplicate:
        raise Exception("Existing finding is a duplicate")
    if existing_finding.id == new_finding.id:
        raise Exception("Can not add duplicate to itself")
    deduplicationLogger.debug('New finding ' + str(new_finding.id) + ' is a duplicate of existing finding ' + str(existing_finding.id))
    if (existing_finding.is_Mitigated or existing_finding.mitigated) and new_finding.active and not new_finding.is_Mitigated:
        existing_finding.mitigated = new_finding.mitigated
        existing_finding.is_Mitigated = new_finding.is_Mitigated
        existing_finding.active = new_finding.active
        existing_finding.verified = new_finding.verified
        existing_finding.notes.create(author=existing_finding.reporter,
                                      entry="This finding has been automatically re-openend as it was found in recent scans.")
        existing_finding.save()
    new_finding.duplicate = True
    new_finding.active = False
    new_finding.verified = False
    new_finding.duplicate_finding = existing_finding
    for find in new_finding.original_finding.all():
        new_finding.original_finding.remove(find)
        set_duplicate(find, existing_finding)
    existing_finding.found_by.add(new_finding.test.test_type)
    super(Finding, new_finding).save()
    super(Finding, existing_finding).save()


def removeLoop(finding_id, counter):
    # get latest status
    finding = Finding.objects.get(id=finding_id)
    real_original = finding.duplicate_finding

    if not real_original or real_original is None:
        return

    if finding_id == real_original.id:
        finding.duplicate_finding = None
        super(Finding, finding).save()
        return

    # Only modify the findings if the original ID is lower to get the oldest finding as original
    if (real_original.id > finding_id) and (real_original.duplicate_finding is not None):
        tmp = finding_id
        finding_id = real_original.id
        real_original = Finding.objects.get(id=tmp)
        finding = Finding.objects.get(id=finding_id)

    if real_original in finding.original_finding.all():
        # remove the original from the duplicate list if it is there
        finding.original_finding.remove(real_original)
        super(Finding, finding).save()
    if counter <= 0:
        # Maximum recursion depth as safety method to circumvent recursion here
        return
    for f in finding.original_finding.all():
        # for all duplicates set the original as their original, get rid of self in between
        f.duplicate_finding = real_original
        super(Finding, f).save()
        super(Finding, real_original).save()
        removeLoop(f.id, counter - 1)


def fix_loop_duplicates():
    candidates = Finding.objects.filter(duplicate_finding__isnull=False, original_finding__isnull=False).all().order_by("-id")
    deduplicationLogger.info("Identified %d Findings with Loops" % len(candidates))
    for find_id in candidates.values_list('id', flat=True):
        removeLoop(find_id, 5)

    new_originals = Finding.objects.filter(duplicate_finding__isnull=True, duplicate=True)
    for f in new_originals:
        deduplicationLogger.info("New Original: %d " % f.id)
        f.duplicate = False
        super(Finding, f).save()

    loop_count = Finding.objects.filter(duplicate_finding__isnull=False, original_finding__isnull=False).count()
    deduplicationLogger.info("%d Finding found with Loops" % loop_count)


def rename_whitesource_finding():
    whitesource_id = Test_Type.objects.get(name="Whitesource Scan").id
    findings = Finding.objects.filter(found_by=whitesource_id)
    findings = findings.order_by('-pk')
    logger.info("######## Updating Hashcodes - deduplication is done in background using django signals upon finding save ########")
    for finding in findings:
        logger.info("Updating Whitesource Finding with id: %d" % finding.id)
        lib_name_begin = re.search('\\*\\*Library Filename\\*\\* : ', finding.description).span(0)[1]
        lib_name_end = re.search('\\*\\*Library Description\\*\\*', finding.description).span(0)[0]
        lib_name = finding.description[lib_name_begin:lib_name_end - 1]
        if finding.cve is None:
            finding.title = "CVE-None | " + lib_name
        else:
            finding.title = finding.cve + " | " + lib_name
        if not finding.cwe:
            logger.debug('Set cwe for finding %d to 1035 if not an cwe Number is set' % finding.id)
            finding.cwe = 1035
        finding.title = finding.title.rstrip()  # delete \n at the end of the title
        from titlecase import titlecase
        finding.title = titlecase(finding.title)
        finding.hash_code = finding.compute_hash_code()
        finding.save()


def sync_rules(new_finding, *args, **kwargs):
    rules = Rule.objects.filter(applies_to='Finding', parent_rule=None)
    for rule in rules:
        child_val = True
        child_list = [val for val in rule.child_rules.all()]
        while (len(child_list) != 0):
            child_val = child_val and child_rule(child_list.pop(), new_finding)
        if child_val:
            if rule.operator == 'Matches':
                if getattr(new_finding, rule.match_field) == rule.match_text:
                    if rule.application == 'Append':
                        set_attribute_rule(new_finding, rule, (getattr(
                            new_finding, rule.applied_field) + rule.text))
                    else:
                        set_attribute_rule(new_finding, rule, rule.text)
                        new_finding.save(dedupe_option=False,
                                         rules_option=False)
            else:
                if rule.match_text in getattr(new_finding, rule.match_field):
                    if rule.application == 'Append':
                        set_attribute_rule(new_finding, rule, (getattr(
                            new_finding, rule.applied_field) + rule.text))
                    else:
                        set_attribute_rule(new_finding, rule, rule.text)
                        new_finding.save(dedupe_option=False,
                                         rules_option=False)


def set_attribute_rule(new_finding, rule, value):
    if rule.text == "True":
        setattr(new_finding, rule.applied_field, True)
    elif rule.text == "False":
        setattr(new_finding, rule.applied_field, False)
    else:
        setattr(new_finding, rule.applied_field, value)


def child_rule(rule, new_finding):
    if rule.operator == 'Matches':
        if getattr(new_finding, rule.match_field) == rule.match_text:
            return True
        else:
            return False
    else:
        if rule.match_text in getattr(new_finding, rule.match_field):
            return True
        else:
            return False


def count_findings(findings):
    product_count = {}
    finding_count = {'low': 0, 'med': 0, 'high': 0, 'crit': 0}
    for f in findings:
        product = f.test.engagement.product
        if product in product_count:
            product_count[product][4] += 1
            if f.severity == 'Low':
                product_count[product][3] += 1
                finding_count['low'] += 1
            if f.severity == 'Medium':
                product_count[product][2] += 1
                finding_count['med'] += 1
            if f.severity == 'High':
                product_count[product][1] += 1
                finding_count['high'] += 1
            if f.severity == 'Critical':
                product_count[product][0] += 1
                finding_count['crit'] += 1
        else:
            product_count[product] = [0, 0, 0, 0, 0]
            product_count[product][4] += 1
            if f.severity == 'Low':
                product_count[product][3] += 1
                finding_count['low'] += 1
            if f.severity == 'Medium':
                product_count[product][2] += 1
                finding_count['med'] += 1
            if f.severity == 'High':
                product_count[product][1] += 1
                finding_count['high'] += 1
            if f.severity == 'Critical':
                product_count[product][0] += 1
                finding_count['crit'] += 1
    return product_count, finding_count


def findings_this_period(findings, period_type, stuff, o_stuff, a_stuff):
    # periodType: 0 - weeks
    # 1 - months
    now = timezone.now()
    for i in range(6):
        counts = []
        # Weeks start on Monday
        if period_type == 0:
            curr = now - relativedelta(weeks=i)
            start_of_period = curr - relativedelta(
                weeks=1, weekday=0, hour=0, minute=0, second=0)
            end_of_period = curr + relativedelta(
                weeks=0, weekday=0, hour=0, minute=0, second=0)
        else:
            curr = now - relativedelta(months=i)
            start_of_period = curr - relativedelta(
                day=1, hour=0, minute=0, second=0)
            end_of_period = curr + relativedelta(
                day=31, hour=23, minute=59, second=59)

        o_count = {
            'closed': 0,
            'zero': 0,
            'one': 0,
            'two': 0,
            'three': 0,
            'total': 0
        }
        a_count = {
            'closed': 0,
            'zero': 0,
            'one': 0,
            'two': 0,
            'three': 0,
            'total': 0
        }
        for f in findings:
            if f.mitigated is not None and end_of_period >= f.mitigated >= start_of_period:
                o_count['closed'] += 1
            elif f.mitigated is not None and f.mitigated > end_of_period and f.date <= end_of_period.date(
            ):
                if f.severity == 'Critical':
                    o_count['zero'] += 1
                elif f.severity == 'High':
                    o_count['one'] += 1
                elif f.severity == 'Medium':
                    o_count['two'] += 1
                elif f.severity == 'Low':
                    o_count['three'] += 1
            elif f.mitigated is None and f.date <= end_of_period.date():
                if f.severity == 'Critical':
                    o_count['zero'] += 1
                elif f.severity == 'High':
                    o_count['one'] += 1
                elif f.severity == 'Medium':
                    o_count['two'] += 1
                elif f.severity == 'Low':
                    o_count['three'] += 1
            elif f.mitigated is None and f.date <= end_of_period.date():
                if f.severity == 'Critical':
                    a_count['zero'] += 1
                elif f.severity == 'High':
                    a_count['one'] += 1
                elif f.severity == 'Medium':
                    a_count['two'] += 1
                elif f.severity == 'Low':
                    a_count['three'] += 1

        total = sum(o_count.values()) - o_count['closed']
        if period_type == 0:
            counts.append(
                start_of_period.strftime("%b %d") + " - " +
                end_of_period.strftime("%b %d"))
        else:
            counts.append(start_of_period.strftime("%b %Y"))
        counts.append(o_count['zero'])
        counts.append(o_count['one'])
        counts.append(o_count['two'])
        counts.append(o_count['three'])
        counts.append(total)
        counts.append(o_count['closed'])

        stuff.append(counts)
        o_stuff.append(counts[:-1])

        a_counts = []
        a_total = sum(a_count.values())
        if period_type == 0:
            a_counts.append(
                start_of_period.strftime("%b %d") + " - " +
                end_of_period.strftime("%b %d"))
        else:
            a_counts.append(start_of_period.strftime("%b %Y"))
        a_counts.append(a_count['zero'])
        a_counts.append(a_count['one'])
        a_counts.append(a_count['two'])
        a_counts.append(a_count['three'])
        a_counts.append(a_total)
        a_stuff.append(a_counts)


def add_breadcrumb(parent=None,
                   title=None,
                   top_level=True,
                   url=None,
                   request=None,
                   clear=False):
    title_done = False
    if clear:
        request.session['dojo_breadcrumbs'] = None
        return
    else:
        crumbs = request.session.get('dojo_breadcrumbs', None)

    if top_level or crumbs is None:
        crumbs = [
            {
                'title': 'Home',
                'url': reverse('home')
            },
        ]
        if parent is not None and getattr(parent, "get_breadcrumbs", None):
            crumbs += parent.get_breadcrumbs()
        else:
            title_done = True
            crumbs += [{
                'title': title,
                'url': request.get_full_path() if url is None else url
            }]
    else:
        resolver = get_resolver(None).resolve
        if parent is not None and getattr(parent, "get_breadcrumbs", None):
            obj_crumbs = parent.get_breadcrumbs()
            if title is not None:
                obj_crumbs += [{
                    'title':
                    title,
                    'url':
                    request.get_full_path() if url is None else url
                }]
        else:
            title_done = True
            obj_crumbs = [{
                'title':
                title,
                'url':
                request.get_full_path() if url is None else url
            }]

        for crumb in crumbs:
            crumb_to_resolve = crumb['url'] if '?' not in crumb[
                'url'] else crumb['url'][:crumb['url'].index('?')]
            crumb_view = resolver(crumb_to_resolve)
            for obj_crumb in obj_crumbs:
                obj_crumb_to_resolve = obj_crumb[
                    'url'] if '?' not in obj_crumb['url'] else obj_crumb[
                        'url'][:obj_crumb['url'].index('?')]
                obj_crumb_view = resolver(obj_crumb_to_resolve)

                if crumb_view.view_name == obj_crumb_view.view_name:
                    if crumb_view.kwargs == obj_crumb_view.kwargs:
                        if len(obj_crumbs) == 1 and crumb in crumbs:
                            crumbs = crumbs[:crumbs.index(crumb)]
                        else:
                            obj_crumbs.remove(obj_crumb)
                    else:
                        if crumb in crumbs:
                            crumbs = crumbs[:crumbs.index(crumb)]

        crumbs += obj_crumbs

    request.session['dojo_breadcrumbs'] = crumbs


def get_punchcard_data(findings, start_date, weeks):
    # use try catch to make sure any teething bugs in the bunchcard don't break the dashboard
    try:
        # gather findings over past half year, make sure to start on a sunday
        first_sunday = start_date - relativedelta(weekday=SU(-1))
        last_sunday = start_date + relativedelta(weeks=weeks)

        print(first_sunday)
        print(last_sunday)

        # reminder: The first week of a year is the one that contains the year’s first Thursday
        # so we could have for 29/12/2019: week=1 and year=2019 :-D. So using week number from db is not practical

        severities_by_day = findings.filter(created__gte=first_sunday).filter(created__lt=last_sunday) \
                                    .values('created__date') \
                                    .annotate(count=Count('id')) \
                                    .order_by('created__date')

        # return empty stuff if no findings to be statted
        if severities_by_day.count() <= 0:
            return None, None

        # day of the week numbers:
        # javascript  database python
        # sun 6         1       6
        # mon 5         2       0
        # tue 4         3       1
        # wed 3         4       2
        # thu 2         5       3
        # fri 1         6       4
        # sat 0         7       5

        # map from python to javascript, do not use week numbers or day numbers from database.
        day_offset = {0: 5, 1: 4, 2: 3, 3: 2, 4: 1, 5: 0, 6: 6}

        punchcard = list()
        ticks = list()
        highest_day_count = 0
        tick = 0
        day_counts = [0, 0, 0, 0, 0, 0, 0]

        start_of_week = timezone.make_aware(datetime.combine(first_sunday, datetime.min.time()))
        start_of_next_week = start_of_week + relativedelta(weeks=1)
        day_counts = [0, 0, 0, 0, 0, 0, 0]

        for day in severities_by_day:
            created = day['created__date']
            day_count = day['count']

            created = timezone.make_aware(datetime.combine(created, datetime.min.time()))

            # print('%s %s %s', created, created.weekday(), calendar.day_name[created.weekday()], day_count)

            if created < start_of_week:
                raise ValueError('date found outside supported range: ' + str(created))
            else:
                if created >= start_of_week and created < start_of_next_week:
                    # add day count to current week data
                    day_counts[day_offset[created.weekday()]] = day_count
                    highest_day_count = max(highest_day_count, day_count)
                else:
                    # created >= start_of_next_week, so store current week, prepare for next
                    while created >= start_of_next_week:
                        week_data, label = get_week_data(start_of_week, tick, day_counts)
                        punchcard.extend(week_data)
                        ticks.append(label)
                        tick += 1

                        # new week, new values!
                        day_counts = [0, 0, 0, 0, 0, 0, 0]
                        start_of_week = start_of_next_week
                        start_of_next_week += relativedelta(weeks=1)

                    # finally a day that falls into the week bracket
                    day_counts[day_offset[created.weekday()]] = day_count
                    highest_day_count = max(highest_day_count, day_count)

        # add week in progress + empty weeks on the end if needed
        while tick < weeks + 1:
            print(tick)
            week_data, label = get_week_data(start_of_week, tick, day_counts)
            print(week_data, label)
            punchcard.extend(week_data)
            ticks.append(label)
            tick += 1

            day_counts = [0, 0, 0, 0, 0, 0, 0]
            start_of_week = start_of_next_week
            start_of_next_week += relativedelta(weeks=1)

        # adjust the size or circles
        ratio = (sqrt(highest_day_count / pi))
        for punch in punchcard:
            # front-end needs both the count for the label and the ratios of the radii of the circles
            punch.append(punch[2])
            punch[2] = (sqrt(punch[2] / pi)) / ratio

        return punchcard, ticks

    except Exception as e:
        logger.exception('Not showing punchcard graph due to exception gathering data', e)
        return None, None


def get_week_data(week_start_date, tick, day_counts):
    data = []
    for i in range(0, len(day_counts)):
        data.append([tick, i, day_counts[i]])
    label = [tick, week_start_date.strftime("<span class='small'>%m/%d<br/>%Y</span>")]
    return data, label


# 5 params
def get_period_counts_legacy(findings,
                             findings_closed,
                             accepted_findings,
                             period_interval,
                             start_date,
                             relative_delta='months'):
    opened_in_period = list()
    accepted_in_period = list()
    opened_in_period.append(
        ['Timestamp', 'Date', 'S0', 'S1', 'S2', 'S3', 'Total', 'Closed'])
    accepted_in_period.append(
        ['Timestamp', 'Date', 'S0', 'S1', 'S2', 'S3', 'Total', 'Closed'])

    for x in range(-1, period_interval):
        if relative_delta == 'months':
            # make interval the first through last of month
            end_date = (start_date + relativedelta(months=x)) + relativedelta(
                day=1, months=+1, days=-1)
            new_date = (
                start_date + relativedelta(months=x)) + relativedelta(day=1)
        else:
            # week starts the monday before
            new_date = start_date + relativedelta(weeks=x, weekday=MO(1))
            end_date = new_date + relativedelta(weeks=1, weekday=MO(1))

        closed_in_range_count = findings_closed.filter(
            mitigated__range=[new_date, end_date]).count()

        if accepted_findings:
            risks_a = accepted_findings.filter(
                risk_acceptance__created__range=[
                    datetime(
                        new_date.year,
                        new_date.month,
                        1,
                        tzinfo=timezone.get_current_timezone()),
                    datetime(
                        new_date.year,
                        new_date.month,
                        monthrange(new_date.year, new_date.month)[1],
                        tzinfo=timezone.get_current_timezone())
                ])
        else:
            risks_a = None

        crit_count, high_count, med_count, low_count, closed_count = [
            0, 0, 0, 0, 0
        ]
        for finding in findings:
            if new_date <= datetime.combine(finding.date, datetime.min.time(
            )).replace(tzinfo=timezone.get_current_timezone()) <= end_date:
                if finding.severity == 'Critical':
                    crit_count += 1
                elif finding.severity == 'High':
                    high_count += 1
                elif finding.severity == 'Medium':
                    med_count += 1
                elif finding.severity == 'Low':
                    low_count += 1

        total = crit_count + high_count + med_count + low_count
        opened_in_period.append(
            [(tcalendar.timegm(new_date.timetuple()) * 1000), new_date,
             crit_count, high_count, med_count, low_count, total,
             closed_in_range_count])
        crit_count, high_count, med_count, low_count, closed_count = [
            0, 0, 0, 0, 0
        ]
        if risks_a is not None:
            for finding in risks_a:
                if finding.severity == 'Critical':
                    crit_count += 1
                elif finding.severity == 'High':
                    high_count += 1
                elif finding.severity == 'Medium':
                    med_count += 1
                elif finding.severity == 'Low':
                    low_count += 1

        total = crit_count + high_count + med_count + low_count
        accepted_in_period.append(
            [(tcalendar.timegm(new_date.timetuple()) * 1000), new_date,
             crit_count, high_count, med_count, low_count, total])

    return {
        'opened_per_period': opened_in_period,
        'accepted_per_period': accepted_in_period
    }


def get_period_counts(active_findings,
                      findings,
                      findings_closed,
                      accepted_findings,
                      period_interval,
                      start_date,
                      relative_delta='months'):
    start_date = datetime(
        start_date.year,
        start_date.month,
        start_date.day,
        tzinfo=timezone.get_current_timezone())
    opened_in_period = list()
    active_in_period = list()
    accepted_in_period = list()
    opened_in_period.append(
        ['Timestamp', 'Date', 'S0', 'S1', 'S2', 'S3', 'Total', 'Closed'])
    active_in_period.append(
        ['Timestamp', 'Date', 'S0', 'S1', 'S2', 'S3', 'Total', 'Closed'])
    accepted_in_period.append(
        ['Timestamp', 'Date', 'S0', 'S1', 'S2', 'S3', 'Total', 'Closed'])

    for x in range(-1, period_interval):
        if relative_delta == 'months':
            # make interval the first through last of month
            end_date = (start_date + relativedelta(months=x)) + relativedelta(
                day=1, months=+1, days=-1)
            new_date = (
                start_date + relativedelta(months=x)) + relativedelta(day=1)
        else:
            # week starts the monday before
            new_date = start_date + relativedelta(weeks=x, weekday=MO(1))
            end_date = new_date + relativedelta(weeks=1, weekday=MO(1))

        closed_in_range_count = findings_closed.filter(
            mitigated__range=[new_date, end_date]).count()

        if accepted_findings:
            risks_a = accepted_findings.filter(
                risk_acceptance__created__range=[
                    datetime(
                        new_date.year,
                        new_date.month,
                        1,
                        tzinfo=timezone.get_current_timezone()),
                    datetime(
                        new_date.year,
                        new_date.month,
                        monthrange(new_date.year, new_date.month)[1],
                        tzinfo=timezone.get_current_timezone())
                ])
        else:
            risks_a = None

        crit_count, high_count, med_count, low_count, closed_count = [
            0, 0, 0, 0, 0
        ]
        for finding in findings:
            try:
                if new_date <= datetime.combine(
                        finding.date, datetime.min.time()
                ).replace(tzinfo=timezone.get_current_timezone()) <= end_date:
                    if finding.severity == 'Critical':
                        crit_count += 1
                    elif finding.severity == 'High':
                        high_count += 1
                    elif finding.severity == 'Medium':
                        med_count += 1
                    elif finding.severity == 'Low':
                        low_count += 1
            except:
                if new_date <= finding.date <= end_date:
                    if finding.severity == 'Critical':
                        crit_count += 1
                    elif finding.severity == 'High':
                        high_count += 1
                    elif finding.severity == 'Medium':
                        med_count += 1
                    elif finding.severity == 'Low':
                        low_count += 1
                pass

        total = crit_count + high_count + med_count + low_count
        opened_in_period.append(
            [(tcalendar.timegm(new_date.timetuple()) * 1000), new_date,
             crit_count, high_count, med_count, low_count, total,
             closed_in_range_count])
        crit_count, high_count, med_count, low_count, closed_count = [
            0, 0, 0, 0, 0
        ]
        if risks_a is not None:
            for finding in risks_a:
                if finding.severity == 'Critical':
                    crit_count += 1
                elif finding.severity == 'High':
                    high_count += 1
                elif finding.severity == 'Medium':
                    med_count += 1
                elif finding.severity == 'Low':
                    low_count += 1

        total = crit_count + high_count + med_count + low_count
        accepted_in_period.append(
            [(tcalendar.timegm(new_date.timetuple()) * 1000), new_date,
             crit_count, high_count, med_count, low_count, total])
        crit_count, high_count, med_count, low_count, closed_count = [
            0, 0, 0, 0, 0
        ]
        for finding in active_findings:
            try:
                if datetime.combine(finding.date, datetime.min.time()).replace(
                        tzinfo=timezone.get_current_timezone()) <= end_date:
                    if finding.severity == 'Critical':
                        crit_count += 1
                    elif finding.severity == 'High':
                        high_count += 1
                    elif finding.severity == 'Medium':
                        med_count += 1
                    elif finding.severity == 'Low':
                        low_count += 1
            except:
                if finding.date <= end_date:
                    if finding.severity == 'Critical':
                        crit_count += 1
                    elif finding.severity == 'High':
                        high_count += 1
                    elif finding.severity == 'Medium':
                        med_count += 1
                    elif finding.severity == 'Low':
                        low_count += 1
                pass
        total = crit_count + high_count + med_count + low_count
        active_in_period.append(
            [(tcalendar.timegm(new_date.timetuple()) * 1000), new_date,
             crit_count, high_count, med_count, low_count, total])

    return {
        'opened_per_period': opened_in_period,
        'accepted_per_period': accepted_in_period,
        'active_per_period': active_in_period
    }


def opened_in_period(start_date, end_date, pt):
    start_date = datetime(
        start_date.year,
        start_date.month,
        start_date.day,
        tzinfo=timezone.get_current_timezone())
    end_date = datetime(
        end_date.year,
        end_date.month,
        end_date.day,
        tzinfo=timezone.get_current_timezone())
    opened_in_period = Finding.objects.filter(
        date__range=[start_date, end_date],
        test__engagement__product__prod_type=pt,
        verified=True,
        false_p=False,
        duplicate=False,
        out_of_scope=False,
        mitigated__isnull=True,
        severity__in=(
            'Critical', 'High', 'Medium',
            'Low')).values('numerical_severity').annotate(
                Count('numerical_severity')).order_by('numerical_severity')
    total_opened_in_period = Finding.objects.filter(
        date__range=[start_date, end_date],
        test__engagement__product__prod_type=pt,
        verified=True,
        false_p=False,
        duplicate=False,
        out_of_scope=False,
        mitigated__isnull=True,
        severity__in=('Critical', 'High', 'Medium', 'Low')).aggregate(
            total=Sum(
                Case(
                    When(
                        severity__in=('Critical', 'High', 'Medium', 'Low'),
                        then=Value(1)),
                    output_field=IntegerField())))['total']

    oip = {
        'S0':
        0,
        'S1':
        0,
        'S2':
        0,
        'S3':
        0,
        'Total':
        total_opened_in_period,
        'start_date':
        start_date,
        'end_date':
        end_date,
        'closed':
        Finding.objects.filter(
            mitigated__range=[start_date, end_date],
            test__engagement__product__prod_type=pt,
            severity__in=('Critical', 'High', 'Medium', 'Low')).aggregate(
                total=Sum(
                    Case(
                        When(
                            severity__in=('Critical', 'High', 'Medium', 'Low'),
                            then=Value(1)),
                        output_field=IntegerField())))['total'],
        'to_date_total':
        Finding.objects.filter(
            date__lte=end_date.date(),
            verified=True,
            false_p=False,
            duplicate=False,
            out_of_scope=False,
            mitigated__isnull=True,
            test__engagement__product__prod_type=pt,
            severity__in=('Critical', 'High', 'Medium', 'Low')).count()
    }

    for o in opened_in_period:
        oip[o['numerical_severity']] = o['numerical_severity__count']

    return oip


def message(count, noun, verb):
    return ('{} ' + noun + '{} {} ' + verb).format(
        count, pluralize(count), pluralize(count, 'was,were'))


class FileIterWrapper(object):
    def __init__(self, flo, chunk_size=1024**2):
        self.flo = flo
        self.chunk_size = chunk_size

    def __next__(self):
        data = self.flo.read(self.chunk_size)
        if data:
            return data
        else:
            raise StopIteration

    def __iter__(self):
        return self


def get_cal_event(start_date, end_date, summary, description, uid):
    cal = vobject.iCalendar()
    cal.add('vevent')
    cal.vevent.add('summary').value = summary
    cal.vevent.add('description').value = description
    start = cal.vevent.add('dtstart')
    start.value = start_date
    end = cal.vevent.add('dtend')
    end.value = end_date
    cal.vevent.add('uid').value = uid
    return cal


def named_month(month_number):
    """
    Return the name of the month, given the number.
    """
    return date(1900, month_number, 1).strftime("%B")


def normalize_query(query_string,
                    findterms=re.compile(r'"([^"]+)"|(\S+)').findall,
                    normspace=re.compile(r'\s{2,}').sub):
    return [
        normspace(' ', (t[0] or t[1]).strip()) for t in findterms(query_string)
    ]


def build_query(query_string, search_fields):
    """ Returns a query, that is a combination of Q objects. That combination
    aims to search keywords within a model by testing the given search fields.

    """
    query = None  # Query to search for every search term
    terms = normalize_query(query_string)
    for term in terms:
        or_query = None  # Query to search for a given term in each field
        for field_name in search_fields:
            q = Q(**{"%s__icontains" % field_name: term})

            if or_query:
                or_query = or_query | q
            else:
                or_query = q

        if query:
            query = query & or_query
        else:
            query = or_query
    return query


def template_search_helper(fields=None, query_string=None):
    if not fields:
        fields = [
            'title',
            'description',
        ]
    findings = Finding_Template.objects.all()

    if not query_string:
        return findings

    entry_query = build_query(query_string, fields)
    found_entries = findings.filter(entry_query)

    return found_entries


def get_page_items(request, items, page_size, param_name='page'):
    size = request.GET.get('page_size', page_size)
    paginator = Paginator(items, size)
    page = request.GET.get(param_name)

    # new get_page method will handle invalid page value, out of bounds pages, etc
    return paginator.get_page(page)


def handle_uploaded_threat(f, eng):
    name, extension = os.path.splitext(f.name)
    with open(settings.MEDIA_ROOT + '/threat/%s%s' % (eng.id, extension),
              'wb+') as destination:
        for chunk in f.chunks():
            destination.write(chunk)
    eng.tmodel_path = settings.MEDIA_ROOT + '/threat/%s%s' % (eng.id,
                                                              extension)
    eng.save()


def handle_uploaded_selenium(f, cred):
    name, extension = os.path.splitext(f.name)
    with open(settings.MEDIA_ROOT + '/selenium/%s%s' % (cred.id, extension),
              'wb+') as destination:
        for chunk in f.chunks():
            destination.write(chunk)
    cred.selenium_script = settings.MEDIA_ROOT + '/selenium/%s%s' % (cred.id,
                                                                     extension)
    cred.save()


# Gets a connection to a Jira server based on the finding
def get_jira_connection(finding):
    jira = None
    prod = Product.objects.get(
        engagement=Engagement.objects.get(test=finding.test))

    try:
        jpkey = JIRA_PKey.objects.get(product=prod)
        jira_conf = jpkey.conf
        if jira_conf is not None:
            jira = JIRA(
                server=jira_conf.url,
                basic_auth=(jira_conf.username, jira_conf.password))
    except JIRA_PKey.DoesNotExist:
        pass
    return jira


def jira_get_resolution_id(jira, issue, status):
    transitions = jira.transitions(issue)
    resolution_id = None
    for t in transitions:
        if t['name'] == "Resolve Issue":
            resolution_id = t['id']
            break
        if t['name'] == "Reopen Issue":
            resolution_id = t['id']
            break

    return resolution_id


def jira_change_resolution_id(jira, issue, id):
    jira.transition_issue(issue, id)


# Logs the error to the alerts table, which appears in the notification toolbar
def log_jira_generic_alert(title, description):
    create_notification(
        event='jira_update',
        title=title,
        description=description,
        icon='bullseye',
        source='Jira')


# Logs the error to the alerts table, which appears in the notification toolbar
def log_jira_alert(error, finding):
    prod_name = finding.test.engagement.product.name
    create_notification(
        event='jira_update',
        title='Jira update issue (' + truncate_with_dots(prod_name, 25) + ')',
        description='Finding: ' + str(finding.id) + ', ' + error,
        url=reverse('view_finding', args=(finding.id, )),
        icon='bullseye',
        source='Jira')


# Displays an alert for Jira notifications
def log_jira_message(text, finding):
    create_notification(
        event='jira_update',
        title='Jira update message',
        description=text + " Finding: " + str(finding.id),
        url=reverse('view_finding', args=(finding.id, )),
        icon='bullseye',
        source='Jira')


# Adds labels to a Jira issue
def add_labels(find, issue):
    # Update Label with system setttings label
    system_settings = System_Settings.objects.get()
    labels = system_settings.jira_labels
    if labels is None:
        return
    else:
        labels = labels.split()
    if len(labels) > 0:
        for label in labels:
            issue.fields.labels.append(label)
    # Update the label with the product name (underscore)
    prod_name = find.test.engagement.product.name.replace(" ", "_")
    issue.fields.labels.append(prod_name)
    issue.update(fields={"labels": issue.fields.labels})


def jira_long_description(find_description, find_id, jira_conf_finding_text):
    return find_description + "\n\n*Dojo ID:* " + str(
        find_id) + "\n\n" + jira_conf_finding_text


def add_external_issue(find, external_issue_provider):
    eng = Engagement.objects.get(test=find.test)
    prod = Product.objects.get(engagement=eng)
    logger.debug('adding external issue with provider: ' + external_issue_provider)

    if external_issue_provider == 'github':
        add_external_issue_github(find, prod, eng)


def update_external_issue(find, old_status, external_issue_provider):
    prod = Product.objects.get(engagement=Engagement.objects.get(test=find.test))
    eng = Engagement.objects.get(test=find.test)

    if external_issue_provider == 'github':
        update_external_issue_github(find, prod, eng)


def close_external_issue(find, note, external_issue_provider):
    prod = Product.objects.get(engagement=Engagement.objects.get(test=find.test))
    eng = Engagement.objects.get(test=find.test)

    if external_issue_provider == 'github':
        close_external_issue_github(find, note, prod, eng)


def reopen_external_issue(find, note, external_issue_provider):
    prod = Product.objects.get(engagement=Engagement.objects.get(test=find.test))
    eng = Engagement.objects.get(test=find.test)

    if external_issue_provider == 'github':
        reopen_external_issue_github(find, note, prod, eng)


def add_issue(find, push_to_jira):
    eng = Engagement.objects.get(test=find.test)
    prod = Product.objects.get(engagement=eng)

    if push_to_jira:
        if JIRA_PKey.objects.filter(product=prod).count() == 0:
            log_jira_alert('Finding cannot be pushed to jira as there is no jira configuration for this product.', find)
            return

        jpkey = JIRA_PKey.objects.get(product=prod)
        jira_conf = jpkey.conf

        if 'Active' in find.status() and 'Verified' in find.status():
            if ((jpkey.push_all_issues and Finding.get_number_severity(
                    System_Settings.objects.get().jira_minimum_severity) >=
                 Finding.get_number_severity(find.severity))):
                log_jira_alert(
                    'Finding below jira_minimum_severity threshold.', find)

            else:
                logger.debug('Trying to create a new JIRA issue')
                try:
                    JIRAError.log_to_tempfile = False
                    jira = JIRA(
                        server=jira_conf.url,
                        basic_auth=(jira_conf.username, jira_conf.password))
                    if jpkey.component:
                        new_issue = jira.create_issue(
                            project=jpkey.project_key,
                            summary=find.title,
                            components=[
                                {
                                    'name': jpkey.component
                                },
                            ],
                            description=jira_long_description(
                                find.long_desc(), find.id,
                                jira_conf.finding_text),
                            issuetype={'name': jira_conf.default_issue_type},
                            priority={
                                'name': jira_conf.get_priority(find.severity)
                            })
                    else:
                        new_issue = jira.create_issue(
                            project=jpkey.project_key,
                            summary=find.title,
                            description=jira_long_description(
                                find.long_desc(), find.id,
                                jira_conf.finding_text),
                            issuetype={'name': jira_conf.default_issue_type},
                            priority={
                                'name': jira_conf.get_priority(find.severity)
                            })
                    j_issue = JIRA_Issue(
                        jira_id=new_issue.id, jira_key=new_issue, finding=find)
                    j_issue.save()
                    find.jira_creation = timezone.now()
                    find.jira_change = find.jira_creation
                    find.save()
                    issue = jira.issue(new_issue.id)

                    # Add labels (security & product)
                    add_labels(find, new_issue)
                    # Upload dojo finding screenshots to Jira
                    for pic in find.images.all():
                        jira_attachment(
                            jira, issue,
                            settings.MEDIA_ROOT + pic.image_large.name)

                        # if jpkey.enable_engagement_epic_mapping:
                        #      epic = JIRA_Issue.objects.get(engagement=eng)
                        #      issue_list = [j_issue.jira_id,]
                        #      jira.add_issues_to_epic(epic_id=epic.jira_id, issue_keys=[str(j_issue.jira_id)], ignore_epics=True)
                except JIRAError as e:
                    log_jira_alert(e.text, find)
        else:
            log_jira_alert("Finding not active or not verified.",
                           find)


def jira_attachment(jira, issue, file, jira_filename=None):

    basename = file
    if jira_filename is None:
        basename = os.path.basename(file)

    # Check to see if the file has been uploaded to Jira
    if jira_check_attachment(issue, basename) is False:
        try:
            if jira_filename is not None:
                attachment = io.StringIO()
                attachment.write(jira_filename)
                jira.add_attachment(
                    issue=issue, attachment=attachment, filename=jira_filename)
            else:
                # read and upload a file
                with open(file, 'rb') as f:
                    jira.add_attachment(issue=issue, attachment=f)
        except JIRAError as e:
            log_jira_alert("Attachment: " + e.text)


def jira_check_attachment(issue, source_file_name):
    file_exists = False
    for attachment in issue.fields.attachment:
        filename = attachment.filename

        if filename == source_file_name:
            file_exists = True
            break

    return file_exists


def update_issue(find, old_status, push_to_jira):
    prod = Product.objects.get(
        engagement=Engagement.objects.get(test=find.test))
    jpkey = JIRA_PKey.objects.get(product=prod)
    jira_conf = jpkey.conf

    if push_to_jira:
        j_issue = JIRA_Issue.objects.get(finding=find)
        try:
            JIRAError.log_to_tempfile = False
            jira = JIRA(
                server=jira_conf.url,
                basic_auth=(jira_conf.username, jira_conf.password))
            issue = jira.issue(j_issue.jira_id)

            fields = {}
            # Only update the component if it didn't exist earlier in Jira, this is to avoid assigning multiple components to an item
            if issue.fields.components:
                log_jira_alert(
                    "Component not updated, exists in Jira already. Update from Jira instead.",
                    find)
            elif jpkey.component:
                # Add component to the Jira issue
                component = [
                    {
                        'name': jpkey.component
                    },
                ]
                fields = {"components": component}

            # Upload dojo finding screenshots to Jira
            for pic in find.images.all():
                jira_attachment(jira, issue,
                                settings.MEDIA_ROOT + pic.image_large.name)

            issue.update(
                summary=find.title,
                description=jira_long_description(find.long_desc(), find.id,
                                                  jira_conf.finding_text),
                priority={'name': jira_conf.get_priority(find.severity)},
                fields=fields)
            print('\n\nSaving jira_change\n\n')
            find.jira_change = timezone.now()
            find.save()
            # Add labels(security & product)
            add_labels(find, issue)
        except JIRAError as e:
            log_jira_alert(e.text, find)

        req_url = jira_conf.url + '/rest/api/latest/issue/' + \
            j_issue.jira_id + '/transitions'
        if 'Inactive' in find.status() or 'Mitigated' in find.status(
        ) or 'False Positive' in find.status(
        ) or 'Out of Scope' in find.status() or 'Duplicate' in find.status():
            if 'Active' in old_status:
                json_data = {'transition': {'id': jira_conf.close_status_key}}
                r = requests.post(
                    url=req_url,
                    auth=HTTPBasicAuth(jira_conf.username, jira_conf.password),
                    json=json_data)
                find.jira_change = timezone.now()
                find.save()
        elif 'Active' in find.status() and 'Verified' in find.status():
            if 'Inactive' in old_status:
                json_data = {'transition': {'id': jira_conf.open_status_key}}
                r = requests.post(
                    url=req_url,
                    auth=HTTPBasicAuth(jira_conf.username, jira_conf.password),
                    json=json_data)
                find.jira_change = timezone.now()
                find.save()


def close_epic(eng, push_to_jira):
    engagement = eng
    prod = Product.objects.get(engagement=engagement)
    jpkey = JIRA_PKey.objects.get(product=prod)
    jira_conf = jpkey.conf
    if jpkey.enable_engagement_epic_mapping and push_to_jira:
        try:
            j_issue = JIRA_Issue.objects.get(engagement=eng)
            req_url = jira_conf.url + '/rest/api/latest/issue/' + \
                j_issue.jira_id + '/transitions'
            j_issue = JIRA_Issue.objects.get(engagement=eng)
            json_data = {'transition': {'id': jira_conf.close_status_key}}
            r = requests.post(
                url=req_url,
                auth=HTTPBasicAuth(jira_conf.username, jira_conf.password),
                json=json_data)
        except Exception as e:
            log_jira_generic_alert('Jira Engagement/Epic Close Error', str(e))
            pass


def update_epic(eng, push_to_jira):
    engagement = eng
    prod = Product.objects.get(engagement=engagement)
    jpkey = JIRA_PKey.objects.get(product=prod)
    jira_conf = jpkey.conf
    if jpkey.enable_engagement_epic_mapping and push_to_jira:
        try:
            jira = JIRA(
                server=jira_conf.url,
                basic_auth=(jira_conf.username, jira_conf.password))
            j_issue = JIRA_Issue.objects.get(engagement=eng)
            issue = jira.issue(j_issue.jira_id)
            issue.update(summary=eng.name, description=eng.name)
        except Exception as e:
            log_jira_generic_alert('Jira Engagement/Epic Update Error', str(e))
            pass


def add_epic(eng, push_to_jira):
    engagement = eng
    prod = Product.objects.get(engagement=engagement)
    jpkey = JIRA_PKey.objects.get(product=prod)
    jira_conf = jpkey.conf
    if jpkey.enable_engagement_epic_mapping and push_to_jira:
        issue_dict = {
            'project': {
                'key': jpkey.project_key
            },
            'summary': engagement.name,
            'description': engagement.name,
            'issuetype': {
                'name': 'Epic'
            },
            'customfield_' + str(jira_conf.epic_name_id): engagement.name,
        }
        try:
            jira = JIRA(
                server=jira_conf.url,
                basic_auth=(jira_conf.username, jira_conf.password))
            new_issue = jira.create_issue(fields=issue_dict)
            j_issue = JIRA_Issue(
                jira_id=new_issue.id,
                jira_key=new_issue,
                engagement=engagement)
            j_issue.save()
        except Exception as e:
            error = str(e)
            message = ""
            if "customfield" in error:
                message = "The 'Epic name id' in your DefectDojo Jira Configuration does not appear to be correct. Please visit, " + jira_conf.url + \
                    "/rest/api/2/field and search for Epic Name. Copy the number out of cf[number] and place in your DefectDojo settings for Jira and try again. For example, if your results are cf[100001] then copy 100001 and place it in 'Epic name id'. (Your Epic Id will be different.) \n\n"

            log_jira_generic_alert('Jira Engagement/Epic Creation Error',
                                   message + error)
            pass


def add_comment(find, note, force_push=False):
    prod = Product.objects.get(
        engagement=Engagement.objects.get(test=find.test))

    try:
        jpkey = JIRA_PKey.objects.get(product=prod)
        jira_conf = jpkey.conf

        if jpkey.push_notes or force_push is True:
            try:
                jira = JIRA(
                    server=jira_conf.url,
                    basic_auth=(jira_conf.username, jira_conf.password))
                j_issue = JIRA_Issue.objects.get(finding=find)
                jira.add_comment(
                    j_issue.jira_id,
                    '(%s): %s' % (note.author.get_full_name(), note.entry))
            except Exception as e:
                log_jira_generic_alert('Jira Add Comment Error', str(e))
                pass
    except JIRA_PKey.DoesNotExist:
        pass


def send_review_email(request, user, finding, users, new_note):
    # TODO remove apparent dead code

    recipients = [u.email for u in users]
    msg = "\nGreetings, \n\n"
    msg += "{0} has requested that you please review ".format(str(user))
    msg += "the following finding for accuracy:"
    msg += "\n\n" + finding.title
    msg += "\n\nIt can be reviewed at " + request.build_absolute_uri(
        reverse("view_finding", args=(finding.id, )))
    msg += "\n\n{0} provided the following details:".format(str(user))
    msg += "\n\n" + new_note.entry
    msg += "\n\nThanks\n"

    send_mail(
        'DefectDojo Finding Review Request',
        msg,
        user.email,
        recipients,
        fail_silently=False)
    pass


def process_notifications(request, note, parent_url, parent_title):
    regex = re.compile(r'(?:\A|\s)@(\w+)\b')
    usernames_to_check = set([un.lower() for un in regex.findall(note.entry)])
    users_to_notify = [
        User.objects.filter(username=username).get()
        for username in usernames_to_check
        if User.objects.filter(is_active=True, username=username).exists()
    ]  # is_staff also?
    user_posting = request.user
    if len(note.entry) > 200:
        note.entry = note.entry[:200]
        note.entry += "..."
    create_notification(
        event='user_mentioned',
        section=parent_title,
        note=note,
        user=request.user,
        title='%s jotted a note' % request.user,
        url=parent_url,
        icon='commenting',
        recipients=users_to_notify)


def send_atmention_email(user, users, parent_url, parent_title, new_note):
    recipients = [u.email for u in users]
    msg = "\nGreetings, \n\n"
    msg += "User {0} mentioned you in a note on {1}".format(
        str(user), parent_title)
    msg += "\n\n" + new_note.entry
    msg += "\n\nIt can be reviewed at " + parent_url
    msg += "\n\nThanks\n"
    send_mail(
        'DefectDojo - {0} @mentioned you in a note'.format(str(user)),
        msg,
        user.email,
        recipients,
        fail_silently=False)


def encrypt(key, iv, plaintext):
    text = ""
    if plaintext and plaintext is not None:
        backend = default_backend()
        cipher = Cipher(algorithms.AES(key), modes.CBC(iv), backend=backend)
        encryptor = cipher.encryptor()
        plaintext = _pad_string(plaintext)
        encrypted_text = encryptor.update(plaintext) + encryptor.finalize()
        text = binascii.b2a_hex(encrypted_text).rstrip()
    return text


def decrypt(key, iv, encrypted_text):
    backend = default_backend()
    cipher = Cipher(algorithms.AES(key), modes.CBC(iv), backend=backend)
    encrypted_text_bytes = binascii.a2b_hex(encrypted_text)
    decryptor = cipher.decryptor()
    decrypted_text = decryptor.update(encrypted_text_bytes) + decryptor.finalize()
    decrypted_text = _unpad_string(decrypted_text)
    return decrypted_text


def _pad_string(value):
    length = len(value)
    pad_size = 16 - (length % 16)
    return value.ljust(length + pad_size, b'\x00')


def _unpad_string(value):
    if value and value is not None:
        value = value.rstrip(b'\x00')
    return value


def dojo_crypto_encrypt(plaintext):
    data = None
    if plaintext:
        key = None
        key = get_db_key()

        iv = os.urandom(16)
        data = prepare_for_save(
            iv, encrypt(key, iv, plaintext.encode('utf-8')))

    return data


def prepare_for_save(iv, encrypted_value):
    stored_value = None

    if encrypted_value and encrypted_value is not None:
        binascii.b2a_hex(encrypted_value).rstrip()
        stored_value = "AES.1:" + binascii.b2a_hex(iv).decode('utf-8') + ":" + encrypted_value.decode('utf-8')
    return stored_value


def get_db_key():
    db_key = None
    if hasattr(settings, 'DB_KEY'):
        db_key = settings.DB_KEY
        db_key = binascii.b2a_hex(
            hashlib.sha256(db_key.encode('utf-8')).digest().rstrip())[:32]

    return db_key


def prepare_for_view(encrypted_value):

    key = None
    decrypted_value = ""
    if encrypted_value is not NotImplementedError and encrypted_value is not None:
        key = get_db_key()
        encrypted_values = encrypted_value.split(":")

        if len(encrypted_values) > 1:
            type = encrypted_values[0]

            iv = binascii.a2b_hex(encrypted_values[1])
            value = encrypted_values[2]

            try:
                decrypted_value = decrypt(key, iv, value)
                decrypted_value = decrypted_value.decode('utf-8')
            except UnicodeDecodeError:
                decrypted_value = ""

    return decrypted_value


def get_system_setting(setting):
    system_settings = System_Settings.objects.get()
    return getattr(system_settings, setting, None)


def get_slack_user_id(user_email):
    user_id = None

    res = requests.request(
        method='POST',
        url='https://slack.com/api/users.list',
        data={'token': get_system_setting('slack_token')})

    users = json.loads(res.text)

    if users:
        for member in users["members"]:
            if "email" in member["profile"]:
                if user_email == member["profile"]["email"]:
                    if "id" in member:
                        user_id = member["id"]
                        break

    return user_id


def create_notification(event=None, **kwargs):
    def create_description(event):
        if "description" not in kwargs.keys():
            if event == 'product_added':
                kwargs["description"] = "Product " + kwargs['title'] + " has been created successfully."
            else:
                kwargs["description"] = "Event " + str(event) + " has occured."

    def create_notification_message(event, notification_type):
        template = 'notifications/%s.tpl' % event.replace('/', '')
        kwargs.update({'type': notification_type})

        try:
            notification = render_to_string(template, kwargs)
        except Exception as e:
            logger.exception(e)
            create_description(event)
            notification = render_to_string('notifications/other.tpl', kwargs)

        return notification

    def send_slack_notification(channel):
        try:
            res = requests.request(
                method='POST',
                url='https://slack.com/api/chat.postMessage',
                data={
                    'token': get_system_setting('slack_token'),
                    'channel': channel,
                    'username': get_system_setting('slack_username'),
                    'text': create_notification_message(event, 'slack')
                })
        except Exception as e:
            log_alert(e)
            pass

    def send_hipchat_notification(channel):
        try:
            # We use same template for HipChat as for slack
            res = requests.request(
                method='POST',
                url='https://%s/v2/room/%s/notification?auth_token=%s' %
                (get_system_setting('hipchat_site'), channel,
                 get_system_setting('hipchat_token')),
                data={
                    'message': create_notification_message(event, 'slack'),
                    'message_format': 'text'
                })
        except Exception as e:
            log_alert(e)
            pass

    def send_mail_notification(address, user=None):
        subject = '%s notification' % get_system_setting('team_name')
        if 'title' in kwargs:
            subject += ': %s' % kwargs['title']
        try:
            email = EmailMessage(
                subject,
                create_notification_message(event, 'mail'),
                get_system_setting('mail_notifications_from'),
                [address],
                headers={"From": "{}".format(get_system_setting('mail_notifications_from'))}
            )
            email.content_subtype = 'html'
            # logger.info('sending email alert:')
            # logger.info(create_notification_message(event, 'mail'))
            email.send(fail_silently=False)

        except Exception as e:
            logger.exception(e)
            log_alert(e)
            pass

    def send_alert_notification(user=None):
        icon = kwargs.get('icon', 'info-circle')
        alert = Alerts(
            user_id=user,
            title=kwargs.get('title'),
            description=create_notification_message(event, 'alert'),
            url=kwargs.get('url', reverse('alerts')),
            icon=icon,
            source=Notifications._meta.get_field(event).verbose_name.title())
        alert.save()

    def log_alert(e):
        users = Dojo_User.objects.filter(is_superuser=True)
        for user in users:
            alert = Alerts(
                user_id=user,
                url=kwargs.get('url', reverse('alerts')),
                title='Notification issue',
                description="%s" % e,
                icon="exclamation-triangle",
                source="Notifications")
            alert.save()

    # Global notifications
    try:
        notifications = Notifications.objects.get(user=None)
    except Exception as e:
        notifications = Notifications()

    # print(vars(notifications))

    if 'url' in kwargs:
        kwargs.update({'full_url': get_full_url(kwargs['url'])})

    # add some info such as absolute urls to the findings for rendering templates
    # for s in ['findings', 'findings_new', 'findings_mitigated', 'findings_reactivated']:
    #     if s in kwargs:
    #         # print(s)
    #         # print(kwargs[s])
    #         enrich_findings_list(kwargs[s])

    slack_enabled = get_system_setting('enable_slack_notifications')
    hipchat_enabled = get_system_setting('enable_hipchat_notifications')
    mail_enabled = get_system_setting('enable_mail_notifications')

    if slack_enabled and 'slack' in getattr(notifications, event):
        send_slack_notification(get_system_setting('slack_channel'))

    if hipchat_enabled and 'hipchat' in getattr(notifications, event):
        send_hipchat_notification(get_system_setting('hipchat_channel'))

    if mail_enabled and 'mail' in getattr(notifications, event):
        send_mail_notification(get_system_setting('mail_notifications_to'))

    if 'alert' in getattr(notifications, event, None):
        send_alert_notification()

    # Personal notifications
    notifications_set = Notifications.objects.filter(user__isnull=False).exclude(Q(**{"%s__exact" % event: ''})).select_related('user').prefetch_related('user__usercontactinfo')
    # notifications_set = Notifications.objects.filter(user__isnull=False).exclude(Q(**{"%s__exact" % event: ''})).select_related('user')
    if 'recipients' in kwargs:
        # users = Dojo_User.objects.filter(username__in=kwargs['recipients'])
        notifications_set = notifications_set.filter(user__username__in=kwargs['recipients'])
    # else:
    #     # only retrieve users which have at least one notification type enabled for this event type
    #     notifications_set = Notifications.objects.exclude(Q(**{"%s__exact" % event: ''})).select_related('user')

    # print(notifications_set.query)
    # users = Dojo_User.objects.filter(pk__in=[ns.user_id for ns in notifications_set])

    for notifications in notifications_set.all():
        # print('notifications: ', vars(notifications))
        user = notifications.user
        # print('user: ', user)
        kwargs.update({'user': user})

        if slack_enabled and 'slack' in getattr(
                notifications,
                event) and user.usercontactinfo.slack_username is not None:
            slack_user_id = user.usercontactinfo.slack_user_id
            if user.usercontactinfo.slack_user_id is None:
                # Lookup the slack userid
                slack_user_id = get_slack_user_id(
                    user.usercontactinfo.slack_username)
                slack_user_save = UserContactInfo.objects.get(user_id=user.id)
                slack_user_save.slack_user_id = slack_user_id
                slack_user_save.save()

            send_slack_notification('@%s' % slack_user_id)

        # HipChat doesn't seem to offer direct message functionality, so no HipChat PM functionality here...

        if mail_enabled and 'mail' in getattr(notifications, event) and user.email:
            send_mail_notification(user.email)

        if 'alert' in getattr(notifications, event):
            send_alert_notification(user)


def calculate_grade(product):
    system_settings = System_Settings.objects.get()
    if system_settings.enable_product_grade:
        severity_values = Finding.objects.filter(
            ~Q(severity='Info'),
            active=True,
            duplicate=False,
            verified=True,
            false_p=False,
            test__engagement__product=product).values('severity').annotate(
                Count('numerical_severity')).order_by()

        low = 0
        medium = 0
        high = 0
        critical = 0
        for severity_count in severity_values:
            if severity_count['severity'] == "Critical":
                critical = severity_count['numerical_severity__count']
            elif severity_count['severity'] == "High":
                high = severity_count['numerical_severity__count']
            elif severity_count['severity'] == "Medium":
                medium = severity_count['numerical_severity__count']
            elif severity_count['severity'] == "Low":
                low = severity_count['numerical_severity__count']
        aeval = Interpreter()
        aeval(system_settings.product_grade)
        grade_product = "grade_product(%s, %s, %s, %s)" % (
            critical, high, medium, low)
        product.prod_numeric_grade = aeval(grade_product)
        product.save()


def get_celery_worker_status():
    from .tasks import celery_status
    res = celery_status.apply_async()

    # Wait 15 seconds for a response from Celery
    try:
        return res.get(timeout=15)
    except:
        return False


# Used to display the counts and enabled tabs in the product view
class Product_Tab():
    def __init__(self, product_id, title=None, tab=None):
        self.product = Product.objects.get(id=product_id)
        self.title = title
        self.tab = tab
        self.engagement_count = Engagement.objects.filter(
            product=self.product, active=True).count()
        self.open_findings_count = Finding.objects.filter(test__engagement__product=self.product,
                                                          false_p=False,
                                                          verified=True,
                                                          duplicate=False,
                                                          out_of_scope=False,
                                                          active=True,
                                                          mitigated__isnull=True).count()
        self.endpoints_count = Endpoint.objects.filter(
            product=self.product).count()
        self.benchmark_type = Benchmark_Type.objects.filter(
            enabled=True).order_by('name')
        self.engagement = None

    def setTab(self, tab):
        self.tab = tab

    def setEngagement(self, engagement):
        self.engagement = engagement

    def engagement(self):
        return self.engagement

    def tab(self):
        return self.tab

    def setTitle(self, title):
        self.title = title

    def title(self):
        return self.title

    def product(self):
        return self.product

    def engagements(self):
        return self.engagement_count

    def findings(self):
        return self.open_findings_count

    def endpoints(self):
        return self.endpoints_count

    def benchmark_type(self):
        return self.benchmark_type


# Used to display the counts and enabled tabs in the product view
def tab_view_count(product_id):
    product = Product.objects.get(id=product_id)
    engagements = Engagement.objects.filter(
        product=product, active=True).count()
    open_findings = Finding.objects.filter(test__engagement__product=product,
                                           false_p=False,
                                           verified=True,
                                           duplicate=False,
                                           out_of_scope=False,
                                           active=True,
                                           mitigated__isnull=True).count()
    endpoints = Endpoint.objects.filter(product=product).count()
    # benchmarks = Benchmark_Product_Summary.objects.filter(product=product, publish=True, benchmark_type__enabled=True).order_by('benchmark_type__name')
    benchmark_type = Benchmark_Type.objects.filter(
        enabled=True).order_by('name')
    return product, engagements, open_findings, endpoints, benchmark_type


# Add a lanaguage to product
def add_language(product, language):
    prod_language = Languages.objects.filter(
        language__language__iexact=language, product=product)

    if not prod_language:
        try:
            language_type = Language_Type.objects.get(
                language__iexact=language)

            if language_type:
                lang = Languages(language=language_type, product=product)
                lang.save()
        except Language_Type.DoesNotExist:
            pass


# Apply finding template data by matching CWE + Title or CWE
def apply_cwe_to_template(finding, override=False):
    if System_Settings.objects.get().enable_template_match or override:
        # Attempt to match on CWE and Title First
        template = Finding_Template.objects.filter(
            cwe=finding.cwe, title__icontains=finding.title, template_match=True).first()

        # If none then match on CWE
        template = Finding_Template.objects.filter(
            cwe=finding.cwe, template_match=True).first()

        if template:
            finding.mitigation = template.mitigation
            finding.impact = template.impact
            finding.references = template.references
            template.last_used = timezone.now()
            template.save()

    return finding


def max_safe(list):
    return max(i for i in list if i is not None)


def truncate_with_dots(the_string, max_length_including_dots):
    if not the_string:
        return the_string
    return (the_string[:max_length_including_dots - 3] + '...' if len(the_string) > max_length_including_dots else the_string)


<<<<<<< HEAD
def get_full_url(relative_url):
    if settings.SITE_URL:
        return settings.SITE_URL + relative_url
    else:
        logger.warn('SITE URL undefined in settings, full_url cannot be created')
        return relative_url


@receiver(post_save, sender=Dojo_User)
def set_default_notifications(sender, instance, created, **kwargs):
    # for new user we create a Notifications object so the default 'alert' notifications work
    # this needs to be a signal to make it also work for users created via ldap, oauth and other authentication backends
    if created:
        logger.info('creating default set of notifications for: ' + str(instance))
        notifications = Notifications()
        notifications.user = instance
        notifications.save()
=======
def max_safe(list):
    return max(i for i in list if i is not None)
>>>>>>> 0b808732
<|MERGE_RESOLUTION|>--- conflicted
+++ resolved
@@ -25,18 +25,12 @@
 from jira.exceptions import JIRAError
 from django.dispatch import receiver
 from dojo.signals import dedupe_signal
-<<<<<<< HEAD
 from django.db.models.signals import post_save
-
-from dojo.models import Engagement, Finding_Template, Product, JIRA_PKey, JIRA_Issue, \
-=======
+from dojo.models import Finding, Engagement, Finding_Template, Product, JIRA_PKey, JIRA_Issue,\
+    Dojo_User, User, Alerts, System_Settings, Notifications, UserContactInfo, Endpoint, Benchmark_Type, \
+    Language_Type, Languages, Rule, Test_Type
 import calendar as tcalendar
 from dojo.github import add_external_issue_github, update_external_issue_github, close_external_issue_github, reopen_external_issue_github
-
-from dojo.models import Finding, Engagement, Finding_Template, Product, JIRA_PKey, JIRA_Issue,\
->>>>>>> 0b808732
-    Dojo_User, User, Alerts, System_Settings, Notifications, UserContactInfo, Endpoint, Benchmark_Type, \
-    Language_Type, Languages, Rule, Test_Type, Finding
 from asteval import Interpreter
 from requests.auth import HTTPBasicAuth
 import logging
@@ -2133,7 +2127,6 @@
     return (the_string[:max_length_including_dots - 3] + '...' if len(the_string) > max_length_including_dots else the_string)
 
 
-<<<<<<< HEAD
 def get_full_url(relative_url):
     if settings.SITE_URL:
         return settings.SITE_URL + relative_url
@@ -2150,8 +2143,4 @@
         logger.info('creating default set of notifications for: ' + str(instance))
         notifications = Notifications()
         notifications.user = instance
-        notifications.save()
-=======
-def max_safe(list):
-    return max(i for i in list if i is not None)
->>>>>>> 0b808732
+        notifications.save()