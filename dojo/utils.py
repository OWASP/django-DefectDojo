--- conflicted
+++ resolved
@@ -267,36 +267,14 @@
 
 def set_duplicate(new_finding, existing_finding):
     deduplicationLogger.debug('New finding ' + str(new_finding.id) + ' is a duplicate of existing finding ' + str(existing_finding.id))
-<<<<<<< HEAD
-    
-=======
->>>>>>> 6d73bc9e
     if (existing_finding.is_Mitigated or existing_finding.mitigated) and new_finding.active and not new_finding.is_Mitigated:
         existing_finding.mitigated = new_finding.mitigated
         existing_finding.is_Mitigated = new_finding.is_Mitigated
         existing_finding.active = new_finding.active
         existing_finding.verified = new_finding.verified
         existing_finding.notes.create(author=existing_finding.reporter,
-<<<<<<< HEAD
-                                        entry="This finding has been automatically re-openend as it was found in recent scans.")
-        existing_finding.save()
-
-        title = 'An old finding has been reopened for "{}",\nengagement {}.' \
-                .format(test.engagement.product.name, test.engagement.name)
-        url = reverse('view_finding', args=(existing_finding.id, ))
-        description = 'See {}'.format(existing_finding.title)
-        create_notification(event='other',
-                            title=title,
-                            url=url,
-                            description=description,
-                            icon='bullseye',
-                            objowner=self.context['request'].user)
-    
-    
-=======
                                       entry="This finding has been automatically re-openend as it was found in recent scans.")
         existing_finding.save()
->>>>>>> 6d73bc9e
     new_finding.duplicate = True
     new_finding.active = False
     new_finding.verified = False
