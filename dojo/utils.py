--- conflicted
+++ resolved
@@ -1408,7 +1408,6 @@
                 if len(find.endpoints.all()) > 0:
                     if not meta:
                         meta = jira_meta(jira, jpkey)
-<<<<<<< HEAD
 
                     if 'environment' in meta['projects'][0]['issuetypes'][0]['fields']:
                         # print('ENV: ', meta['projects'][0]['issuetypes'][0]['fields']['environment'])
@@ -1416,15 +1415,6 @@
                         environment = "\n".join([str(endpoint) for endpoint in find.endpoints.all()])
                         fields['environment'] = environment
 
-=======
-
-                    if 'environment' in meta['projects'][0]['issuetypes'][0]['fields']:
-                        # print('ENV: ', meta['projects'][0]['issuetypes'][0]['fields']['environment'])
-
-                        environment = "\n".join([str(endpoint) for endpoint in find.endpoints.all()])
-                        fields['environment'] = environment
-
->>>>>>> 69c9232a
                 # print('fields:')
                 # print(fields)
 
