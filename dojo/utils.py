--- conflicted
+++ resolved
@@ -37,11 +37,8 @@
 import logging
 import itertools
 from django.contrib import messages
-<<<<<<< HEAD
-=======
 from django.http import HttpResponseRedirect
 # import traceback
->>>>>>> 6e7fc943
 
 
 logger = logging.getLogger(__name__)
