from django.http import HttpResponseRedirect
from django.conf import settings
from django.utils.http import urlquote
<<<<<<< HEAD
from dojo.utils import get_system_setting
import functools
=======
>>>>>>> a9a37905
from re import compile
import logging
from threading import local
from django.db import models

logger = logging.getLogger(__name__)

EXEMPT_URLS = [compile(settings.LOGIN_URL.lstrip('/'))]
if hasattr(settings, 'LOGIN_EXEMPT_URLS'):
    EXEMPT_URLS += [compile(expr) for expr in settings.LOGIN_EXEMPT_URLS]


def patch_user(get_response):
    """Middleware patching request.user with some Dojo-specific functionality.

    This is necessary because Django doesn't allow using a proxy model as
    AUTH_USER_MODEL, which clearly would be the right way for doing these things.
    """

    def _patch_user(request):
        try:
            user = request.user
        except AttributeError:
            pass
        else:
            if user is not None:
                # Cache permission check results for the duration of the request
                user.has_perm = functools.lru_cache(maxsize=None)(user.has_perm)
        return get_response(request)

    return _patch_user


class LoginRequiredMiddleware:
    """
    Middleware that requires a user to be authenticated to view any page other
    than LOGIN_URL. Exemptions to this requirement can optionally be specified
    in settings via a list of regular expressions in LOGIN_EXEMPT_URLS (which
    you can copy from your urls.py).

    Requires authentication middleware and template context processors to be
    loaded. You'll get an error if they aren't.
    """

    def __init__(self, get_response):

        self.get_response = get_response

    def __call__(self, request):
        assert hasattr(request, 'user'), "The Login Required middleware\
 requires authentication middleware to be installed. Edit your\
 MIDDLEWARE_CLASSES setting to insert\
 'django.contrib.auth.middleware.AuthenticationMiddleware'. If that doesn't\
 work, ensure your TEMPLATE_CONTEXT_PROCESSORS setting includes\
 'django.core.context_processors.auth'."
        if not request.user.is_authenticated:
            path = request.path_info.lstrip('/')
            if not any(m.match(path) for m in EXEMPT_URLS):
                if path == 'logout':
                    fullURL = "%s?next=%s" % (settings.LOGIN_URL, '/')
                else:
                    fullURL = "%s?next=%s" % (settings.LOGIN_URL, urlquote(request.get_full_path()))
                return HttpResponseRedirect(fullURL)

        response = self.get_response(request)
        return response


class DojoSytemSettingsMiddleware(object):
    _thread_local = local()

    def __init__(self, get_response):
        self.get_response = get_response
        # avoid circular imports
        from dojo.models import System_Settings
        models.signals.post_save.connect(self.cleanup, sender=System_Settings)

    def __call__(self, request):
        self.load()
        response = self.get_response(request)
        self.cleanup()
        return response

    def process_exception(self, request, exception):
        logger.debug('cleaning up during exception')
        self.cleanup()

    @classmethod
    def get_system_settings(cls):
        if hasattr(cls._thread_local, 'system_settings'):
            return cls._thread_local.system_settings

        return None

    @classmethod
    def cleanup(cls, *args, **kwargs):
        logger.debug('removing thread local system_settings')
        if hasattr(cls._thread_local, 'system_settings'):
            del cls._thread_local.system_settings

    @classmethod
    def load(cls):
        from dojo.models import System_Settings
        system_settings = System_Settings.objects.get(no_cache=True)
        cls._thread_local.system_settings = system_settings
        return system_settings


class System_Settings_Manager(models.Manager):

    def get_from_db(self, *args, **kwargs):
        logger.debug('refreshing system_settings from db')
        try:
            from_db = super(System_Settings_Manager, self).get(*args, **kwargs)
        except:
            from dojo.models import System_Settings
            # this mimics the existing code that was in filters.py and utils.py.
            # cases I have seen triggering this is for example manage.py collectstatic inside a docker build where mysql is not available
            # logger.debug('unable to get system_settings from database, constructing (new) default instance. Exception was:', exc_info=True)
            return System_Settings()
        return from_db

    def get(self, no_cache=False, *args, **kwargs):
        if no_cache:
            logger.debug('no_cache specified or cached value found, loading system settings from db')
            return self.get_from_db(*args, **kwargs)

        from_cache = DojoSytemSettingsMiddleware.get_system_settings()

        if not from_cache:
            logger.debug('no cached value found, loading system settings from db')
            return self.get_from_db(*args, **kwargs)

        return from_cache<|MERGE_RESOLUTION|>--- conflicted
+++ resolved
@@ -1,11 +1,7 @@
 from django.http import HttpResponseRedirect
 from django.conf import settings
 from django.utils.http import urlquote
-<<<<<<< HEAD
-from dojo.utils import get_system_setting
 import functools
-=======
->>>>>>> a9a37905
 from re import compile
 import logging
 from threading import local
