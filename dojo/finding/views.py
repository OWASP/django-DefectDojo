--- conflicted
+++ resolved
@@ -1876,21 +1876,6 @@
                 skipped_find_count = total_find_count - finds.count()
                 updated_find_count = finds.count()
 
-<<<<<<< HEAD
-                if form.cleaned_data['severity']:
-                    finds.update(severity=form.cleaned_data['severity'],
-                                 numerical_severity=Finding.get_numerical_severity(form.cleaned_data['severity']),
-                                 last_reviewed=timezone.now(),
-                                 last_reviewed_by=request.user)
-                if form.cleaned_data['status']:
-                    finds.update(active=form.cleaned_data['active'],
-                                 verified=form.cleaned_data['verified'],
-                                 false_p=form.cleaned_data['false_p'],
-                                 out_of_scope=form.cleaned_data['out_of_scope'],
-                                 is_mitigated=form.cleaned_data['is_mitigated'],
-                                 last_reviewed=timezone.now(),
-                                 last_reviewed_by=request.user)
-=======
                 if skipped_find_count > 0:
                     add_error_message_to_response('Skipped update of {} findings because you are not authorized.'.format(skipped_find_count))
 
@@ -1909,7 +1894,7 @@
                             find.verified = form.cleaned_data['verified']
                             find.false_p = form.cleaned_data['false_p']
                             find.out_of_scope = form.cleaned_data['out_of_scope']
-                            find.is_Mitigated = form.cleaned_data['is_Mitigated']
+                            find.is_mitigated = form.cleaned_data['is_mitigated']
                             find.last_reviewed = timezone.now()
                             find.last_reviewed_by = request.user
 
@@ -1919,7 +1904,6 @@
 
                     for prod in prods:
                         calculate_grade(prod)
->>>>>>> f0e8d050
 
                 skipped_risk_accept_count = 0
                 if form.cleaned_data['risk_acceptance']:
@@ -2037,12 +2021,6 @@
                 for finding in finds:
                     from dojo.tools import tool_issue_updater
                     tool_issue_updater.async_tool_issue_update(finding)
-<<<<<<< HEAD
-                    if finding.is_mitigated:
-                        finding.mitigated = timezone.now()
-                        finding.save()
-=======
->>>>>>> f0e8d050
 
                     # not sure yet if we want to support bulk unlink, so leave as commented out for now
                     # if form.cleaned_data['unlink_from_jira']:
