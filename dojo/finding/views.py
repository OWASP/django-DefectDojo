# #  findings
import base64
import json
import logging
import mimetypes
import os
import shutil

from collections import OrderedDict
from django.db import models
from django.db.models.functions import Length
from django.conf import settings
from django.contrib import messages
from django.contrib.auth.decorators import user_passes_test
from django.core.exceptions import PermissionDenied, ValidationError
from django.core import serializers
from django.urls import reverse
from django.http import Http404, HttpResponse
from django.http import HttpResponseRedirect, HttpResponseForbidden
from django.http import StreamingHttpResponse
from django.shortcuts import render, get_object_or_404
from django.utils import formats
from django.utils.safestring import mark_safe
from django.utils import timezone
from django.views.decorators.http import require_POST
from tagging.models import Tag
from itertools import chain

from dojo.filters import OpenFindingFilter, \
    OpenFindingSuperFilter, AcceptedFindingSuperFilter, \
    ClosedFindingSuperFilter, TemplateFindingFilter
from dojo.forms import NoteForm, FindingNoteForm, CloseFindingForm, FindingForm, PromoteFindingForm, FindingTemplateForm, \
    DeleteFindingTemplateForm, FindingImageFormSet, JIRAFindingForm, GITHUBFindingForm, ReviewFindingForm, ClearFindingReviewForm, \
    DefectFindingForm, StubFindingForm, DeleteFindingForm, DeleteStubFindingForm, ApplyFindingTemplateForm, \
    FindingFormID, FindingBulkUpdateForm, MergeFindings
from dojo.models import Finding, Notes, NoteHistory, Note_Type, \
    BurpRawRequestResponse, Stub_Finding, Endpoint, Finding_Template, FindingImage, Risk_Acceptance, \
    FindingImageAccessToken, JIRA_Issue, JIRA_PKey, GITHUB_PKey, GITHUB_Issue, Dojo_User, Cred_Mapping, Test, Product, User, Engagement
from dojo.utils import get_page_items, add_breadcrumb, FileIterWrapper, process_notifications, \
    add_comment, jira_get_resolution_id, jira_change_resolution_id, get_jira_connection, \
    get_system_setting, apply_cwe_to_template, Product_Tab, calculate_grade, log_jira_alert, \
    redirect_to_return_url_or_else, get_return_url
from dojo.notifications.helper import create_notification

from dojo.tasks import add_issue_task, update_issue_task, update_external_issue_task, add_comment_task, \
    add_external_issue_task, close_external_issue_task, reopen_external_issue_task
from django.template.defaultfilters import pluralize
from django.db.models import Q, QuerySet, Prefetch

logger = logging.getLogger(__name__)

OPEN_FINDINGS_QUERY = Q(active=True)
VERIFIED_FINDINGS_QUERY = Q(verified=True)
OUT_OF_SCOPE_FINDINGS_QUERY = Q(active=False, out_of_scope=True)
FALSE_POSITIVE_FINDINGS_QUERY = Q(active=False, duplicate=False, false_p=True)
INACTIVE_FINDINGS_QUERY = Q(active=False, duplicate=False, is_Mitigated=False, false_p=False, out_of_scope=False)
ACCEPTED_FINDINGS_QUERY = Q(risk_acceptance__isnull=False)
CLOSED_FINDINGS_QUERY = Q(mitigated__isnull=False)


def open_findings_filter(request, queryset, user, pid):
    if user.is_staff:
        return OpenFindingSuperFilter(request.GET, queryset=queryset, user=user, pid=pid)
    else:
        return OpenFindingFilter(request.GET, queryset=queryset, user=user, pid=pid)


def accepted_findings_filter(request, queryset, user, pid):
    assert user.is_staff
    return AcceptedFindingSuperFilter(request.GET, queryset=queryset)


def closed_findings_filter(request, queryset, user, pid):
    assert user.is_staff
    return ClosedFindingSuperFilter(request.GET, queryset=queryset)


def open_findings(request, pid=None, eid=None, view=None):
    return findings(request, pid=pid, eid=eid, view=view, filter_name="Open", query_filter=OPEN_FINDINGS_QUERY)


def verified_findings(request, pid=None, eid=None, view=None):
    return findings(request, pid=pid, eid=eid, view=view, filter_name="Verified", query_filter=VERIFIED_FINDINGS_QUERY)


def out_of_scope_findings(request, pid=None, eid=None, view=None):
    return findings(request, pid=pid, eid=eid, view=view, filter_name="Out of Scope", query_filter=OUT_OF_SCOPE_FINDINGS_QUERY)


def false_positive_findings(request, pid=None, eid=None, view=None):
    return findings(request, pid=pid, eid=eid, view=view, filter_name="False Positive", query_filter=FALSE_POSITIVE_FINDINGS_QUERY)


def inactive_findings(request, pid=None, eid=None, view=None):
    return findings(request, pid=pid, eid=eid, view=view, filter_name="Inactive", query_filter=INACTIVE_FINDINGS_QUERY)


@user_passes_test(lambda u: u.is_staff)
def accepted_findings(request, pid=None, eid=None, view=None):
    return findings(request, pid=pid, eid=eid, view=view, filter_name="Accepted", query_filter=ACCEPTED_FINDINGS_QUERY,
                    django_filter=accepted_findings_filter)


@user_passes_test(lambda u: u.is_staff)
def closed_findings(request, pid=None, eid=None, view=None):
    return findings(request, pid=pid, eid=eid, view=view, filter_name="Closed", query_filter=CLOSED_FINDINGS_QUERY, order_by=('-mitigated'),
                    django_filter=closed_findings_filter)


def findings(request, pid=None, eid=None, view=None, filter_name=None, query_filter=None, order_by='numerical_severity',
django_filter=open_findings_filter):
    show_product_column = True
    custom_breadcrumb = None
    product_tab = None
    jira_config = None
    github_config = None

    tags = Tag.objects.usage_for_model(Finding)

    findings = Finding.objects.all()
    if view == "All":
        filter_name = "All"
    else:
        findings = findings.filter(query_filter)

    findings = findings.order_by(order_by)

    if pid:
        get_object_or_404(Product, id=pid)
        findings = findings.filter(test__engagement__product__id=pid)

        show_product_column = False
        product_tab = Product_Tab(pid, title="Findings", tab="findings")
        jira_config = JIRA_PKey.objects.filter(product=pid).first()
        github_config = GITHUB_PKey.objects.filter(product=pid).first()

    elif eid:
        eng = get_object_or_404(Engagement, id=eid)
        findings = Finding.objects.filter(test__engagement=eid).order_by('numerical_severity')

        show_product_column = False
        product_tab = Product_Tab(eng.product_id, title=eng.name, tab="engagements")
        jira_config = JIRA_PKey.objects.filter(product__engagement=eid).first()
        github_config = GITHUB_PKey.objects.filter(product__engagement=eid).first()
    else:
        add_breadcrumb(title="Findings", top_level=not len(request.GET), request=request)

    if not request.user.is_staff:
        findings = findings.filter(
            test__engagement__product__authorized_users__in=[request.user])

    findings_filter = django_filter(request, findings, request.user, pid)

    title_words = [
        word for title in findings_filter.qs.values_list('title', flat=True) for word in title.split() if len(word) > 2
    ]
    title_words = sorted(set(title_words))

    paged_findings = get_page_items(request, prefetch_for_findings(findings_filter.qs), 25)

    # show custom breadcrumb if user has filtered by exactly 1 endpoint
    endpoint = None
    if 'endpoints' in request.GET:
        endpoints = request.GET.getlist('endpoints', [])
        if len(endpoints) == 1:
            endpoint = endpoints[0]
            endpoint = get_object_or_404(Endpoint, id=endpoint)
            pid = endpoint.product.id
            filter_name = "Vulnerable Endpoints"
            custom_breadcrumb = OrderedDict([("Endpoints", reverse('vulnerable_endpoints')), (endpoint, reverse('view_endpoint', args=(endpoint.id, )))])

    if jira_config:
        jira_config = jira_config.conf_id
    if github_config:
        github_config = github_config.git_conf_id

    return render(
        request, 'dojo/findings_list.html', {
            'show_product_column': show_product_column,
            "product_tab": product_tab,
            "findings": paged_findings,
            "filtered": findings_filter,
            "title_words": title_words,
            'custom_breadcrumb': custom_breadcrumb,
            'filter_name': filter_name,
            'tag_input': tags,
            'jira_config': jira_config,
        })


def prefetch_for_findings(findings):
    prefetched_findings = findings
    if isinstance(findings, QuerySet):  # old code can arrive here with prods being a list because the query was already executed
        prefetched_findings = prefetched_findings.select_related('reporter')
        prefetched_findings = prefetched_findings.select_related('jira_issue')
        prefetched_findings = prefetched_findings.prefetch_related('test__test_type')
        prefetched_findings = prefetched_findings.prefetch_related('test__engagement__product__jira_pkey_set__conf')
        prefetched_findings = prefetched_findings.prefetch_related('found_by')
        prefetched_findings = prefetched_findings.prefetch_related('risk_acceptance_set')
        # we could try to prefetch only the latest note with SubQuery and OuterRef, but I'm getting that MySql doesn't support limits in subqueries.
        prefetched_findings = prefetched_findings.prefetch_related('notes')
        prefetched_findings = prefetched_findings.prefetch_related('tagged_items__tag')
    else:
        logger.debug('unable to prefetch because query was already executed')

    return prefetched_findings


def view_finding(request, fid):
    finding = get_object_or_404(Finding, id=fid)
    findings = Finding.objects.filter(test=finding.test).order_by('numerical_severity')
    try:
        prev_finding = findings[(list(findings).index(finding)) - 1]
    except AssertionError:
        prev_finding = finding
    try:
        next_finding = findings[(list(findings).index(finding)) + 1]
    except IndexError:
        next_finding = finding
    findings = [finding.id for finding in findings]
    cred_finding = Cred_Mapping.objects.filter(
        finding=finding.id).select_related('cred_id').order_by('cred_id')
    creds = Cred_Mapping.objects.filter(
        test=finding.test.id).select_related('cred_id').order_by('cred_id')
    cred_engagement = Cred_Mapping.objects.filter(
        engagement=finding.test.engagement.id).select_related(
            'cred_id').order_by('cred_id')
    user = request.user
    cwe_template = None
    try:
        cwe_template = Finding_Template.objects.filter(cwe=finding.cwe).first()
    except Finding_Template.DoesNotExist:
        pass

    try:
        jissue = JIRA_Issue.objects.get(finding=finding)
    except:
        jissue = None
        pass
    try:
        jpkey = JIRA_PKey.objects.get(product=finding.test.engagement.product)
        jconf = jpkey.conf
    except:
        jconf = None
        pass
    try:
        gissue = GITHUB_Issue.objects.get(finding=finding)
    except:
        gissue = None
        pass
    try:
        github_pkey = GITHUB_PKey.objects.get(product=finding.test.engagement.product)
        gconf = github_pkey.git_conf
    except:
        gconf = None
        pass
    dojo_user = get_object_or_404(Dojo_User, id=user.id)
    if user.is_staff or user in finding.test.engagement.product.authorized_users.all(
    ):
        pass  # user is authorized for this product
    else:
        raise PermissionDenied

    notes = finding.notes.all()
    note_type_activation = Note_Type.objects.filter(is_active=True).count()
    if note_type_activation:
        available_note_types = find_available_notetypes(notes)
    if request.method == 'POST':
        if note_type_activation:
            form = FindingNoteForm(request.POST, available_note_types=available_note_types)
        else:
            form = NoteForm(request.POST)
        if form.is_valid():
            new_note = form.save(commit=False)
            new_note.author = request.user
            new_note.date = timezone.now()
            new_note.save()
            history = NoteHistory(data=new_note.entry,
                                  time=new_note.date,
                                  current_editor=new_note.author)
            history.save()
            new_note.history.add(history)
            finding.notes.add(new_note)
            finding.last_reviewed = new_note.date
            finding.last_reviewed_by = user
            finding.save()
            if jissue is not None:
                add_comment_task(finding, new_note)
            if note_type_activation:
                form = FindingNoteForm(available_note_types=available_note_types)
            else:
                form = NoteForm()
            url = request.build_absolute_uri(
                reverse("view_finding", args=(finding.id, )))
            title = "Finding: " + finding.title
            process_notifications(request, new_note, url, title)
            messages.add_message(
                request,
                messages.SUCCESS,
                'Note saved.',
                extra_tags='alert-success')
            return HttpResponseRedirect(
                reverse('view_finding', args=(finding.id, )))
    else:
        if note_type_activation:
            form = FindingNoteForm(available_note_types=available_note_types)
        else:
            form = NoteForm()

    try:
        reqres = BurpRawRequestResponse.objects.get(finding=finding)
        burp_request = base64.b64decode(reqres.burpRequestBase64)
        burp_response = base64.b64decode(reqres.burpResponseBase64)
    except:
        reqres = None
        burp_request = None
        burp_response = None

    product_tab = Product_Tab(finding.test.engagement.product.id, title="View Finding", tab="findings")
    lastPos = (len(findings)) - 1
    return render(
        request, 'dojo/view_finding.html', {
            'product_tab': product_tab,
            'finding': finding,
            'burp_request': burp_request,
            'jissue': jissue,
            'jconf': jconf,
            'gissue': gissue,
            'gconf': gconf,
            'cred_finding': cred_finding,
            'creds': creds,
            'cred_engagement': cred_engagement,
            'burp_response': burp_response,
            'dojo_user': dojo_user,
            'user': user,
            'notes': notes,
            'form': form,
            'cwe_template': cwe_template,
            'found_by': finding.found_by.all().distinct(),
            'findings_list': findings,
            'findings_list_lastElement': findings[lastPos],
            'prev_finding': prev_finding,
            'next_finding': next_finding
        })


@user_passes_test(lambda u: u.is_staff)
def close_finding(request, fid):
    finding = get_object_or_404(Finding, id=fid)
    # in order to close a finding, we need to capture why it was closed
    # we can do this with a Note
    note_type_activation = Note_Type.objects.filter(is_active=True)
    if len(note_type_activation):
        missing_note_types = get_missing_mandatory_notetypes(finding)
    else:
        missing_note_types = note_type_activation
    form = CloseFindingForm(missing_note_types=missing_note_types)
    if request.method == 'POST':
        form = CloseFindingForm(request.POST, missing_note_types=missing_note_types)

        close_external_issue_task.delay(finding, 'Closed by defectdojo', 'github')

        if form.is_valid():
            now = timezone.now()
            new_note = form.save(commit=False)
            new_note.author = request.user
            new_note.date = now
            new_note.save()
            finding.notes.add(new_note)

            messages.add_message(
                request,
                messages.SUCCESS,
                'Note Saved.',
                extra_tags='alert-success')

            if len(missing_note_types) == 0:
                finding.active = False
                now = timezone.now()
                finding.mitigated = now
                finding.mitigated_by = request.user
                finding.last_reviewed = finding.mitigated
                finding.last_reviewed_by = request.user
                finding.endpoints.clear()
                finding.save()

                messages.add_message(
                    request,
                    messages.SUCCESS,
                    'Finding closed.',
                    extra_tags='alert-success')
                create_notification(event='other',
                                    title='Closing of %s' % finding.title,
                                    description='The finding "%s" was closed by %s' % (finding.title, request.user),
                                    url=request.build_absolute_uri(reverse('view_test', args=(finding.test.id, ))),
                                    )
                return HttpResponseRedirect(
                    reverse('view_test', args=(finding.test.id, )))
            else:
                return HttpResponseRedirect(
                    reverse('close_finding', args=(finding.id, )))

    else:
        form = CloseFindingForm(missing_note_types=missing_note_types)

    product_tab = Product_Tab(finding.test.engagement.product.id, title="Close", tab="findings")

    return render(request, 'dojo/close_finding.html', {
        'finding': finding,
        'product_tab': product_tab,
        'active_tab': 'findings',
        'user': request.user,
        'form': form,
        'note_types': missing_note_types
    })


@user_passes_test(lambda u: u.is_staff)
def defect_finding_review(request, fid):
    finding = get_object_or_404(Finding, id=fid)
    # in order to close a finding, we need to capture why it was closed
    # we can do this with a Note
    if request.method == 'POST':
        form = DefectFindingForm(request.POST)

        if form.is_valid():
            now = timezone.now()
            new_note = form.save(commit=False)
            new_note.author = request.user
            new_note.date = now
            new_note.save()
            finding.notes.add(new_note)
            finding.under_defect_review = False
            defect_choice = form.cleaned_data['defect_choice']

            if defect_choice == "Close Finding":
                finding.active = False
                finding.mitigated = now
                finding.mitigated_by = request.user
                finding.last_reviewed = finding.mitigated
                finding.last_reviewed_by = request.user
                finding.endpoints.clear()

            jira = get_jira_connection(finding)
            if jira and JIRA_Issue.objects.filter(finding=finding).exists():
                j_issue = JIRA_Issue.objects.get(finding=finding)
                issue = jira.issue(j_issue.jira_id)

                if defect_choice == "Close Finding":
                    # If the issue id is closed jira will return Reopen Issue
                    resolution_id = jira_get_resolution_id(jira, issue,
                                                           "Reopen Issue")
                    if resolution_id is None:
                        resolution_id = jira_get_resolution_id(
                            jira, issue, "Resolve Issue")
                        jira_change_resolution_id(jira, issue, resolution_id)
                        new_note.entry = new_note.entry + "\nJira issue set to resolved."
                else:
                    # Re-open finding with notes stating why re-open
                    resolution_id = jira_get_resolution_id(jira, issue,
                                                        "Resolve Issue")
                    if resolution_id is not None:
                        jira_change_resolution_id(jira, issue, resolution_id)
                        new_note.entry = new_note.entry + "\nJira issue re-opened."

            # Update Dojo and Jira with a notes
            add_comment(finding, new_note, force_push=True)
            finding.save()

            messages.add_message(
                request,
                messages.SUCCESS,
                'Defect Reviewed',
                extra_tags='alert-success')
            return HttpResponseRedirect(
                reverse('view_test', args=(finding.test.id, )))

    else:
        form = DefectFindingForm()

    product_tab = Product_Tab(finding.test.engagement.product.id, title="Jira Status Review", tab="findings")

    return render(request, 'dojo/defect_finding_review.html', {
        'finding': finding,
        'product_tab': product_tab,
        'user': request.user,
        'form': form
    })


@user_passes_test(lambda u: u.is_staff)
def reopen_finding(request, fid):
    finding = get_object_or_404(Finding, id=fid)
    finding.active = True
    finding.mitigated = None
    finding.mitigated_by = request.user
    finding.last_reviewed = finding.mitigated
    finding.last_reviewed_by = request.user
    finding.save()

    reopen_external_issue_task.delay(finding, 're-opened by defectdojo', 'github')

    messages.add_message(
        request,
        messages.SUCCESS,
        'Finding Reopened.',
        extra_tags='alert-success')
    create_notification(event='other',
                        title='Reopening of %s' % finding.title,
                        description='The finding "%s" was reopened by %s' % (finding.title, request.user),
                        url=request.build_absolute_uri(reverse('view_test', args=(finding.test.id, ))),
                        )
    return HttpResponseRedirect(reverse('view_finding', args=(finding.id, )))


@user_passes_test(lambda u: u.is_staff)
def apply_template_cwe(request, fid):
    finding = get_object_or_404(Finding, id=fid)

    form = FindingFormID(instance=finding)

    if request.method == 'POST':
        form = FindingFormID(request.POST, instance=finding)
        if form.is_valid():
            finding = apply_cwe_to_template(finding)
            finding.save()
            messages.add_message(
                request,
                messages.SUCCESS,
                'Finding CWE template applied successfully.',
                extra_tags='alert-success')
            return HttpResponseRedirect(reverse('view_finding', args=(fid, )))
        else:
            messages.add_message(
                request,
                messages.ERROR,
                'Unable to apply CWE template finding, please try again.',
                extra_tags='alert-danger')
    else:
        return HttpResponseForbidden()


def delete_finding(request, fid):
    finding = get_object_or_404(Finding, id=fid)

    if request.method == 'POST':
        form = DeleteFindingForm(request.POST, instance=finding)
        if form.is_valid():
            tid = finding.test.id
            product = finding.test.engagement.product
            del finding.tags
            finding.delete()
            calculate_grade(product)
            messages.add_message(
                request,
                messages.SUCCESS,
                'Finding deleted successfully.',
                extra_tags='alert-success')
            create_notification(event='other',
                                title='Deletion of %s' % finding.title,
                                description='The finding "%s" was deleted by %s' % (finding.title, request.user),
                                url=request.build_absolute_uri(reverse('all_findings')),
                                recipients=[finding.test.engagement.lead],
                                icon="exclamation-triangle")
            return redirect_to_return_url_or_else(request, reverse('view_test', args=(tid,)))
        else:
            messages.add_message(
                request,
                messages.ERROR,
                'Unable to delete finding, please try again.',
                extra_tags='alert-danger')
    else:
        return HttpResponseForbidden()


@user_passes_test(lambda u: u.is_staff)
def edit_finding(request, fid):
    finding = get_object_or_404(Finding, id=fid)
    old_status = finding.status()
    form = FindingForm(instance=finding, template=False)
    form.initial['tags'] = [tag.name for tag in finding.tags]
    form_error = False
    jform = None
    enabled = False

    if get_system_setting('enable_jira') and finding.jira_conf_new() is not None:
        enabled = finding.test.engagement.product.jira_pkey_set.first().push_all_issues
        jform = JIRAFindingForm(enabled=enabled, prefix='jiraform')

    gform = None
    try:
        jissue = JIRA_Issue.objects.get(finding=finding)
        enabled = True
    except:
        enabled = False
        pass

    try:
        gissue = GITHUB_Issue.objects.get(finding=finding)
        enabled = True
    except:
        enabled = False
        pass

    if get_system_setting('enable_github') and GITHUB_PKey.objects.filter(
            product=finding.test.engagement.product) != 0:
        gform = GITHUBFindingForm(enabled=enabled, prefix='githubform')

    if request.method == 'POST':
        form = FindingForm(request.POST, instance=finding, template=False)
        if finding.active:
            if (form['active'].value() is False or form['false_p'].value()) and form['duplicate'].value() is False:
                note_type_activation = Note_Type.objects.filter(is_active=True).count()
                closing_disabled = 0
                if note_type_activation:
                    closing_disabled = len(get_missing_mandatory_notetypes(finding))
                if closing_disabled != 0:
                    error_inactive = ValidationError('Can not set a finding as inactive without adding all mandatory notes',
                                                     code='inactive_without_mandatory_notes')
                    error_false_p = ValidationError('Can not set a finding as false positive without adding all mandatory notes',
                                                    code='false_p_without_mandatory_notes')
                    if form['active'].value() is False:
                        form.add_error('active', error_inactive)
                    if form['false_p'].value():
                        form.add_error('false_p', error_false_p)
                    messages.add_message(request,
                                         messages.ERROR,
                                         'Can not set a finding as inactive or false positive without adding all mandatory notes',
                                         extra_tags='alert-danger')
        if form.is_valid():
            new_finding = form.save(commit=False)
            new_finding.test = finding.test
            new_finding.numerical_severity = Finding.get_numerical_severity(
                new_finding.severity)
            if new_finding.false_p or new_finding.active is False:
                new_finding.mitigated = timezone.now()
                new_finding.mitigated_by = request.user
            if new_finding.active is True:
                new_finding.false_p = False
                new_finding.mitigated = None
                new_finding.mitigated_by = None
            if new_finding.duplicate:
                new_finding.duplicate = True
                new_finding.active = False
                new_finding.verified = False
                parent_find_string = request.POST.get('duplicate_choice', '')
                if parent_find_string:
                    parent_find = Finding.objects.get(id=int(parent_find_string.split(':')[0]))
                    new_finding.duplicate_finding = parent_find
                    parent_find.found_by.add(new_finding.test.test_type)
            if not new_finding.duplicate and new_finding.duplicate_finding:
                parent_find = new_finding.duplicate_finding
                if parent_find.found_by is not new_finding.found_by:
                    parent_find.original_finding.remove(new_finding)
                parent_find.found_by.remove(new_finding.test.test_type)
                new_finding.duplicate_finding = None

            create_template = new_finding.is_template
            # always false now since this will be deprecated soon in favor of new Finding_Template model
            new_finding.is_template = False
            new_finding.endpoints.set(form.cleaned_data['endpoints'])
            new_finding.last_reviewed = timezone.now()
            new_finding.last_reviewed_by = request.user
            tags = request.POST.getlist('tags')
            t = ", ".join('"{0}"'.format(w) for w in tags)
            new_finding.tags = t

            # Push to Jira?
            push_to_jira = False
            if enabled:
                push_to_jira = True
            elif 'jiraform-push_to_jira' in request.POST:
                jform = JIRAFindingForm(request.POST, prefix='jiraform', enabled=enabled)
                if jform.is_valid():
                    push_to_jira = jform.cleaned_data.get('push_to_jira')

            if 'githubform-push_to_github' in request.POST:
                gform = GITHUBFindingForm(
                    request.POST, prefix='githubform', enabled=enabled)
                if gform.is_valid():
                    if GITHUB_Issue.objects.filter(finding=new_finding).exists():
                        update_external_issue_task.delay(
                            new_finding, old_status,
                            'github')
                    else:
                        add_external_issue_task.delay(
                            new_finding,
                            'github')

            new_finding.save(push_to_jira=push_to_jira)

            tags = request.POST.getlist('tags')
            t = ", ".join('"{0}"'.format(w) for w in tags)
            new_finding.tags = t

            messages.add_message(
                request,
                messages.SUCCESS,
                'Finding saved successfully.',
                extra_tags='alert-success')
            if create_template:
                templates = Finding_Template.objects.filter(
                    title=new_finding.title)
                if len(templates) > 0:
                    messages.add_message(
                        request,
                        messages.ERROR,
                        'A finding template was not created.  A template with this title already '
                        'exists.',
                        extra_tags='alert-danger')
                else:
                    template = Finding_Template(
                        title=new_finding.title,
                        cwe=new_finding.cwe,
                        severity=new_finding.severity,
                        description=new_finding.description,
                        mitigation=new_finding.mitigation,
                        impact=new_finding.impact,
                        references=new_finding.references,
                        numerical_severity=new_finding.numerical_severity)
                    template.save()
                    messages.add_message(
                        request,
                        messages.SUCCESS,
                        'A finding template was also created.',
                        extra_tags='alert-success')

            return redirect_to_return_url_or_else(request, reverse('view_finding', args=(new_finding.id,)))
        else:
            messages.add_message(
                request,
                messages.ERROR,
                'There appears to be errors on the form, please correct below.',
                extra_tags='alert-danger')
            form_error = True

    if form_error and 'endpoints' in form.cleaned_data:
        form.fields['endpoints'].queryset = form.cleaned_data['endpoints']
    else:
        form.fields['endpoints'].queryset = finding.endpoints.all()
    form.initial['tags'] = [tag.name for tag in finding.tags]

    if finding.test.engagement.deduplication_on_engagement:
        finding_dupes = Finding.objects.all().filter(
            test__engagement=finding.test.engagement).filter(
            title=finding.title).exclude(
            id=finding.id)
    else:
        finding_dupes = Finding.objects.all().filter(
            title=finding.title).exclude(
            id=finding.id)
    product_tab = Product_Tab(finding.test.engagement.product.id, title="Edit Finding", tab="findings")
    return render(request, 'dojo/edit_finding.html', {
        'product_tab': product_tab,
        'form': form,
        'finding': finding,
        'jform': jform,
        'gform': gform,
        'dupes': finding_dupes,
        'return_url': get_return_url(request.GET)
    })


@user_passes_test(lambda u: u.is_staff)
def touch_finding(request, fid):
    finding = get_object_or_404(Finding, id=fid)
    finding.last_reviewed = timezone.now()
    finding.last_reviewed_by = request.user
    finding.save()
    # print('request:')
    # print(vars(request))
    # print(request.GET['return_url'])
    return redirect_to_return_url_or_else(request, reverse('view_finding', args=(finding.id, )))


@user_passes_test(lambda u: u.is_staff)
def simple_risk_accept(request, fid):
    finding = get_object_or_404(Finding, id=fid)
    finding.simple_risk_accept()
    return redirect_to_return_url_or_else(request, reverse('view_finding', args=(finding.id, )))


@user_passes_test(lambda u: u.is_staff)
def simple_risk_unaccept(request, fid):
    finding = get_object_or_404(Finding, id=fid)
    finding.simple_risk_unaccept()
    return redirect_to_return_url_or_else(request, reverse('view_finding', args=(finding.id, )))


@user_passes_test(lambda u: u.is_staff)
def request_finding_review(request, fid):
    finding = get_object_or_404(Finding, id=fid)
    user = get_object_or_404(Dojo_User, id=request.user.id)
    # in order to review a finding, we need to capture why a review is needed
    # we can do this with a Note
    if request.method == 'POST':
        form = ReviewFindingForm(request.POST)

        if form.is_valid():
            now = timezone.now()
            new_note = Notes()
            new_note.entry = "Review Request: " + form.cleaned_data['entry']
            new_note.private = True
            new_note.author = request.user
            new_note.date = now
            new_note.save()
            finding.notes.add(new_note)
            finding.active = False
            finding.verified = False
            finding.under_review = True
            finding.review_requested_by = user
            finding.last_reviewed = now
            finding.last_reviewed_by = request.user

            users = form.cleaned_data['reviewers']
            finding.reviewers.set(users)
            finding.save()
            reviewers = ""
            for suser in form.cleaned_data['reviewers']:
                reviewers += str(suser) + ", "
            reviewers = reviewers[:-2]

            create_notification(event='review_requested',
                                title='Finding review requested',
                                description='User %s has requested that users %s review the finding "%s" for accuracy:\n\n%s' % (user, reviewers, finding.title, new_note),
                                icon='check',
                                url=reverse("view_finding", args=(finding.id,)))

            messages.add_message(
                request,
                messages.SUCCESS,
                'Finding marked for review and reviewers notified.',
                extra_tags='alert-success')
            return HttpResponseRedirect(
                reverse('view_finding', args=(finding.id, )))

    else:
        form = ReviewFindingForm()

    product_tab = Product_Tab(finding.test.engagement.product.id, title="Review Finding", tab="findings")

    return render(request, 'dojo/review_finding.html', {
        'finding': finding,
        'product_tab': product_tab,
        'user': user,
        'form': form
    })


@user_passes_test(lambda u: u.is_staff)
def clear_finding_review(request, fid):
    finding = get_object_or_404(Finding, id=fid)
    user = get_object_or_404(Dojo_User, id=request.user.id)
    # in order to clear a review for a finding, we need to capture why and how it was reviewed
    # we can do this with a Note

    if user == finding.review_requested_by or user in finding.reviewers.all():
        pass
    else:
        return HttpResponseForbidden()

    if request.method == 'POST':
        form = ClearFindingReviewForm(request.POST, instance=finding)

        if form.is_valid():
            now = timezone.now()
            new_note = Notes()
            new_note.entry = "Review Cleared: " + form.cleaned_data['entry']
            new_note.author = request.user
            new_note.date = now
            new_note.save()

            finding = form.save(commit=False)

            finding.under_review = False
            finding.last_reviewed = now
            finding.last_reviewed_by = request.user

            finding.reviewers.set([])
            finding.save()

            finding.notes.add(new_note)

            messages.add_message(
                request,
                messages.SUCCESS,
                'Finding review has been updated successfully.',
                extra_tags='alert-success')
            return HttpResponseRedirect(
                reverse('view_finding', args=(finding.id, )))

    else:
        form = ClearFindingReviewForm(instance=finding)

    product_tab = Product_Tab(finding.test.engagement.product.id, title="Clear Finding Review", tab="findings")

    return render(request, 'dojo/clear_finding_review.html', {
        'finding': finding,
        'product_tab': product_tab,
        'user': user,
        'form': form
    })


@user_passes_test(lambda u: u.is_staff)
def mktemplate(request, fid):
    finding = get_object_or_404(Finding, id=fid)
    templates = Finding_Template.objects.filter(title=finding.title)
    if len(templates) > 0:
        messages.add_message(
            request,
            messages.ERROR,
            'A finding template with that title already exists.',
            extra_tags='alert-danger')
    else:
        template = Finding_Template(
            title=finding.title,
            cwe=finding.cwe,
            cve=finding.cve,
            severity=finding.severity,
            description=finding.description,
            mitigation=finding.mitigation,
            impact=finding.impact,
            references=finding.references,
            numerical_severity=finding.numerical_severity)
        template.save()
        tags = [tag.name for tag in list(finding.tags)]
        t = ", ".join('"{0}"'.format(w) for w in tags)
        template.tags = t
        messages.add_message(
            request,
            messages.SUCCESS,
            mark_safe(
                'Finding template added successfully. You may edit it <a href="%s">here</a>.'
                % reverse('edit_template', args=(template.id, ))),
            extra_tags='alert-success')
    return HttpResponseRedirect(reverse('view_finding', args=(finding.id, )))


@user_passes_test(lambda u: u.is_staff)
def find_template_to_apply(request, fid):
    finding = get_object_or_404(Finding, id=fid)
    test = get_object_or_404(Test, id=finding.test.id)
    templates_by_CVE = Finding_Template.objects.annotate(
                                            cve_len=Length('cve'), order=models.Value(1, models.IntegerField())).filter(
                                                cve=finding.cve, cve_len__gt=0).order_by('-last_used')
    if templates_by_CVE.count() == 0:

        templates_by_last_used = Finding_Template.objects.all().order_by(
                                                '-last_used').annotate(
                                                    cve_len=Length('cve'), order=models.Value(2, models.IntegerField()))
        templates = templates_by_last_used
    else:
        templates_by_last_used = Finding_Template.objects.all().exclude(
                                                cve=finding.cve).order_by(
                                                    '-last_used').annotate(
                                                        cve_len=Length('cve'), order=models.Value(2, models.IntegerField()))
        templates = templates_by_last_used.union(templates_by_CVE).order_by('order', '-last_used')

    templates = TemplateFindingFilter(request.GET, queryset=templates)
    paged_templates = get_page_items(request, templates.qs, 25)

    title_words = [
        word for finding in templates.qs for word in finding.title.split()
        if len(word) > 2
    ]

    title_words = sorted(set(title_words))
    product_tab = Product_Tab(test.engagement.product.id, title="Apply Template to Finding", tab="findings")
    return render(
        request, 'dojo/templates.html', {
            'templates': paged_templates,
            'product_tab': product_tab,
            'filtered': templates,
            'title_words': title_words,
            'tid': test.id,
            'fid': fid,
            'add_from_template': False,
            'apply_template': True,
        })


@user_passes_test(lambda u: u.is_staff)
def choose_finding_template_options(request, tid, fid):
    finding = get_object_or_404(Finding, id=fid)
    template = get_object_or_404(Finding_Template, id=tid)
    data = finding.__dict__
    data['tags'] = [tag.name for tag in template.tags]
    form = ApplyFindingTemplateForm(data=data, template=template)
    product_tab = Product_Tab(finding.test.engagement.product.id, title="Finding Template Options", tab="findings")
    return render(request, 'dojo/apply_finding_template.html', {
        'finding': finding,
        'product_tab': product_tab,
        'template': template,
        'form': form,
        'finding_tags': [tag.name for tag in finding.tags],
    })


@user_passes_test(lambda u: u.is_staff)
def apply_template_to_finding(request, fid, tid):
    finding = get_object_or_404(Finding, id=fid)
    template = get_object_or_404(Finding_Template, id=tid)

    if (request.method == "POST"):
        form = ApplyFindingTemplateForm(data=request.POST)

        if form.is_valid():
            template.last_used = timezone.now()
            template.save()
            finding.title = form.cleaned_data['title']
            finding.cwe = form.cleaned_data['cwe']
            finding.cve = form.cleaned_data['cve']
            finding.severity = form.cleaned_data['severity']
            finding.description = form.cleaned_data['description']
            finding.mitigation = form.cleaned_data['mitigation']
            finding.impact = form.cleaned_data['impact']
            finding.references = form.cleaned_data['references']
            finding.last_reviewed = timezone.now()
            finding.last_reviewed_by = request.user
            tags = request.POST.getlist('tags')
            t = ", ".join('"{0}"'.format(w) for w in tags)
            finding.tags = t
            finding.save()
        else:
            messages.add_message(
                request,
                messages.ERROR,
                'There appears to be errors on the form, please correct below.',
                extra_tags='alert-danger')
            # form_error = True
            product_tab = Product_Tab(finding.test.engagement.product.id, title="Apply Finding Template", tab="findings")
            return render(request, 'dojo/apply_finding_template.html', {
                'finding': finding,
                'product_tab': product_tab,
                'template': template,
                'form': form,
            })

        return HttpResponseRedirect(
            reverse('view_finding', args=(finding.id, )))
    else:
        return HttpResponseRedirect(
            reverse('view_finding', args=(finding.id, )))


@user_passes_test(lambda u: u.is_staff)
def add_stub_finding(request, tid):
    test = get_object_or_404(Test, id=tid)
    form = StubFindingForm()
    if request.method == 'POST':
        form = StubFindingForm(request.POST)
        if form.is_valid():
            stub_finding = form.save(commit=False)
            stub_finding.test = test
            stub_finding.reporter = request.user
            stub_finding.save()
            messages.add_message(
                request,
                messages.SUCCESS,
                'Stub Finding created successfully.',
                extra_tags='alert-success')
            if request.is_ajax():
                data = {
                    'message': 'Stub Finding created successfully.',
                    'id': stub_finding.id,
                    'severity': 'None',
                    'date': formats.date_format(stub_finding.date,
                                                "DATE_FORMAT")
                }
                return HttpResponse(json.dumps(data))
        else:
            if request.is_ajax():
                data = {
                    'message':
                    'Stub Finding form has error, please revise and try again.',
                }
                return HttpResponse(json.dumps(data))

            messages.add_message(
                request,
                messages.ERROR,
                'Stub Finding form has error, please revise and try again.',
                extra_tags='alert-danger')
    add_breadcrumb(title="Add Stub Finding", top_level=False, request=request)
    return HttpResponseRedirect(reverse('view_test', args=(tid, )))


@user_passes_test(lambda u: u.is_staff)
def delete_stub_finding(request, fid):
    finding = get_object_or_404(Stub_Finding, id=fid)
    form = DeleteStubFindingForm(instance=finding)

    if request.method == 'POST':
        form = DeleteStubFindingForm(request.POST, instance=finding)
        if form.is_valid():
            tid = finding.test.id
            if hasattr(finding, 'tags'):
                del finding.tags
            finding.delete()
            messages.add_message(
                request,
                messages.SUCCESS,
                'Potential Finding deleted successfully.',
                extra_tags='alert-success')
            return HttpResponseRedirect(reverse('view_test', args=(tid, )))
        else:
            messages.add_message(
                request,
                messages.ERROR,
                'Unable to delete potential finding, please try again.',
                extra_tags='alert-danger')
    else:
        return HttpResponseForbidden()


@user_passes_test(lambda u: u.is_staff)
def promote_to_finding(request, fid):
    finding = get_object_or_404(Stub_Finding, id=fid)
    test = finding.test
    form_error = False
    jira_available = False
    enabled = False
    jform = None

    if get_system_setting('enable_jira') and test.engagement.product.jira_pkey_set.first() is not None:
        enabled = test.engagement.product.jira_pkey_set.first().push_all_issues
        jform = JIRAFindingForm(prefix='jiraform', enabled=enabled)

    product_tab = Product_Tab(finding.test.engagement.product.id, title="Promote Finding", tab="findings")

    form = PromoteFindingForm(
        initial={
            'title': finding.title,
            'product_tab': product_tab,
            'date': finding.date,
            'severity': finding.severity,
            'description': finding.description,
            'test': finding.test,
            'reporter': finding.reporter
        })
    if request.method == 'POST':
        form = PromoteFindingForm(request.POST)
        if form.is_valid():
            new_finding = form.save(commit=False)
            new_finding.test = test
            new_finding.reporter = request.user
            new_finding.numerical_severity = Finding.get_numerical_severity(
                new_finding.severity)

            new_finding.active = True
            new_finding.false_p = False
            new_finding.duplicate = False
            new_finding.mitigated = None
            new_finding.verified = True
            new_finding.out_of_scope = False

            new_finding.save()
            new_finding.endpoints.set(form.cleaned_data['endpoints'])

            # Push to Jira?
            push_to_jira = False
            if enabled:
                push_to_jira = True
            elif 'jiraform-push_to_jira' in request.POST:
                jform = JIRAFindingForm(request.POST, prefix='jiraform',
                                        enabled=enabled)
                if jform.is_valid():
                    push_to_jira = jform.cleaned_data.get('push_to_jira')

            # Save it and push it to JIRA
            new_finding.save(push_to_jira=push_to_jira)

            # Delete potential finding
            finding.delete()
            if 'githubform' in request.POST:
                gform = GITHUBFindingForm(
                    request.POST,
                    prefix='githubform',
                    enabled=GITHUB_PKey.objects.get(
                        product=test.engagement.product).push_all_issues)
                if gform.is_valid():
                    add_external_issue_task.delay(
                        new_finding, 'github')

            messages.add_message(
                request,
                messages.SUCCESS,
                'Finding promoted successfully.',
                extra_tags='alert-success')

            return HttpResponseRedirect(reverse('view_test', args=(test.id, )))
        else:
            if 'endpoints' in form.cleaned_data:
                form.fields['endpoints'].queryset = form.cleaned_data[
                    'endpoints']
            else:
                form.fields['endpoints'].queryset = Endpoint.objects.none()
            form_error = True
            messages.add_message(
                request,
                messages.ERROR,
                'The form has errors, please correct them below.',
                extra_tags='alert-danger')

    return render(
        request, 'dojo/promote_to_finding.html', {
            'form': form,
            'product_tab': product_tab,
            'test': test,
            'stub_finding': finding,
            'form_error': form_error,
            'jform': jform,
        })


@user_passes_test(lambda u: u.is_staff)
def templates(request):
    templates = Finding_Template.objects.all().order_by('cwe')
    templates = TemplateFindingFilter(request.GET, queryset=templates)
    paged_templates = get_page_items(request, templates.qs, 25)
    title_words = [
        word for finding in templates.qs for word in finding.title.split()
        if len(word) > 2
    ]

    title_words = sorted(set(title_words))
    add_breadcrumb(title="Template Listing", top_level=True, request=request)
    return render(
        request, 'dojo/templates.html', {
            'templates': paged_templates,
            'filtered': templates,
            'title_words': title_words,
        })


def export_templates_to_json(request):
    leads_as_json = serializers.serialize('json', Finding_Template.objects.all())
    return HttpResponse(leads_as_json, content_type='json')


def apply_cwe_mitigation(apply_to_findings, template, update=True):
    count = 0
    if apply_to_findings and template.template_match and template.cwe is not None:
        # Update active, verified findings with the CWE template
        # If CWE only match only update issues where there isn't a CWE + Title match
        if template.template_match_title:
            count = Finding.objects.filter(active=True, verified=True, cwe=template.cwe, title__icontains=template.title).update(mitigation=template.mitigation, impact=template.impact, references=template.references)
        else:
            finding_templates = Finding_Template.objects.filter(cwe=template.cwe, template_match=True, template_match_title=True)

            finding_ids = None
            result_list = None
            # Exclusion list
            for title_template in finding_templates:
                finding_ids = Finding.objects.filter(active=True, verified=True, cwe=title_template.cwe, title__icontains=title_template.title).values_list('id', flat=True)
                if result_list is None:
                    result_list = finding_ids
                else:
                    result_list = list(chain(result_list, finding_ids))

            # If result_list is None the filter exclude won't work
            if result_list:
                count = Finding.objects.filter(active=True, verified=True, cwe=template.cwe).exclude(id__in=result_list)
            else:
                count = Finding.objects.filter(active=True, verified=True, cwe=template.cwe)

            if update:
                # MySQL won't allow an 'update in statement' so loop will have to do
                for finding in count:
                    finding.mitigation = template.mitigation
                    finding.impact = template.impact
                    finding.references = template.references
                    template.last_used = timezone.now()
                    template.save()
                    new_note = Notes()
                    new_note.entry = 'CWE remediation text applied to finding for CWE: %s using template: %s.' % (template.cwe, template.title)
                    new_note.author, created = User.objects.get_or_create(username='System')
                    new_note.save()
                    finding.notes.add(new_note)
                    finding.save()

            count = count.count()
    return count


@user_passes_test(lambda u: u.is_staff)
def add_template(request):
    form = FindingTemplateForm()
    if request.method == 'POST':
        form = FindingTemplateForm(request.POST)
        if form.is_valid():
            apply_message = ""
            template = form.save(commit=False)
            template.numerical_severity = Finding.get_numerical_severity(template.severity)
            template.save()
            tags = request.POST.getlist('tags')
            t = ", ".join('"{0}"'.format(w) for w in tags)
            template.tags = t
            count = apply_cwe_mitigation(form.cleaned_data["apply_to_findings"], template)
            if count > 0:
                apply_message = " and " + str(count) + pluralize(count, 'finding,findings') + " "

            messages.add_message(
                request,
                messages.SUCCESS,
                'Template created successfully. ' + apply_message,
                extra_tags='alert-success')
            return HttpResponseRedirect(reverse('templates'))
        else:
            messages.add_message(
                request,
                messages.ERROR,
                'Template form has error, please revise and try again.',
                extra_tags='alert-danger')
    add_breadcrumb(title="Add Template", top_level=False, request=request)
    return render(request, 'dojo/add_template.html', {
        'form': form,
        'name': 'Add Template'
    })


@user_passes_test(lambda u: u.is_staff)
def edit_template(request, tid):
    template = get_object_or_404(Finding_Template, id=tid)
    form = FindingTemplateForm(instance=template)

    if request.method == 'POST':
        form = FindingTemplateForm(request.POST, instance=template)
        if form.is_valid():
            template = form.save(commit=False)
            template.numerical_severity = Finding.get_numerical_severity(template.severity)
            template.save()

            count = apply_cwe_mitigation(form.cleaned_data["apply_to_findings"], template)
            if count > 0:
                apply_message = " and " + str(count) + " " + pluralize(count, 'finding,findings') + " "
            else:
                apply_message = ""

            tags = request.POST.getlist('tags')
            t = ", ".join('"{0}"'.format(w) for w in tags)
            template.tags = t
            messages.add_message(
                request,
                messages.SUCCESS,
                'Template ' + apply_message + 'updated successfully.',
                extra_tags='alert-success')
            return HttpResponseRedirect(reverse('templates'))
        else:
            messages.add_message(
                request,
                messages.ERROR,
                'Template form has error, please revise and try again.',
                extra_tags='alert-danger')

    count = apply_cwe_mitigation(True, template, False)
    form.initial['tags'] = [tag.name for tag in template.tags]
    add_breadcrumb(title="Edit Template", top_level=False, request=request)
    return render(request, 'dojo/add_template.html', {
        'form': form,
        'count': count,
        'name': 'Edit Template',
        'template': template,
    })


@user_passes_test(lambda u: u.is_staff)
def delete_template(request, tid):
    template = get_object_or_404(Finding_Template, id=tid)

    form = DeleteFindingTemplateForm(instance=template)

    if request.method == 'POST':
        form = DeleteFindingTemplateForm(request.POST, instance=template)
        if form.is_valid():
            del template.tags
            template.delete()
            messages.add_message(
                request,
                messages.SUCCESS,
                'Finding Template deleted successfully.',
                extra_tags='alert-success')
            return HttpResponseRedirect(reverse('templates'))
        else:
            messages.add_message(
                request,
                messages.ERROR,
                'Unable to delete Template, please revise and try again.',
                extra_tags='alert-danger')
    else:
        return HttpResponseForbidden()


@user_passes_test(lambda u: u.is_staff)
def finding_from_template(request, tid):
    template = get_object_or_404(Finding_Template, id=tid)


@user_passes_test(lambda u: u.is_staff)
def manage_images(request, fid):
    finding = get_object_or_404(Finding, id=fid)
    images_formset = FindingImageFormSet(queryset=finding.images.all())
    error = False

    if request.method == 'POST':
        images_formset = FindingImageFormSet(
            request.POST, request.FILES, queryset=finding.images.all())
        if images_formset.is_valid():
            # remove all from database and disk

            images_formset.save()

            for obj in images_formset.deleted_objects:
                os.remove(os.path.join(settings.MEDIA_ROOT, obj.image.name))
                if obj.image_thumbnail is not None and os.path.isfile(
                        os.path.join(settings.MEDIA_ROOT, obj.image_thumbnail.name)):
                    os.remove(os.path.join(settings.MEDIA_ROOT, obj.image_thumbnail.name))
                if obj.image_medium is not None and os.path.isfile(
                        os.path.join(settings.MEDIA_ROOT, obj.image_medium.name)):
                    os.remove(os.path.join(settings.MEDIA_ROOT, obj.image_medium.name))
                if obj.image_large is not None and os.path.isfile(
                        os.path.join(settings.MEDIA_ROOT, obj.image_large.name)):
                    os.remove(os.path.join(settings.MEDIA_ROOT, obj.image_large.name))

            for obj in images_formset.new_objects:
                finding.images.add(obj)

            orphan_images = FindingImage.objects.filter(finding__isnull=True)
            for obj in orphan_images:
                os.remove(os.path.join(settings.MEDIA_ROOT, obj.image.name))
                if obj.image_thumbnail is not None and os.path.isfile(
                        os.path.join(settings.MEDIA_ROOT, obj.image_thumbnail.name)):
                    os.remove(os.path.join(settings.MEDIA_ROOT, obj.image_thumbnail.name))
                if obj.image_medium is not None and os.path.isfile(
                        os.path.join(settings.MEDIA_ROOT, obj.image_medium.name)):
                    os.remove(os.path.join(settings.MEDIA_ROOT, obj.image_medium.name))
                if obj.image_large is not None and os.path.isfile(
                        os.path.join(settings.MEDIA_ROOT, obj.image_large.name)):
                    os.remove(os.path.join(settings.MEDIA_ROOT, obj.image_large.name))
                obj.delete()

            files = os.listdir(os.path.join(settings.MEDIA_ROOT, 'finding_images'))

            for file in files:
                with_media_root = os.path.join(settings.MEDIA_ROOT, 'finding_images', file)
                with_part_root_only = os.path.join('finding_images', file)
                if os.path.isfile(with_media_root):
                    pic = FindingImage.objects.filter(
                        image=with_part_root_only)

                    if len(pic) == 0:
                        os.remove(with_media_root)
                        cache_to_remove = os.path.join(settings.MEDIA_ROOT, 'CACHE', 'images', 'finding_images',
                            os.path.splitext(file)[0])
                        if os.path.isdir(cache_to_remove):
                            shutil.rmtree(cache_to_remove)
                    else:
                        for p in pic:
                            if p.finding_set is None:
                                p.delete()

            messages.add_message(
                request,
                messages.SUCCESS,
                'Images updated successfully.',
                extra_tags='alert-success')
        else:
            error = True
            messages.add_message(
                request,
                messages.ERROR,
                'Please check form data and try again.',
                extra_tags='alert-danger')

        if not error:
            return HttpResponseRedirect(reverse('view_finding', args=(fid, )))
    product_tab = Product_Tab(finding.test.engagement.product.id, title="Manage Finding Images", tab="findings")
    return render(
        request, 'dojo/manage_images.html', {
            'product_tab': product_tab,
            'images_formset': images_formset,
            'active_tab': 'findings',
            'name': 'Manage Finding Images',
            'finding': finding,
        })


def download_finding_pic(request, token):
    mimetypes.init()

    try:
        access_token = FindingImageAccessToken.objects.get(token=token)
        sizes = {
            'thumbnail': access_token.image.image_thumbnail,
            'small': access_token.image.image_small,
            'medium': access_token.image.image_medium,
            'large': access_token.image.image_large,
            'original': access_token.image.image,
        }
        if access_token.size not in list(sizes.keys()):
            raise Http404
        size = access_token.size
        # we know there is a token - is it for this image
        if access_token.size == size:
            ''' all is good, one time token used, delete it '''
            access_token.delete()
        else:
            raise PermissionDenied
    except:
        raise PermissionDenied

    response = StreamingHttpResponse(FileIterWrapper(open(sizes[size].path, 'rb')))
    response['Content-Disposition'] = 'inline'
    mimetype, encoding = mimetypes.guess_type(sizes[size].name)
    response['Content-Type'] = mimetype
    return response


@user_passes_test(lambda u: u.is_staff)
def merge_finding_product(request, pid):
    product = get_object_or_404(Product, pk=pid)
    finding_to_update = request.GET.getlist('finding_to_update')
    findings = None

    if (request.GET.get('merge_findings') or request.method == 'POST') and finding_to_update:
        finding = Finding.objects.get(id=finding_to_update[0], test__engagement__product=product)
        findings = Finding.objects.filter(id__in=finding_to_update, test__engagement__product=product)
        form = MergeFindings(finding=finding, findings=findings, initial={'finding_to_merge_into': finding_to_update[0]})

        if request.method == 'POST':
            form = MergeFindings(request.POST, finding=finding, findings=findings)
            if form.is_valid():
                finding_to_merge_into = form.cleaned_data['finding_to_merge_into']
                findings_to_merge = form.cleaned_data['findings_to_merge']
                finding_descriptions = ''
                finding_references = ''
                notes_entry = ''
                static = False
                dynamic = False

                if finding_to_merge_into not in findings_to_merge:
                    for finding in findings_to_merge.exclude(pk=finding_to_merge_into.pk):
                        notes_entry = "{} {} ({}),".format(notes_entry, finding.title, finding.id)
                        if finding.static_finding:
                            static = finding.static_finding

                        if finding.dynamic_finding:
                            dynamic = finding.dynamic_finding

                        if finding.line:
                            line = finding.line

                        if finding.file_path:
                            file_path = finding.file_path

                        # If checked merge the descriptions
                        if form.cleaned_data['append_description']:
                            finding_descriptions = "{}\n{}".format(finding_descriptions, finding.description)
                            # Workaround until file path is one to many
                            if finding.file_path:
                                finding_descriptions = "{}\n**File Path:** {}\n".format(finding_descriptions, finding.file_path)

                        # If checked merge the Reference
                        if form.cleaned_data['append_reference']:
                            finding_references = "{}\n{}".format(finding_references, finding.references)

                        # if checked merge the endpoints
                        if form.cleaned_data['add_endpoints']:
                            finding_to_merge_into.endpoints.add(*finding.endpoints.all())

                        # if checked merge the tags
                        if form.cleaned_data['tag_finding']:
                            for tag in finding.tags:
                                Tag.objects.add_tag(finding_to_merge_into, tag)

                        # if checked re-assign the burp requests to the merged finding
                        if form.cleaned_data['dynamic_raw']:
                            BurpRawRequestResponse.objects.filter(finding=finding).update(finding=finding_to_merge_into)

                        # Add merge finding information to the note if set to inactive
                        if form.cleaned_data['finding_action'] == "inactive":
                            single_finding_notes_entry = "Finding has been set to inactive and merged with the finding: {}.".format(finding_to_merge_into.title)
                            note = Notes(entry=single_finding_notes_entry, author=request.user)
                            note.save()
                            finding.notes.add(note)

                            # If the merged finding should be tagged as merged-into
                            if form.cleaned_data['mark_tag_finding']:
                                Tag.objects.add_tag(finding, "merged-inactive")

                    # Update the finding to merge into
                    if finding_descriptions != '':
                        finding_to_merge_into.description = "{}\n\n{}".format(finding_to_merge_into.description, finding_descriptions)

                    if finding_to_merge_into.static_finding:
                        static = finding.static_finding

                    if finding_to_merge_into.dynamic_finding:
                        dynamic = finding.dynamic_finding

                    if finding_to_merge_into.line is None:
                        line = finding_to_merge_into.line

                    if finding_to_merge_into.file_path is None:
                        file_path = finding_to_merge_into.file_path

                    if finding_references != '':
                        finding_to_merge_into.references = "{}\n{}".format(finding_to_merge_into.references, finding_references)

                    finding_to_merge_into.static_finding = static
                    finding_to_merge_into.dynamic_finding = dynamic

                    # Update the timestamp
                    finding_to_merge_into.last_reviewed = timezone.now()
                    finding_to_merge_into.last_reviewed_by = request.user

                    # Save the data to the merged finding
                    finding_to_merge_into.save()

                    # If the finding merged into should be tagged as merged
                    if form.cleaned_data['mark_tag_finding']:
                        Tag.objects.add_tag(finding_to_merge_into, "merged")

                    finding_action = ""
                    # Take action on the findings
                    if form.cleaned_data['finding_action'] == "inactive":
                        finding_action = "inactivated"
                        findings_to_merge.exclude(pk=finding_to_merge_into.pk).update(active=False, last_reviewed=timezone.now(), last_reviewed_by=request.user)
                    elif form.cleaned_data['finding_action'] == "delete":
                        finding_action = "deleted"
                        findings_to_merge.delete()

                    notes_entry = "Finding consists of merged findings from the following findings: {} which have been {}.".format(notes_entry[:-1], finding_action)
                    note = Notes(entry=notes_entry, author=request.user)
                    note.save()
                    finding_to_merge_into.notes.add(note)

                    messages.add_message(
                        request,
                        messages.SUCCESS,
                        'Findings merged',
                        extra_tags='alert-success')
                    return HttpResponseRedirect(
                        reverse('edit_finding', args=(finding_to_merge_into.id, )))
                else:
                    messages.add_message(request,
                                         messages.ERROR,
                                         'Unable to merge findings. Findings to merge contained in finding to merge into.',
                                         extra_tags='alert-danger')
            else:
                messages.add_message(request,
                                     messages.ERROR,
                                     'Unable to merge findings. Required fields were not selected.',
                                     extra_tags='alert-danger')

    product_tab = Product_Tab(finding.test.engagement.product.id, title="Merge Findings", tab="findings")
    custom_breadcrumb = {"Open Findings": reverse('product_open_findings', args=(finding.test.engagement.product.id, )) + '?test__engagement__product=' + str(finding.test.engagement.product.id)}

    return render(request, 'dojo/merge_findings.html', {
        'form': form,
        'name': 'Merge Findings',
        'finding': finding,
        'product_tab': product_tab,
        'title': product_tab.title,
        'custom_breadcrumb': custom_breadcrumb
    })


@user_passes_test(lambda u: u.is_staff)
def finding_bulk_update_all(request, pid=None):
    form = FindingBulkUpdateForm(request.POST)
    if request.method == "POST":
        finding_to_update = request.POST.getlist('finding_to_update')
        if request.POST.get('delete_bulk_findings') and finding_to_update:
            finds = Finding.objects.filter(id__in=finding_to_update)
            product_calc = list(Product.objects.filter(engagement__test__finding__id__in=finding_to_update).distinct())
            finds.delete()
            for prod in product_calc:
                calculate_grade(prod)
        else:
            finds = prefetch_for_findings(Finding.objects.filter(id__in=finding_to_update).order_by("finding__test__engagement__product__id"))
            q_simple_risk_acceptance = Risk_Acceptance.objects.filter(name=Finding.SIMPLE_RISK_ACCEPTANCE_NAME)
            finds = finds.prefetch_related(Prefetch('test__engagement__risk_acceptance', queryset=q_simple_risk_acceptance, to_attr='simple_risk_acceptance'))
            if form.is_valid() and finding_to_update:
                finding_to_update = request.POST.getlist('finding_to_update')
                if form.cleaned_data['severity']:
                    finds.update(severity=form.cleaned_data['severity'],
                                 numerical_severity=Finding.get_numerical_severity(form.cleaned_data['severity']),
                                 last_reviewed=timezone.now(),
                                 last_reviewed_by=request.user)
                if form.cleaned_data['status']:
                    finds.update(active=form.cleaned_data['active'],
                                 verified=form.cleaned_data['verified'],
                                 false_p=form.cleaned_data['false_p'],
                                 out_of_scope=form.cleaned_data['out_of_scope'],
                                 is_Mitigated=form.cleaned_data['is_Mitigated'],
                                 last_reviewed=timezone.now(),
                                 last_reviewed_by=request.user)

                if form.cleaned_data['risk_acceptance']:
                    for find in finds:
                        if form.cleaned_data['risk_accept']:
                            find.simple_risk_accept()
                        elif form.cleaned_data['risk_unaccept']:
                            find.simple_risk_unaccept()

                if form.cleaned_data['push_to_github']:
                    logger.info('push selected findings to github')
                    for finding in finds:
                        print('will push to github finding: ' + str(finding))
                        old_status = finding.status()
                        if form.cleaned_data['push_to_github']:
                            if GITHUB_Issue.objects.filter(finding=finding).exists():
                                update_issue_task.delay(finding, old_status, True)
                            else:
                                add_external_issue_task.delay(finding, 'github')

                if form.cleaned_data['tags']:
                    for finding in finds:
                        tags = request.POST.getlist('tags')
                        ts = ", ".join(tags)
                        finding.tags = ts

                if form.cleaned_data['severity'] or form.cleaned_data['status']:
                    prev_prod = None
                    for finding in finds:
                        # findings are ordered by product_id
                        if prev_prod != finding.test.engagement.product.id:
                            # TODO this can be inefficient as most findings usually have the same product
                            calculate_grade(finding.test.engagement.product)
                            prev_prod = finding.test.engagement.product.id

                for finding in finds:
                    from dojo.tools import tool_issue_updater
                    tool_issue_updater.async_tool_issue_update(finding)

                    # Because we never call finding.save() in a bulk update, we need to actually
                    # push the JIRA stuff here, rather than in finding.save()
                    if finding.jira_pkey() and finding.jira_pkey().push_all_issues and finding.jira_conf_new() is None:
                        log_jira_alert('Finding cannot be pushed to jira as there is no jira configuration for this product.', finding)
                    else:
<<<<<<< HEAD
                        push_anyway = finding.jira_conf_new() and finding.jira_conf_new().jira_pkey_set.first().push_all_issues
=======
                        push_anyway = finding.jira_conf_new() and finding.jira_pkey().push_all_issues
>>>>>>> f13492ac
                        # push_anyway = JIRA_PKey.objects.get(
                        #     product=finding.test.engagement.product).push_all_issues
                        if form.cleaned_data['push_to_jira'] or push_anyway:
                            if JIRA_Issue.objects.filter(finding=finding).exists():
                                update_issue_task.delay(finding, True)
                            else:
                                add_issue_task.delay(finding, True)

                messages.add_message(request,
                                     messages.SUCCESS,
                                     'Bulk edit of findings was successful.  Check to make sure it is what you intended.',
                                     extra_tags='alert-success')
            else:
                messages.add_message(request,
                                     messages.ERROR,
                                     'Unable to process bulk update. Required fields were not selected.',
                                     extra_tags='alert-danger')

    return redirect_to_return_url_or_else(request, None)


def find_available_notetypes(notes):
    single_note_types = Note_Type.objects.filter(is_single=True, is_active=True).values_list('id', flat=True)
    multiple_note_types = Note_Type.objects.filter(is_single=False, is_active=True).values_list('id', flat=True)
    available_note_types = []
    for note_type_id in multiple_note_types:
        available_note_types.append(note_type_id)
    for note_type_id in single_note_types:
        for note in notes:
            if note_type_id == note.note_type_id:
                break
        else:
            available_note_types.append(note_type_id)
    queryset = Note_Type.objects.filter(id__in=available_note_types).order_by('-id')
    return queryset


def get_missing_mandatory_notetypes(finding):
    notes = finding.notes.all()
    mandatory_note_types = Note_Type.objects.filter(is_mandatory=True, is_active=True).values_list('id', flat=True)
    notes_to_be_added = []
    for note_type_id in mandatory_note_types:
        for note in notes:
            if note_type_id == note.note_type_id:
                break
        else:
            notes_to_be_added.append(note_type_id)
    queryset = Note_Type.objects.filter(id__in=notes_to_be_added)
    return queryset


@user_passes_test(lambda u: u.is_staff)
@require_POST
def mark_finding_duplicate(request, original_id, duplicate_id):
    original = get_object_or_404(Finding, id=original_id)
    duplicate = get_object_or_404(Finding, id=duplicate_id)

    if original.test.engagement != duplicate.test.engagement:
        if original.test.engagement.deduplication_on_engagement or duplicate.test.engagement.deduplication_on_engagement:
            messages.add_message(
                request,
                messages.ERROR,
                'Marking finding as duplicate/original failed as they are not in the same engagement and deduplication_on_engagement is enabled for at least one of them',
                extra_tags='alert-danger')
            return HttpResponseRedirect(request.META.get('HTTP_REFERER'))

    duplicate.duplicate = True
    duplicate.active = False
    duplicate.verified = False
    duplicate.duplicate_finding = original
    duplicate.last_reviewed = timezone.now()
    duplicate.last_reviewed_by = request.user
    duplicate.save()
    original.found_by.add(duplicate.test.test_type)
    original.save()

    return redirect_to_return_url_or_else(request, reverse('view_finding', args=(duplicate.id,)))


@user_passes_test(lambda u: u.is_staff)
@require_POST
def reset_finding_duplicate_status(request, duplicate_id):
    duplicate = get_object_or_404(Finding, id=duplicate_id)
    duplicate.duplicate = False
    duplicate.active = True
    if duplicate.duplicate_finding:
        duplicate.duplicate_finding.original_finding.remove(duplicate)
        duplicate.duplicate_finding = None
    duplicate.last_reviewed = timezone.now()
    duplicate.last_reviewed_by = request.user
    duplicate.save()

    return redirect_to_return_url_or_else(request, reverse('view_finding', args=(duplicate.id,)))<|MERGE_RESOLUTION|>--- conflicted
+++ resolved
@@ -1740,11 +1740,7 @@
                     if finding.jira_pkey() and finding.jira_pkey().push_all_issues and finding.jira_conf_new() is None:
                         log_jira_alert('Finding cannot be pushed to jira as there is no jira configuration for this product.', finding)
                     else:
-<<<<<<< HEAD
-                        push_anyway = finding.jira_conf_new() and finding.jira_conf_new().jira_pkey_set.first().push_all_issues
-=======
                         push_anyway = finding.jira_conf_new() and finding.jira_pkey().push_all_issues
->>>>>>> f13492ac
                         # push_anyway = JIRA_PKey.objects.get(
                         #     product=finding.test.engagement.product).push_all_issues
                         if form.cleaned_data['push_to_jira'] or push_anyway:
