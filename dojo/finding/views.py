--- conflicted
+++ resolved
@@ -201,11 +201,8 @@
         # we could try to prefetch only the latest note with SubQuery and OuterRef, but I'm getting that MySql doesn't support limits in subqueries.
         prefetched_findings = prefetched_findings.prefetch_related('notes')
         prefetched_findings = prefetched_findings.prefetch_related('tagged_items__tag')
-<<<<<<< HEAD
         prefetched_findings = prefetched_findings.prefetch_related('endpoints')
-=======
         prefetched_findings = prefetched_findings.prefetch_related('test__engagement__product__authorized_users')
->>>>>>> 447d448f
     else:
         logger.debug('unable to prefetch because query was already executed')
 
