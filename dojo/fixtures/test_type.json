[
    {
        "fields": {
            "name": "API Test"
        },
        "model": "dojo.test_type",
        "pk": 1
    },
    {
        "fields": {
            "name": "Static Check"
        },
        "model": "dojo.test_type",
        "pk": 2
    },
    {
        "fields": {
            "name": "Pen Test"
        },
        "model": "dojo.test_type",
        "pk": 3
    },
    {
        "fields": {
            "name": "Web Application Test"
        },
        "model": "dojo.test_type",
        "pk": 4
    },
    {
        "fields": {
            "name": "Security Research"
        },
        "model": "dojo.test_type",
        "pk": 5
    },
    {
        "fields": {
            "name": "Threat Modeling"
        },
        "model": "dojo.test_type",
        "pk": 6
    },
    {
        "fields": {
            "name": "Manual Code Review"
        },
        "model": "dojo.test_type",
        "pk": 7
    },
    {
        "fields": {
            "name": "Acunetix Scan"
        },
        "model": "dojo.test_type",
        "pk": 100
    },
    {
        "fields": {
            "name": "Anchore Engine Scan"
        },
        "model": "dojo.test_type",
        "pk": 101
    },
    {
        "fields": {
            "name": "AppSpider Scan"
        },
        "model": "dojo.test_type",
        "pk": 102
    },
    {
        "fields": {
            "name": "Arachni Scan"
        },
        "model": "dojo.test_type",
        "pk": 103
    },
    {
        "fields": {
            "name": "AWS Prowler Scanner"
        },
        "model": "dojo.test_type",
        "pk": 104
    },
    {
        "fields": {
            "name": "AWS Scout2 Scanner"
        },
        "model": "dojo.test_type",
        "pk": 105
    },
    {
        "fields": {
            "name": "Bandit Scan"
        },
        "model": "dojo.test_type",
        "pk": 106
    },
    {
        "fields": {
            "name": "Blackduck Hub Scan"
        },
        "model": "dojo.test_type",
        "pk": 107
    },
    {
        "fields": {
            "name": "Brakeman Scan"
        },
        "model": "dojo.test_type",
        "pk": 108
    },
    {
        "fields": {
            "name": "Bundler-Audit Scan"
        },
        "model": "dojo.test_type",
        "pk": 109
    },
    {
        "fields": {
            "name": "Burp Scan"
        },
        "model": "dojo.test_type",
        "pk": 110
    },
    {
        "fields": {
            "name": "Checkmarx Scan"
        },
        "model": "dojo.test_type",
        "pk": 111
    },
    {
        "fields": {
            "name": "Clair Scan"
        },
        "model": "dojo.test_type",
        "pk": 112
    },
    {
        "fields": {
            "name": "Clair Klar Scan"
        },
        "model": "dojo.test_type",
        "pk": 113
    },
    {
        "fields": {
            "name": "Cobalt.io Scan"
        },
        "model": "dojo.test_type",
        "pk": 114
    },
    {
        "fields": {
            "name": "Contrast Scan"
        },
        "model": "dojo.test_type",
        "pk": 115
    },
    {
        "fields": {
            "name": "Crashtest Security Scan"
        },
        "model": "dojo.test_type",
        "pk": 116
    },
    {
        "fields": {
            "name": "DawnScanner Scan"
        },
        "model": "dojo.test_type",
        "pk": 117
    },
    {
        "fields": {
            "name": "Dependency Check Scan"
        },
        "model": "dojo.test_type",
        "pk": 118
    },
    {
        "fields": {
            "name": "Fortify"
        },
        "model": "dojo.test_type",
        "pk": 119
    },
    {
        "fields": {
            "name": "Generic Findings Import"
        },
        "model": "dojo.test_type",
        "pk": 120
    },
    {
        "fields": {
            "name": "Gosec Scanner"
        },
        "model": "dojo.test_type",
        "pk": 121
    },
    {
        "fields": {
            "name": "IBM AppScan DAST"
        },
        "model": "dojo.test_type",
        "pk": 122
    },
    {
        "fields": {
            "name": "Immuniweb Scan"
        },
        "model": "dojo.test_type",
        "pk": 123
    },
    {
        "fields": {
            "name": "Kiuwan Scan"
        },
        "model": "dojo.test_type",
        "pk": 124
    },
    {
        "fields": {
            "name": "Microfocus Webinspect Scan"
        },
        "model": "dojo.test_type",
        "pk": 125
    },
    {
        "fields": {
            "name": "MobSF Scanner"
        },
        "model": "dojo.test_type",
        "pk": 126
    },
    {
        "fields": {
            "name": "Mozilla Observatory Scan"
        },
        "model": "dojo.test_type",
        "pk": 127
    },
    {
        "fields": {
            "name": "Nessus Scan"
        },
        "model": "dojo.test_type",
        "pk": 128
    },
    {
        "fields": {
            "name": "Netsparker Scan"
        },
        "model": "dojo.test_type",
        "pk": 129
    },
    {
        "fields": {
            "name": "Nexpose Scan"
        },
        "model": "dojo.test_type",
        "pk": 130
    },
    {
        "fields": {
            "name": "Nikto Scan"
        },
        "model": "dojo.test_type",
        "pk": 131
    },
    {
        "fields": {
            "name": "Nmap Scan"
        },
        "model": "dojo.test_type",
        "pk": 132
    },
    {
        "fields": {
            "name": "NPM Audit Scan"
        },
        "model": "dojo.test_type",
        "pk": 133
    },
    {
        "fields": {
            "name": "Node Security Platform Scan"
        },
        "model": "dojo.test_type",
        "pk": 134
    },
    {
        "fields": {
            "name": "Openscap Vulnerability Scan"
        },
        "model": "dojo.test_type",
        "pk": 135
    },
    {
        "fields": {
            "name": "OpenVAS CSV"
        },
        "model": "dojo.test_type",
        "pk": 136
    },
    {
        "fields": {
            "name": "PHP Security Audit v2"
        },
        "model": "dojo.test_type",
        "pk": 137
    },
    {
        "fields": {
            "name": "PHP Symfony Security Checker"
        },
        "model": "dojo.test_type",
        "pk": 138
    },
    {
        "fields": {
            "name": "Qualys Scan"
        },
        "model": "dojo.test_type",
        "pk": 139
    },
    {
        "fields": {
            "name": "Qualys Webapp Scan"
        },
        "model": "dojo.test_type",
        "pk": 140
    },
    {
        "fields": {
            "name": "Retire.js Scan"
        },
        "model": "dojo.test_type",
        "pk": 141
    },
    {
        "fields": {
            "name": "Safety Scan"
        },
        "model": "dojo.test_type",
        "pk": 142
    },
    {
        "fields": {
            "name": "SKF Scan"
        },
        "model": "dojo.test_type",
        "pk": 143
    },
    {
        "fields": {
            "name": "Snyk Scan"
        },
        "model": "dojo.test_type",
        "pk": 144
    },
    {
        "fields": {
            "name": "Sonatype Application Scan"
        },
        "model": "dojo.test_type",
        "pk": 145
    },
    {
        "fields": {
            "name": "SSL Labs Scan"
        },
        "model": "dojo.test_type",
        "pk": 146
    },
    {
        "fields": {
            "name": "Sslscan"
        },
        "model": "dojo.test_type",
        "pk": 147
    },
    {
        "fields": {
            "name": "SonarQube"
        },
        "model": "dojo.test_type",
        "pk": 148
    },
    {
        "fields": {
            "name": "SpotBugs"
        },
        "model": "dojo.test_type",
        "pk": 149
    },
    {
        "fields": {
            "name": "Trufflehog"
        },
        "model": "dojo.test_type",
        "pk": 150
    },
    {
        "fields": {
            "name": "Trustwave"
        },
        "model": "dojo.test_type",
        "pk": 151
    },
    {
        "fields": {
            "name": "Twistlock Image Scan"
        },
        "model": "dojo.test_type",
        "pk": 152
    },
    {
        "fields": {
            "name": "VCG Scan"
        },
        "model": "dojo.test_type",
        "pk": 153
    },
    {
        "fields": {
            "name": "Veracode Scan"
        },
        "model": "dojo.test_type",
        "pk": 154
    },
    {
        "fields": {
            "name": "Wapiti Scan"
        },
        "model": "dojo.test_type",
        "pk": 155
    },
    {
        "fields": {
            "name": "Wpscan"
        },
        "model": "dojo.test_type",
        "pk": 156
    },
    {
        "fields": {
            "name": "Whitesource Scan"
        },
        "model": "dojo.test_type",
        "pk": 157
    },
    {
        "fields": {
            "name": "ZAP Scan"
        },
        "model": "dojo.test_type",
        "pk": 158
    },
    {
        "fields": {
            "name": "Sslyze Scan"
        },
        "model": "dojo.test_type",
        "pk": 159
    },
    {
        "fields": {
            "name": "Testssl Scan"
        },
        "model": "dojo.test_type",
        "pk": 160
    },
    {
        "fields": {
            "name": "JFrog Xray Scan"
        },
        "model": "dojo.test_type",
        "pk": 161
    },
    {
        "fields": {
            "name": "Hadolint Dockerfile check"
        },
        "model": "dojo.test_type",
        "pk": 162
    },
    {
        "fields": {
            "name": "Aqua Scan"
        },
        "model": "dojo.test_type",
        "pk": 163
    },
    {
        "fields": {
            "name": "Dependency Track Finding Packaging Format (FPF) Export"
        },
        "model": "dojo.test_type",
        "pk": 164
    },
    {
        "fields": {
            "name": "Trivy Scan"
        },
        "model": "dojo.test_type",
        "pk": 165
    },
    {
        "fields": {
            "name": "Xanitizer Scan"
        },
        "model": "dojo.test_type",
        "pk": 166
    },
    {
        "fields": {
            "name": "HackerOne Cases"
        },
        "model": "dojo.test_type",
        "pk": 167
    },
    {
        "fields": {
            "name": "Outpost24 Scan"
        },
        "model": "dojo.test_type",
        "pk": 168
    },
    {
        "fields": {
            "name": "Blackduck Component Risk"
        },
        "model": "dojo.test_type",
        "pk": 169
    },
    {
        "fields": {
            "name": "DSOP Scan"
        },
        "model": "dojo.test_type",
        "pk": 170
    },
    {
        "fields": {
            "name": "Burp Suite Enterprise"
        },
        "model": "dojo.test_type",
        "pk": 171
    },
    {
        "fields": {
            "name": "Anchore Enterprise Policy Check"
        },
        "model": "dojo.test_type",
        "pk": 172
    },
    {
        "fields": {
            "name": "Harbor Vulnerability Scan"
        },
        "model": "dojo.test_type",
        "pk": 173
    },
    {
        "fields": {
<<<<<<< HEAD
            "name": "Github Vulnerability Scan"
        },
        "model": "dojo.test_type",
        "pk": 183
    },
    {
        "fields": {
=======
>>>>>>> b141ac38
            "name": "Gitleaks Scan"
        },
        "model": "dojo.test_type",
        "pk": 174
    },
    {
        "fields": {
            "name": "Choctaw Hog Scan"
        },
        "model": "dojo.test_type",
        "pk": 175
    },
    {
        "fields": {
            "name": "GitLab SAST Report"
        },
        "model": "dojo.test_type",
        "pk": 176
    },
    {
        "fields": {
            "name": "Qualys Infrastructure Scan (WebGUI XML)"
        },
        "model": "dojo.test_type",
        "pk": 177
    },
    {
        "fields": {
            "name": "BugCrowd "
        },
        "model": "dojo.test_type",
        "pk": 178
    },
    {
        "fields": {
            "name": "Yarn Audit Scan"
        },
        "model": "dojo.test_type",
        "pk": 179
    },
    {
        "fields": {
            "name": "ESLint Scan"
        },
        "model": "dojo.test_type",
        "pk": 180
    },
    {
        "fields": {
            "name": "CCVS Report"
        },
        "model": "dojo.test_type",
        "pk": 181
    },
    {
        "fields": {
            "name": "HuskyCI Report"
        },
        "model": "dojo.test_type",
        "pk": 182
    }
]<|MERGE_RESOLUTION|>--- conflicted
+++ resolved
@@ -568,7 +568,6 @@
     },
     {
         "fields": {
-<<<<<<< HEAD
             "name": "Github Vulnerability Scan"
         },
         "model": "dojo.test_type",
@@ -576,8 +575,6 @@
     },
     {
         "fields": {
-=======
->>>>>>> b141ac38
             "name": "Gitleaks Scan"
         },
         "model": "dojo.test_type",
