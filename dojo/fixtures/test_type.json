[
  {
		"fields": {
			"name": "API Test"
		},
		"model": "dojo.test_type",
		"pk": 1
	},
	{
		"fields": {
			"name": "Static Check"
		},
		"model": "dojo.test_type",
		"pk": 2
	},
	{
		"fields": {
			"name": "Pen Test"
		},
		"model": "dojo.test_type",
		"pk": 3
	},
	{
		"fields": {
			"name": "Web Application Test"
		},
		"model": "dojo.test_type",
		"pk": 4
	},
	{
		"fields": {
			"name": "Security Research"
		},
		"model": "dojo.test_type",
		"pk": 5
	},
	{
		"fields": {
			"name": "Threat Modeling"
		},
		"model": "dojo.test_type",
		"pk": 6
	},
	{
		"fields": {
			"name": "Manual Code Review"
		},
		"model": "dojo.test_type",
		"pk": 7
	},




	{
		"fields": {
			"name": "Acunetix Scan"
		},
		"model": "dojo.test_type",
		"pk": 100
	},
    {
        "fields": {
            "name": "Anchore Engine Scan"
        },
        "model": "dojo.test_type",
        "pk": 101
    },
	{
		"fields": {
			"name": "AppSpider Scan"
		},
		"model": "dojo.test_type",
		"pk": 102
	},
	{
		"fields": {
			"name": "Arachni Scan"
		},
		"model": "dojo.test_type",
		"pk": 103
	},
	{
		"fields": {
			"name": "AWS Prowler Scanner"
		},
		"model": "dojo.test_type",
		"pk": 104
	},
	{
		"fields": {
			"name": "AWS Scout2 Scanner"
		},
		"model": "dojo.test_type",
		"pk": 105
	},
	{
		"fields": {
			"name": "Bandit Scan"
		},
		"model": "dojo.test_type",
		"pk": 106
	},
	{
		"fields": {
		"name": "Blackduck Hub Scan"
		},
		"model": "dojo.test_type",
		"pk": 107
	},
	{
		"fields": {
			"name": "Brakeman Scan"
		},
		"model": "dojo.test_type",
		"pk": 108
	},
	{
		"fields": {
		"name": "Bundler-Audit Scan"
		},
		"model": "dojo.test_type",
		"pk": 109
	},
	{
		"fields": {
			"name": "Burp Scan"
		},
		"model": "dojo.test_type",
		"pk": 110
	},
	{
		"fields": {
			"name": "Checkmarx Scan"
		},
		"model": "dojo.test_type",
		"pk": 111
	},
	{
		"fields": {
			"name": "Clair Scan"
		},
		"model": "dojo.test_type",
		"pk": 112
	},
	{
		"fields": {
			"name": "Clair Klar Scan"
		},
		"model": "dojo.test_type",
		"pk": 113
	},
	{
		"fields": {
    		"name": "Cobalt.io Scan"
    	},
    	"model": "dojo.test_type",
    	"pk": 114
	},
	{
		"fields": {
			"name": "Contrast Scan"
		},
		"model":"dojo.test_type",
		"pk": 115
	},
	{
		"fields": {
			"name": "Crashtest Security Scan"
		},
		"model": "dojo.test_type",
		"pk": 116
	},
	{
		"fields": {
			"name": "DawnScanner Scan"
		},
		"model": "dojo.test_type",
		"pk": 117
	},
	{
		"fields": {
			"name": "Dependency Check Scan"
		},
		"model": "dojo.test_type",
		"pk": 118
	},
	{
		"fields": {
			"name": "Fortify"
		},
		"model": "dojo.test_type",
		"pk": 119
	},
	{
		"fields": {
			"name": "Generic Findings Import"
		},
		"model": "dojo.test_type",
		"pk": 120
	},
	{
		"fields": {
			"name": "Gosec Scanner"
		},
		"model": "dojo.test_type",
		"pk": 121
  	},
  	{
    	"fields": {
      		"name": "IBM AppScan DAST"
    },
    	"model": "dojo.test_type",
    	"pk": 122
  	},
	{
		"fields": {
			"name": "Immuniweb Scan"
	},
		"model": "dojo.test_type",
		"pk": 123
	},
	{
    	"fields": {
      		"name": "Kiuwan Scan"
    },
    	"model": "dojo.test_type",
    	"pk": 124
  	},
  	{
    	"fields": {
      		"name": "Microfocus Webinspect Scan"
    },
    	"model":"dojo.test_type",
    	"pk": 125
  	},
  	{
    	"fields": {
      		"name": "MobSF Scanner"
    },
    	"model":"dojo.test_type",
    	"pk": 126
  	},
	{
		"fields": {
      		"name": "Mozilla Observatory Scan"
    },
    	"model": "dojo.test_type",
    	"pk": 127
	},
	{
		"fields": {
			"name": "Nessus Scan"
		},
		"model": "dojo.test_type",
		"pk": 128
	},
	{
    	"fields": {
      		"name": "Netsparker Scan"
    },
    	"model": "dojo.test_type",
    	"pk": 129
	},
	{
		"fields": {
			"name": "Nexpose Scan"
		},
		"model": "dojo.test_type",
		"pk": 130
	},
	{
		"fields": {
			"name": "Nikto Scan"
		},
		"model": "dojo.test_type",
		"pk": 131
	},
	{
		"fields": {
			"name": "Nmap Scan"
		},
		"model": "dojo.test_type",
		"pk": 132
	},
	{
		"fields": {
			"name": "NPM Audit Scan"
		},
		"model": "dojo.test_type",
		"pk": 133
	},
	{
		"fields": {
			"name": "Node Security Platform Scan"
		},
		"model": "dojo.test_type",
		"pk": 134
	},
	{
		"fields":{
			"name": "Openscap Vulnerability Scan"
		},
		"model": "dojo.test_type",
		"pk": 135
	},
	{
		"fields": {
			"name": "OpenVAS CSV"
		},
		"model": "dojo.test_type",
		"pk": 136
	},
	{
		"fields": {
      		"name": "PHP Security Audit v2"
    	},
    	"model": "dojo.test_type",
    	"pk": 137
	},
	{
		"fields": {
      		"name": "PHP Symfony Security Checker"
    	},
    	"model": "dojo.test_type",
    	"pk": 138
	},
	{
		"fields": {
			"name": "Qualys Scan"
		},
		"model": "dojo.test_type",
		"pk": 139
	},
	{
		"fields": {
			"name": "Qualys Webapp Scan"
		},
		"model": "dojo.test_type",
		"pk": 140
	},
	{
		"fields": {
			"name": "Retire.js Scan"
		},
		"model": "dojo.test_type",
		"pk": 141
	},
	{
		"fields": {
					"name": "Safety Scan"
		},
		"model": "dojo.test_type",
		"pk": 142
	},
	{
		"fields": {
			"name": "SKF Scan"
		},
		"model": "dojo.test_type",
		"pk": 143
	},
	{
		"fields": {
			"name": "Snyk Scan"
		},
		"model": "dojo.test_type",
		"pk": 144
	},
	{
    	"fields": {
      		"name": "Sonatype Application Scan"
    	},
    	"model": "dojo.test_type",
    	"pk": 145
	},
	{
		"fields": {
			"name": "SSL Labs Scan"
		},
		"model": "dojo.test_type",
		"pk": 146
	},
  {
		"fields": {
			"name": "Sslscan"
		},
		"model": "dojo.test_type",
		"pk": 147
	},
	{
		"fields": {
			"name": "SonarQube"
		},
		"model": "dojo.test_type",
		"pk": 148
	},
	{
		"fields": {
			"name": "SpotBugs"
		},
		"model": "dojo.test_type",
		"pk": 149
	},
	{
		"fields": {
			"name": "Trufflehog"
		},
		"model": "dojo.test_type",
		"pk": 150
	},
	{
		"fields": {
			"name": "Trustwave"
		},
		"model": "dojo.test_type",
		"pk": 151
	},
	{
    "fields": {
    		"name": "Twistlock Image Scan"
    },
    "model": "dojo.test_type",
    "pk": 152
	},
	{
		 "fields": {
		     "name": "VCG Scan"
		},
		"model": "dojo.test_type",
		"pk": 153
	},
	{
		"fields": {
		    "name": "Veracode Scan"
		},
		"model": "dojo.test_type",
		"pk": 154
	},
  {
  	"fields": {
    		"name": "Wapiti Scan"
  	},
  	"model": "dojo.test_type",
  	"pk": 155
  },
  {
	   "fields": {
		     "name": "Wpscan"
	   },
		"model": "dojo.test_type",
		"pk": 156
	},
  {
		"fields": {
     	  "name": "Whitesource Scan"
    },
    "model": "dojo.test_type",
	  "pk": 157
  },
	{
	   "fields": {
	      "name": "ZAP Scan"
		},
		"model": "dojo.test_type",
		"pk": 158
	},
    {
		"fields": {
			"name": "Sslyze Scan"
		},
		"model": "dojo.test_type",
		"pk": 159
	},
	{
		"fields": {
			"name": "Testssl Scan"
		},
		"model": "dojo.test_type",
		"pk": 160
	},
	{
	   "fields": {
	      "name": "JFrog Xray Scan"
		},
		"model": "dojo.test_type",
		"pk": 161
	},
	{
		"fields": {
      		"name": "Hadolint Dockerfile check"
    	},
    	"model": "dojo.test_type",
    	"pk": 162
	},
	{
		"fields": {
			"name": "Aqua Scan"
		},
		"model": "dojo.test_type",
		"pk": 163
	},
	{
		"fields": {
			"name": "Dependency Track Finding Packaging Format (FPF) Export"
		},
		"model": "dojo.test_type",
		"pk": 164

	},
  {
      "fields": {
          "name": "Trivy Scan"
      },
      "model": "dojo.test_type",
      "pk": 165
  },
  {
		"fields": {
			"name": "Xanitizer Scan"
		},
		"model": "dojo.test_type",
		"pk": 166
	},
	{
		"fields": {
			"name": "HackerOne Cases"
		},
		"model": "dojo.test_type",
		"pk": 167
	},
	{
		"fields": {
			"name": "Outpost24 Scan"
		},
		"model": "dojo.test_type",
		"pk": 168
	},
	{
		"fields": {
			"name": "Blackduck Component Risk"
		},
		"model": "dojo.test_type",
		"pk": 169
	},
	{
		"fields": {
			"name": "DSOP Scan"
		},
		"model": "dojo.test_type",
		"pk": 170
	},
	{
		"fields": {
			"name": "Burp Suite Enterprise"
		},
		"model": "dojo.test_type",
		"pk": 171
	},
    {
        "fields": {
            "name": "Anchore Enterprise Policy Check"
        },
        "model": "dojo.test_type",
        "pk": 172
    },
<<<<<<< HEAD
  {
    "fields": {
      "name": "Gitleaks Scan"
    },
    "model": "dojo.test_type",
      "pk": 173
  }
]
=======
	{
		"fields": {
			"name": "Harbor Vulnerability Scan"
		},
		"model": "dojo.test_type",
		"pk": 173
	}
]
>>>>>>> d70e3b2b
<|MERGE_RESOLUTION|>--- conflicted
+++ resolved
@@ -564,22 +564,18 @@
         "model": "dojo.test_type",
         "pk": 172
     },
-<<<<<<< HEAD
+	{
+		"fields": {
+			"name": "Harbor Vulnerability Scan"
+		},
+		"model": "dojo.test_type",
+		"pk": 173
+	},
   {
     "fields": {
       "name": "Gitleaks Scan"
     },
     "model": "dojo.test_type",
-      "pk": 173
+      "pk": 174
   }
-]
-=======
-	{
-		"fields": {
-			"name": "Harbor Vulnerability Scan"
-		},
-		"model": "dojo.test_type",
-		"pk": 173
-	}
-]
->>>>>>> d70e3b2b
+]