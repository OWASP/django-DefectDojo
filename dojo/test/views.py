--- conflicted
+++ resolved
@@ -20,7 +20,6 @@
 from django.contrib.admin.utils import NestedObjects
 from django.db import DEFAULT_DB_ALIAS
 from tagging.models import Tag
-from django.conf import settings
 
 from dojo.filters import TemplateFindingFilter, OpenFindingFilter
 from dojo.forms import NoteForm, TestForm, FindingForm, \
@@ -604,17 +603,11 @@
         form = ReImportScanForm(request.POST, request.FILES)
         if form.is_valid():
             scan_date = form.cleaned_data['scan_date']
-<<<<<<< HEAD
+
             scan_date_time = datetime.combine(scan_date, timezone.now().time())
             if settings.USE_TZ:
                 scan_date_time = timezone.make_aware(scan_date_time, timezone.get_default_timezone())
-=======
-
-            scan_date_time = datetime.combine(scan_date, timezone.now().time())
-            if settings.USE_TZ:
-                scan_date_time = timezone.make_aware(scan_date_time, timezone.get_default_timezone())
-
->>>>>>> 4baebf9c
+
             min_sev = form.cleaned_data['minimum_severity']
             file = request.FILES['file']
             scan_type = test.test_type.name
@@ -749,12 +742,8 @@
                 for finding_id in to_mitigate:
                     finding = Finding.objects.get(id=finding_id)
                     if not finding.mitigated or not finding.is_Mitigated:
-<<<<<<< HEAD
                         finding.mitigated = scan_date_time
                         finding.is_Mitigated = True
-=======
-                        finding.mitigated = datetime.combine(scan_date, timezone.now().time())
->>>>>>> 4baebf9c
                         finding.mitigated_by = request.user
                         finding.active = False
                         finding.save()
@@ -764,19 +753,11 @@
                         finding.notes.add(note)
                         mitigated_count += 1
 
-<<<<<<< HEAD
                 test.updated = max_safe([scan_date_time, test.updated])
                 test.engagement.updated = max_safe([scan_date_time, test.engagement.updated])
 
                 test.save()
                 test.engagement.save()
-=======
-                t.updated = max_safe([scan_date_time, t.updated])
-                t.engagement.updated = max_safe([scan_date_time, t.engagement.updated])
-
-                t.save()
-                t.engagement.save()
->>>>>>> 4baebf9c
 
                 messages.add_message(request,
                                      messages.SUCCESS,
