# #  tests

import logging
import operator
import json
import httplib2
from datetime import datetime
import googleapiclient.discovery
from google.oauth2 import service_account
from django.conf import settings
from django.contrib import messages
from django.contrib.auth.decorators import user_passes_test
from django.core.exceptions import PermissionDenied, ValidationError
from django.urls import reverse
from django.db.models import Q, QuerySet
from django.http import HttpResponseRedirect, Http404, HttpResponse
from django.shortcuts import render, get_object_or_404
from django.views.decorators.cache import cache_page
from django.utils import timezone
from django.contrib.admin.utils import NestedObjects
from django.db import DEFAULT_DB_ALIAS
from tagging.models import Tag

from dojo.filters import TemplateFindingFilter, OpenFindingFilter
from dojo.forms import NoteForm, TestForm, FindingForm, \
    DeleteTestForm, AddFindingForm, \
    ImportScanForm, ReImportScanForm, FindingBulkUpdateForm, JIRAFindingForm
from dojo.models import Product, Finding, Test, Notes, Note_Type, BurpRawRequestResponse, Endpoint, Stub_Finding, \
    Finding_Template, JIRA_PKey, Cred_Mapping, Dojo_User, JIRA_Issue, System_Settings
from dojo.tools.factory import import_parser_factory
from dojo.utils import get_page_items, get_page_items_and_count, add_breadcrumb, get_cal_event, message, process_notifications, get_system_setting, \
    Product_Tab, calculate_grade, log_jira_alert, max_safe, redirect_to_return_url_or_else, is_scan_file_too_large
from dojo.notifications.helper import create_notification
from dojo.tasks import add_issue_task, update_issue_task
from functools import reduce

logger = logging.getLogger(__name__)
parse_logger = logging.getLogger('dojo')


def view_test(request, tid):
    test = get_object_or_404(Test, pk=tid)
    prod = test.engagement.product
    auth = request.user.is_staff or request.user in prod.authorized_users.all()
    tags = Tag.objects.usage_for_model(Finding)
    if not auth:
        # will render 403
        raise PermissionDenied
    notes = test.notes.all()
    person = request.user.username
    findings = Finding.objects.filter(test=test).order_by('numerical_severity')
    findings = OpenFindingFilter(request.GET, queryset=findings)
    stub_findings = Stub_Finding.objects.filter(test=test)
    cred_test = Cred_Mapping.objects.filter(test=test).select_related('cred_id').order_by('cred_id')
    creds = Cred_Mapping.objects.filter(engagement=test.engagement).select_related('cred_id').order_by('cred_id')
    system_settings = get_object_or_404(System_Settings, id=1)
    if request.method == 'POST' and request.user.is_staff:
        form = NoteForm(request.POST)
        if form.is_valid():
            new_note = form.save(commit=False)
            new_note.author = request.user
            new_note.date = timezone.now()
            new_note.save()
            test.notes.add(new_note)
            form = NoteForm()
            url = request.build_absolute_uri(reverse("view_test", args=(test.id,)))
            title = "Test: %s on %s" % (test.test_type.name, test.engagement.product.name)
            process_notifications(request, new_note, url, title)
            messages.add_message(request,
                                 messages.SUCCESS,
                                 'Note added successfully.',
                                 extra_tags='alert-success')
    else:
        form = NoteForm()

    paged_findings, total_findings_count = get_page_items_and_count(request, prefetch_for_findings(findings.qs), 25)
    paged_stub_findings = get_page_items(request, stub_findings, 25)
    show_re_upload = any(test.test_type.name in code for code in ImportScanForm.SCAN_TYPE_CHOICES)

    product_tab = Product_Tab(prod.id, title="Test", tab="engagements")
    product_tab.setEngagement(test.engagement)
    jira_config = JIRA_PKey.objects.filter(product=prod.id).first()
    if jira_config:
        jira_config = jira_config.conf_id

    google_sheets_enabled = system_settings.enable_google_sheets
    sheet_url = None
    if google_sheets_enabled:
        spreadsheet_name = test.engagement.product.name + "-" + test.engagement.name + "-" + str(test.id)
        system_settings = get_object_or_404(System_Settings, id=1)
        service_account_info = json.loads(system_settings.credentials)
        SCOPES = ['https://www.googleapis.com/auth/drive']
        credentials = service_account.Credentials.from_service_account_info(service_account_info, scopes=SCOPES)
        try:
            drive_service = googleapiclient.discovery.build('drive', 'v3', credentials=credentials, cache_discovery=False)
            folder_id = system_settings.drive_folder_ID
            files = drive_service.files().list(q="mimeType='application/vnd.google-apps.spreadsheet' and parents in '%s' and name='%s'" % (folder_id, spreadsheet_name),
                                                  spaces='drive',
                                                  pageSize=10,
                                                  fields='files(id, name)').execute()
        except googleapiclient.errors.HttpError:
            messages.add_message(
                request,
                messages.ERROR,
                "There is a problem with the Google Sheets Sync Configuration. Contact your system admin to solve the issue. Until fixed Google Shet Sync feature can not be used.",
                extra_tags="alert-danger",
            )
            google_sheets_enabled = False
        except httplib2.ServerNotFoundError:
            messages.add_message(
                request,
                messages.ERROR,
                "Unable to reach the Google Sheet API.",
                extra_tags="alert-danger",
            )
        else:
            spreadsheets = files.get('files')
            if len(spreadsheets) == 1:
                spreadsheetId = spreadsheets[0].get('id')
                sheet_url = 'https://docs.google.com/spreadsheets/d/' + spreadsheetId
    return render(request, 'dojo/view_test.html',
                  {'test': test,
                   'product_tab': product_tab,
                   'findings': paged_findings,
                   'filtered': findings,
                   'findings_count': total_findings_count,
                   'stub_findings': paged_stub_findings,
                   'form': form,
                   'notes': notes,
                   'person': person,
                   'request': request,
                   'show_re_upload': show_re_upload,
                   'creds': creds,
                   'cred_test': cred_test,
                   'tag_input': tags,
                   'jira_config': jira_config,
                   'show_export': google_sheets_enabled,
                   'sheet_url': sheet_url
                   })


def prefetch_for_findings(findings):
    prefetched_findings = findings
    if isinstance(findings, QuerySet):  # old code can arrive here with prods being a list because the query was already executed
        prefetched_findings = prefetched_findings.select_related('reporter')
        prefetched_findings = prefetched_findings.prefetch_related('risk_acceptance_set')
        # we could try to prefetch only the latest note with SubQuery and OuterRef, but I'm getting that MySql doesn't support limits in subqueries.
        prefetched_findings = prefetched_findings.prefetch_related('notes')
        prefetched_findings = prefetched_findings.prefetch_related('endpoints')
        prefetched_findings = prefetched_findings.prefetch_related('test__engagement__product__jira_pkey_set__conf')
        prefetched_findings = prefetched_findings.prefetch_related('tagged_items__tag')
    else:
        logger.debug('unable to prefetch because query was already executed')

    return prefetched_findings


@user_passes_test(lambda u: u.is_staff)
def edit_test(request, tid):
    test = get_object_or_404(Test, pk=tid)
    form = TestForm(instance=test)
    if request.method == 'POST':
        form = TestForm(request.POST, instance=test)
        if form.is_valid():
            new_test = form.save()
            tags = request.POST.getlist('tags')
            t = ", ".join('"{0}"'.format(w) for w in tags)
            new_test.tags = t
            messages.add_message(request,
                                 messages.SUCCESS,
                                 'Test saved.',
                                 extra_tags='alert-success')
            return HttpResponseRedirect(reverse('view_engagement', args=(test.engagement.id,)))

    form.initial['target_start'] = test.target_start.date()
    form.initial['target_end'] = test.target_end.date()
    form.initial['tags'] = [tag.name for tag in test.tags]

    product_tab = Product_Tab(test.engagement.product.id, title="Edit Test", tab="engagements")
    product_tab.setEngagement(test.engagement)
    return render(request, 'dojo/edit_test.html',
                  {'test': test,
                   'product_tab': product_tab,
                   'form': form,
                   })


@user_passes_test(lambda u: u.is_staff)
def delete_test(request, tid):
    test = get_object_or_404(Test, pk=tid)
    eng = test.engagement
    form = DeleteTestForm(instance=test)

    if request.method == 'POST':
        if 'id' in request.POST and str(test.id) == request.POST['id']:
            form = DeleteTestForm(request.POST, instance=test)
            if form.is_valid():
                del test.tags
                test.delete()
                messages.add_message(request,
                                     messages.SUCCESS,
                                     'Test and relationships removed.',
                                     extra_tags='alert-success')
                create_notification(event='other',
                                    title='Deletion of %s' % test.title,
                                    description='The test "%s" was deleted by %s' % (test.title, request.user),
                                    url=request.build_absolute_uri(reverse('view_engagement', args=(eng.id, ))),
                                    recipients=[test.engagement.lead],
                                    icon="exclamation-triangle")
                return HttpResponseRedirect(reverse('view_engagement', args=(eng.id,)))

    collector = NestedObjects(using=DEFAULT_DB_ALIAS)
    collector.collect([test])
    rels = collector.nested()

    product_tab = Product_Tab(test.engagement.product.id, title="Delete Test", tab="engagements")
    product_tab.setEngagement(test.engagement)
    return render(request, 'dojo/delete_test.html',
                  {'test': test,
                   'product_tab': product_tab,
                   'form': form,
                   'rels': rels,
                   'deletable_objects': rels,
                   })


@user_passes_test(lambda u: u.is_staff)
@cache_page(60 * 5)  # cache for 5 minutes
def test_calendar(request):
    if 'lead' not in request.GET or '0' in request.GET.getlist('lead'):
        tests = Test.objects.all()
    else:
        filters = []
        leads = request.GET.getlist('lead', '')
        if '-1' in request.GET.getlist('lead'):
            leads.remove('-1')
            filters.append(Q(lead__isnull=True))
        filters.append(Q(lead__in=leads))
        tests = Test.objects.filter(reduce(operator.or_, filters))
    add_breadcrumb(title="Test Calendar", top_level=True, request=request)
    return render(request, 'dojo/calendar.html', {
        'caltype': 'tests',
        'leads': request.GET.getlist('lead', ''),
        'tests': tests,
        'users': Dojo_User.objects.all()})


@user_passes_test(lambda u: u.is_staff)
def test_ics(request, tid):
    test = get_object_or_404(Test, id=tid)
    start_date = datetime.combine(test.target_start, datetime.min.time())
    end_date = datetime.combine(test.target_end, datetime.max.time())
    uid = "dojo_test_%d_%d_%d" % (test.id, test.engagement.id, test.engagement.product.id)
    cal = get_cal_event(start_date,
                        end_date,
                        "Test: %s (%s)" % (test.test_type.name, test.engagement.product.name),
                        "Set aside for test %s, on product %s.  Additional detail can be found at %s" % (
                            test.test_type.name, test.engagement.product.name,
                            request.build_absolute_uri((reverse("view_test", args=(test.id,))))),
                        uid)
    output = cal.serialize()
    response = HttpResponse(content=output)
    response['Content-Type'] = 'text/calendar'
    response['Content-Disposition'] = 'attachment; filename=%s.ics' % test.test_type.name
    return response


@user_passes_test(lambda u: u.is_staff)
def add_findings(request, tid):
    test = Test.objects.get(id=tid)
    form_error = False
    jform = None
    form = AddFindingForm(initial={'date': timezone.now().date()})
    enabled = False

    if get_system_setting('enable_jira') and JIRA_PKey.objects.filter(product=test.engagement.product).count() != 0:
        enabled = test.engagement.product.jira_pkey_set.first().push_all_issues
        jform = JIRAFindingForm(enabled=enabled, prefix='jiraform')
    else:
        jform = None

    if request.method == 'POST':
        form = AddFindingForm(request.POST)
        if form['active'].value() is False or form['verified'].value() is False and 'jiraform-push_to_jira' in request.POST:
            error = ValidationError('Findings must be active and verified to be pushed to JIRA',
                                    code='not_active_or_verified')
            if form['active'].value() is False:
                form.add_error('active', error)
            if form['verified'].value() is False:
                form.add_error('verified', error)
            messages.add_message(request,
                                 messages.ERROR,
                                 'Findings must be active and verified to be pushed to JIRA',
                                 extra_tags='alert-danger')
        if form['severity'].value() == 'Info' and 'jiraform-push_to_jira' in request.POST:
            error = ValidationError('Findings with Informational severity cannot be pushed to JIRA.',
                                    code='info-severity-to-jira')

        if (form['active'].value() is False or form['false_p'].value()) and form['duplicate'].value() is False:
            closing_disabled = Note_Type.objects.filter(is_mandatory=True, is_active=True).count()
            if closing_disabled != 0:
                error_inactive = ValidationError('Can not set a finding as inactive without adding all mandatory notes',
                                        code='inactive_without_mandatory_notes')
                error_false_p = ValidationError('Can not set a finding as false positive without adding all mandatory notes',
                                        code='false_p_without_mandatory_notes')
                if form['active'].value() is False:
                    form.add_error('active', error_inactive)
                if form['false_p'].value():
                    form.add_error('false_p', error_false_p)
                messages.add_message(request,
                                     messages.ERROR,
                                     'Can not set a finding as inactive or false positive without adding all mandatory notes',
                                     extra_tags='alert-danger')
        if form.is_valid():
            new_finding = form.save(commit=False)
            new_finding.test = test
            new_finding.reporter = request.user
            new_finding.numerical_severity = Finding.get_numerical_severity(
                new_finding.severity)
            if new_finding.false_p or new_finding.active is False:
                new_finding.mitigated = timezone.now()
                new_finding.mitigated_by = request.user
            create_template = new_finding.is_template
            # always false now since this will be deprecated soon in favor of new Finding_Template model
            new_finding.is_template = False
            new_finding.save(dedupe_option=False)
            new_finding.endpoints.set(form.cleaned_data['endpoints'])

            # Push to jira?
            push_to_jira = False
            if enabled:
                push_to_jira = True
            elif 'jiraform-push_to_jira' in request.POST:
                jform = JIRAFindingForm(request.POST, prefix='jiraform', enabled=enabled)
                if jform.is_valid():
                    push_to_jira = jform.cleaned_data.get('push_to_jira')

            new_finding.save(false_history=True, push_to_jira=push_to_jira)
            create_notification(event='other',
                                title='Addition of %s' % new_finding.title,
                                description='Finding "%s" was added by %s' % (new_finding.title, request.user),
                                url=request.build_absolute_uri(reverse('view_finding', args=(new_finding.id,))),
                                icon="exclamation-triangle")

            if create_template:
                templates = Finding_Template.objects.filter(title=new_finding.title)
                if len(templates) > 0:
                    messages.add_message(request,
                                         messages.ERROR,
                                         'A finding template was not created.  A template with this title already '
                                         'exists.',
                                         extra_tags='alert-danger')
                else:
                    template = Finding_Template(title=new_finding.title,
                                                cwe=new_finding.cwe,
                                                severity=new_finding.severity,
                                                description=new_finding.description,
                                                mitigation=new_finding.mitigation,
                                                impact=new_finding.impact,
                                                references=new_finding.references,
                                                numerical_severity=new_finding.numerical_severity)
                    template.save()
                    messages.add_message(request,
                                         messages.SUCCESS,
                                         'A finding template was also created.',
                                         extra_tags='alert-success')
            if '_Finished' in request.POST:
                return HttpResponseRedirect(reverse('view_test', args=(test.id,)))
            else:
                return HttpResponseRedirect(reverse('add_findings', args=(test.id,)))
        else:
            if 'endpoints' in form.cleaned_data:
                form.fields['endpoints'].queryset = form.cleaned_data['endpoints']
            else:
                form.fields['endpoints'].queryset = Endpoint.objects.none()
            form_error = True
            messages.add_message(request,
                                 messages.ERROR,
                                 'The form has errors, please correct them below.',
                                 extra_tags='alert-danger')
    product_tab = Product_Tab(test.engagement.product.id, title="Add Finding", tab="engagements")
    product_tab.setEngagement(test.engagement)
    return render(request, 'dojo/add_findings.html',
                  {'form': form,
                   'product_tab': product_tab,
                   'test': test,
                   'temp': False,
                   'tid': tid,
                   'form_error': form_error,
                   'jform': jform,
                   })


@user_passes_test(lambda u: u.is_staff)
def add_temp_finding(request, tid, fid):
    jform = None
    test = get_object_or_404(Test, id=tid)
    finding = get_object_or_404(Finding_Template, id=fid)
    findings = Finding_Template.objects.all()

    if request.method == 'POST':
        form = FindingForm(request.POST, template=True)
        if (form['active'].value() is False or form['false_p'].value()) and form['duplicate'].value() is False:
            closing_disabled = Note_Type.objects.filter(is_mandatory=True, is_active=True).count()
            if closing_disabled != 0:
                error_inactive = ValidationError('Can not set a finding as inactive without adding all mandatory notes',
                                        code='not_active_or_false_p_true')
                error_false_p = ValidationError('Can not set a finding as false positive without adding all mandatory notes',
                                        code='not_active_or_false_p_true')
                if form['active'].value() is False:
                    form.add_error('active', error_inactive)
                if form['false_p'].value():
                    form.add_error('false_p', error_false_p)
                messages.add_message(request,
                                     messages.ERROR,
                                     'Can not set a finding as inactive or false positive without adding all mandatory notes',
                                     extra_tags='alert-danger')
        if form.is_valid():
            finding.last_used = timezone.now()
            finding.save()
            new_finding = form.save(commit=False)
            new_finding.test = test
            new_finding.reporter = request.user
            new_finding.numerical_severity = Finding.get_numerical_severity(
                new_finding.severity)
            new_finding.date = datetime.today()
            if new_finding.false_p or new_finding.active is False:
                new_finding.mitigated = timezone.now()
                new_finding.mitigated_by = request.user

            create_template = new_finding.is_template
            # is template always False now in favor of new model Finding_Template
            # no further action needed here since this is already adding from template.
            new_finding.is_template = False
            new_finding.save(dedupe_option=False, false_history=False)
            new_finding.endpoints.set(form.cleaned_data['endpoints'])
            new_finding.save(false_history=True)
            tags = request.POST.getlist('tags')
            t = ", ".join('"{0}"'.format(w) for w in tags)
            new_finding.tags = t
            if 'jiraform-push_to_jira' in request.POST:
                jform = JIRAFindingForm(request.POST, prefix='jiraform', enabled=True)
                if jform.is_valid():
                    add_issue_task.delay(new_finding, jform.cleaned_data.get('push_to_jira'))
            messages.add_message(request,
                                 messages.SUCCESS,
                                 'Finding from template added successfully.',
                                 extra_tags='alert-success')

            if create_template:
                templates = Finding_Template.objects.filter(title=new_finding.title)
                if len(templates) > 0:
                    messages.add_message(request,
                                         messages.ERROR,
                                         'A finding template was not created.  A template with this title already '
                                         'exists.',
                                         extra_tags='alert-danger')
                else:
                    template = Finding_Template(title=new_finding.title,
                                                cwe=new_finding.cwe,
                                                severity=new_finding.severity,
                                                description=new_finding.description,
                                                mitigation=new_finding.mitigation,
                                                impact=new_finding.impact,
                                                references=new_finding.references,
                                                numerical_severity=new_finding.numerical_severity)
                    template.save()
                    messages.add_message(request,
                                         messages.SUCCESS,
                                         'A finding template was also created.',
                                         extra_tags='alert-success')

            return HttpResponseRedirect(reverse('view_test', args=(test.id,)))
        else:
            messages.add_message(request,
                                 messages.ERROR,
                                 'The form has errors, please correct them below.',
                                 extra_tags='alert-danger')
    else:
        form = FindingForm(template=True, initial={'active': False,
                                    'date': timezone.now().date(),
                                    'verified': False,
                                    'false_p': False,
                                    'duplicate': False,
                                    'out_of_scope': False,
                                    'title': finding.title,
                                    'description': finding.description,
                                    'cwe': finding.cwe,
                                    'severity': finding.severity,
                                    'mitigation': finding.mitigation,
                                    'impact': finding.impact,
                                    'references': finding.references,
                                    'numerical_severity': finding.numerical_severity,
                                    'tags': [tag.name for tag in finding.tags]})
        if get_system_setting('enable_jira'):
            enabled = test.engagement.product.jira_pkey_set.first().push_all_issues
            jform = JIRAFindingForm(enabled=enabled, prefix='jiraform')
        else:
            jform = None

    product_tab = Product_Tab(test.engagement.product.id, title="Add Finding", tab="engagements")
    product_tab.setEngagement(test.engagement)
    return render(request, 'dojo/add_findings.html',
                  {'form': form,
                   'product_tab': product_tab,
                   'jform': jform,
                   'findings': findings,
                   'temp': True,
                   'fid': finding.id,
                   'tid': test.id,
                   'test': test,
                   })


def search(request, tid):
    test = get_object_or_404(Test, id=tid)
    templates = Finding_Template.objects.all()
    templates = TemplateFindingFilter(request.GET, queryset=templates)
    paged_templates = get_page_items(request, templates.qs, 25)
    title_words = [word
                   for finding in templates.qs
                   for word in finding.title.split() if len(word) > 2]

    title_words = sorted(set(title_words))
    add_breadcrumb(parent=test, title="Add From Template", top_level=False, request=request)
    return render(request, 'dojo/templates.html',
                  {'templates': paged_templates,
                   'filtered': templates,
                   'title_words': title_words,
                   'tid': tid,
                   'add_from_template': True,
                   })


@user_passes_test(lambda u: u.is_staff)
def finding_bulk_update(request, tid):
    test = get_object_or_404(Test, id=tid)
    form = FindingBulkUpdateForm(request.POST)

    if request.method == "POST":
        finding_to_update = request.POST.getlist('finding_to_update')
        if request.POST.get('delete_bulk_findings') and finding_to_update:
            finds = Finding.objects.filter(test=test, id__in=finding_to_update)
            product = Product.objects.get(engagement__test=test)
            finds.delete()
            calculate_grade(product)
        else:
            if form.is_valid() and finding_to_update:
                finding_to_update = request.POST.getlist('finding_to_update')
                finds = Finding.objects.filter(test=test, id__in=finding_to_update)
                if form.cleaned_data['severity']:
                    finds.update(severity=form.cleaned_data['severity'],
                                 numerical_severity=Finding.get_numerical_severity(form.cleaned_data['severity']),
                                 last_reviewed=timezone.now(),
                                 last_reviewed_by=request.user)
                if form.cleaned_data['status']:
                    finds.update(active=form.cleaned_data['active'],
                                 verified=form.cleaned_data['verified'],
                                 false_p=form.cleaned_data['false_p'],
                                 out_of_scope=form.cleaned_data['out_of_scope'],
                                 is_Mitigated=form.cleaned_data['is_Mitigated'],
                                 last_reviewed=timezone.now(),
                                 last_reviewed_by=request.user)
                if form.cleaned_data['tags']:
                    for finding in finds:
                        tags = request.POST.getlist('tags')
                        ts = ", ".join(tags)
                        finding.tags = ts

                # Update the grade as bulk edits don't go through save
                if form.cleaned_data['severity'] or form.cleaned_data['status']:
                    calculate_grade(test.engagement.product)

                for finding in finds:
                    from dojo.tools import tool_issue_updater
                    tool_issue_updater.async_tool_issue_update(finding)

<<<<<<< HEAD
                    push_anyway = finding.jira_conf_new().jira_pkey_set.first().push_all_issues
                    if form.cleaned_data['push_to_jira'] or push_anyway:
                        if finding.jira_conf_new() is None:
                            log_jira_alert(
                                'Finding cannot be pushed to jira as there is no jira configuration for this product.',
                                finding)
                        else:
=======
                    if finding.jira_conf_new() is None:
                        log_jira_alert('Finding cannot be pushed to jira as there is no jira configuration for this product.', finding)
                    else:
                        push_anyway = finding.jira_conf_new().jira_pkey_set.first().push_all_issues
                        # push_anyway = JIRA_PKey.objects.get(
                        #     product=finding.test.engagement.product).push_all_issues
                        if form.cleaned_data['push_to_jira'] or push_anyway:
>>>>>>> 51cadfd2
                            if JIRA_Issue.objects.filter(finding=finding).exists():
                                update_issue_task.delay(finding, True)
                            else:
                                add_issue_task.delay(finding, True)

                messages.add_message(request,
                                     messages.SUCCESS,
                                     'Bulk edit of findings was successful.  Check to make sure it is what you intended.',
                                     extra_tags='alert-success')
            else:
                messages.add_message(request,
                                     messages.ERROR,
                                     'Unable to process bulk update. Required fields were not selected.',
                                     extra_tags='alert-danger')

    return redirect_to_return_url_or_else(request, reverse('view_test', args=(test.id,)))


@user_passes_test(lambda u: u.is_staff)
def re_import_scan_results(request, tid):
    additional_message = "When re-uploading a scan, any findings not found in original scan will be updated as " \
                         "mitigated.  The process attempts to identify the differences, however manual verification " \
                         "is highly recommended."
    test = get_object_or_404(Test, id=tid)
    scan_type = test.test_type.name
    engagement = test.engagement
    form = ReImportScanForm()
    jform = None
    enabled = False

    # Decide if we need to present the Push to JIRA form
    if get_system_setting('enable_jira') and engagement.product.jira_pkey_set.first() is not None:
        enabled = engagement.product.jira_pkey_set.first().push_all_issues
        jform = JIRAFindingForm(enabled=enabled, prefix='jiraform')

    form.initial['tags'] = [tag.name for tag in test.tags]
    if request.method == "POST":
        form = ReImportScanForm(request.POST, request.FILES)
        if form.is_valid():
            scan_date = form.cleaned_data['scan_date']

            scan_date_time = datetime.combine(scan_date, timezone.now().time())
            if settings.USE_TZ:
                scan_date_time = timezone.make_aware(scan_date_time, timezone.get_default_timezone())

            min_sev = form.cleaned_data['minimum_severity']
            file = request.FILES['file']
            scan_type = test.test_type.name
            active = form.cleaned_data['active']
            verified = form.cleaned_data['verified']
            tags = request.POST.getlist('tags')
            ts = ", ".join(tags)
            test.tags = ts
            if file and is_scan_file_too_large(file):
                messages.add_message(request,
                                     messages.ERROR,
                                     "Report file is too large. Maximum supported size is {} MB".format(settings.SCAN_FILE_MAX_SIZE),
                                     extra_tags='alert-danger')
                return HttpResponseRedirect(reverse('re_import_scan_results', args=(test.id,)))

            try:
                parser = import_parser_factory(file, test, active, verified)
            except ValueError:
                raise Http404()
            except Exception as e:
                messages.add_message(request,
                                     messages.ERROR,
                                     "An error has occurred in the parser, please see error "
                                     "log for details.",
                                     extra_tags='alert-danger')
                parse_logger.exception(e)
                parse_logger.error("Error in parser: {}".format(str(e)))
                return HttpResponseRedirect(reverse('re_import_scan_results', args=(test.id,)))

            try:
                items = parser.items
                original_items = test.finding_set.all().values_list("id", flat=True)
                new_items = []
                mitigated_count = 0
                finding_count = 0
                finding_added_count = 0
                reactivated_count = 0
                # Push to Jira?

                push_to_jira = False
                if enabled:
                    push_to_jira = True
                elif 'jiraform-push_to_jira' in request.POST:
                    jform = JIRAFindingForm(request.POST, prefix='jiraform',
                                            enabled=enabled)
                    if jform.is_valid():
                        push_to_jira = jform.cleaned_data.get('push_to_jira')
                for item in items:

                    sev = item.severity
                    if sev == 'Information' or sev == 'Informational':
                        sev = 'Info'
                        item.severity = sev

                    # If it doesn't clear minimum severity, move on
                    if Finding.SEVERITIES[sev] > Finding.SEVERITIES[min_sev]:
                        continue

                    # Try to find the existing finding
                    # If it's Veracode or Arachni, then we consider the description for some
                    # reason...
                    if scan_type == 'Veracode Scan' or scan_type == 'Arachni Scan':
                        finding = Finding.objects.filter(title=item.title,
                                                        test__id=test.id,
                                                        severity=sev,
                                                        numerical_severity=Finding.get_numerical_severity(sev),
                                                        description=item.description)

                    else:
                        finding = Finding.objects.filter(title=item.title,
                                                      test__id=test.id,
                                                      severity=sev,
                                                      numerical_severity=Finding.get_numerical_severity(sev))

                    if len(finding) == 1:
                        finding = finding[0]
                        if finding.mitigated or finding.is_Mitigated:
                            # it was once fixed, but now back
                            finding.mitigated = None
                            finding.is_Mitigated = False
                            finding.mitigated_by = None
                            finding.active = True
                            finding.verified = verified
                            finding.save()
                            note = Notes(
                                entry="Re-activated by %s re-upload." % scan_type,
                                author=request.user)
                            note.save()
                            finding.notes.add(note)
                            reactivated_count += 1
                        new_items.append(finding.id)
                    else:
                        item.test = test
                        if item.date == timezone.now().date():
                            item.date = test.target_start
                        item.reporter = request.user
                        item.last_reviewed = timezone.now()
                        item.last_reviewed_by = request.user
                        item.verified = verified
                        item.active = active
                        # Save it
                        item.save(dedupe_option=False)
                        finding_added_count += 1
                        # Add it to the new items
                        new_items.append(item.id)
                        finding = item

                        if hasattr(item, 'unsaved_req_resp') and len(item.unsaved_req_resp) > 0:
                            for req_resp in item.unsaved_req_resp:
                                if scan_type == "Arachni Scan":
                                    burp_rr = BurpRawRequestResponse(
                                        finding=item,
                                        burpRequestBase64=req_resp["req"],
                                        burpResponseBase64=req_resp["resp"],
                                    )
                                else:
                                    burp_rr = BurpRawRequestResponse(
                                        finding=item,
                                        burpRequestBase64=base64.b64encode(req_resp["req"].encode("utf-8")),
                                        burpResponseBase64=base64.b64encode(req_resp["resp"].encode("utf-8")),
                                    )
                                burp_rr.clean()
                                burp_rr.save()

                        if item.unsaved_request is not None and item.unsaved_response is not None:
                            burp_rr = BurpRawRequestResponse(finding=finding,
                                                             burpRequestBase64=base64.b64encode(item.unsaved_request.encode()),
                                                             burpResponseBase64=base64.b64encode(item.unsaved_response.encode()),
                                                             )
                            burp_rr.clean()
                            burp_rr.save()
                    if finding:
                        finding_count += 1
                        for endpoint in item.unsaved_endpoints:
                            ep, created = Endpoint.objects.get_or_create(protocol=endpoint.protocol,
                                                                         host=endpoint.host,
                                                                         path=endpoint.path,
                                                                         query=endpoint.query,
                                                                         fragment=endpoint.fragment,
                                                                         product=test.engagement.product)
                            finding.endpoints.add(ep)
                        for endpoint in form.cleaned_data['endpoints']:
                            ep, created = Endpoint.objects.get_or_create(protocol=endpoint.protocol,
                                                                         host=endpoint.host,
                                                                         path=endpoint.path,
                                                                         query=endpoint.query,
                                                                         fragment=endpoint.fragment,
                                                                         product=test.engagement.product)
                            finding.endpoints.add(ep)

                        if item.unsaved_tags is not None:
                            finding.tags = item.unsaved_tags

                    # Save it. This may be the second time we save it in this function.
                    finding.save(push_to_jira=push_to_jira)
                # calculate the difference
                to_mitigate = set(original_items) - set(new_items)
                for finding_id in to_mitigate:
                    finding = Finding.objects.get(id=finding_id)
                    if not finding.mitigated or not finding.is_Mitigated:
                        finding.mitigated = scan_date_time
                        finding.is_Mitigated = True
                        finding.mitigated_by = request.user
                        finding.active = False
                        finding.save()
                        note = Notes(entry="Mitigated by %s re-upload." % scan_type,
                                    author=request.user)
                        note.save()
                        finding.notes.add(note)
                        mitigated_count += 1

                test.updated = max_safe([scan_date_time, test.updated])
                test.engagement.updated = max_safe([scan_date_time, test.engagement.updated])

                test.save()
                test.engagement.save()

                messages.add_message(request,
                                     messages.SUCCESS,
                                     '%s processed, a total of ' % scan_type + message(finding_count, 'finding',
                                                                                       'processed'),
                                     extra_tags='alert-success')
                if finding_added_count > 0:
                    messages.add_message(request,
                                         messages.SUCCESS,
                                         'A total of ' + message(finding_added_count, 'finding',
                                                                 'added') + ', that are new to scan.',
                                         extra_tags='alert-success')
                if reactivated_count > 0:
                    messages.add_message(request,
                                         messages.SUCCESS,
                                         'A total of ' + message(reactivated_count, 'finding',
                                                                 'reactivated') + ', that are back in scan results.',
                                         extra_tags='alert-success')
                if mitigated_count > 0:
                    messages.add_message(request,
                                         messages.SUCCESS,
                                         'A total of ' + message(mitigated_count, 'finding',
                                                                 'mitigated') + '. Please manually verify each one.',
                                         extra_tags='alert-success')

                create_notification(event='scan_added', title=str(finding_count) + " findings for " + test.engagement.product.name, finding_count=finding_count, test=test, engagement=test.engagement, url=reverse('view_test', args=(test.id,)))

                return HttpResponseRedirect(reverse('view_test', args=(test.id,)))
            except SyntaxError:
                messages.add_message(request,
                                     messages.ERROR,
                                     'There appears to be an error in the XML report, please check and try again.',
                                     extra_tags='alert-danger')

    product_tab = Product_Tab(engagement.product.id, title="Re-upload a %s" % scan_type, tab="engagements")
    product_tab.setEngagement(engagement)
    form.fields['endpoints'].queryset = Endpoint.objects.filter(product__id=product_tab.product.id)
    return render(request,
                  'dojo/import_scan_results.html',
                  {'form': form,
                   'product_tab': product_tab,
                   'eid': engagement.id,
                   'additional_message': additional_message,
                   'jform': jform,
                   })<|MERGE_RESOLUTION|>--- conflicted
+++ resolved
@@ -575,15 +575,6 @@
                     from dojo.tools import tool_issue_updater
                     tool_issue_updater.async_tool_issue_update(finding)
 
-<<<<<<< HEAD
-                    push_anyway = finding.jira_conf_new().jira_pkey_set.first().push_all_issues
-                    if form.cleaned_data['push_to_jira'] or push_anyway:
-                        if finding.jira_conf_new() is None:
-                            log_jira_alert(
-                                'Finding cannot be pushed to jira as there is no jira configuration for this product.',
-                                finding)
-                        else:
-=======
                     if finding.jira_conf_new() is None:
                         log_jira_alert('Finding cannot be pushed to jira as there is no jira configuration for this product.', finding)
                     else:
@@ -591,7 +582,6 @@
                         # push_anyway = JIRA_PKey.objects.get(
                         #     product=finding.test.engagement.product).push_all_issues
                         if form.cleaned_data['push_to_jira'] or push_anyway:
->>>>>>> 51cadfd2
                             if JIRA_Issue.objects.filter(finding=finding).exists():
                                 update_issue_task.delay(finding, True)
                             else:
