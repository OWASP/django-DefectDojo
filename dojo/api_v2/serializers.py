from dojo.models import Product, Engagement, Test, Finding, \
    User, ScanSettings, IPScan, Scan, Stub_Finding, Risk_Acceptance, \
    Finding_Template, Test_Type, Development_Environment, NoteHistory, \
    JIRA_Issue, Tool_Product_Settings, Tool_Configuration, Tool_Type, \
    Product_Type, JIRA_Conf, Endpoint, BurpRawRequestResponse, JIRA_PKey, \
    Notes, DojoMeta, FindingImage
from dojo.forms import ImportScanForm, SEVERITY_CHOICES
from dojo.tools import requires_file
from dojo.tools.factory import import_parser_factory
from dojo.utils import create_notification, max_safe
from django.urls import reverse
from tagging.models import Tag
from django.core.validators import URLValidator, validate_ipv46_address
from django.conf import settings
from rest_framework import serializers
from django.core.exceptions import ValidationError
from django.utils import timezone
import base64
import datetime
import six
from django.utils.translation import ugettext_lazy as _
import json


class TagList(list):
    def __init__(self, *args, **kwargs):
        pretty_print = kwargs.pop("pretty_print", True)
        list.__init__(self, *args, **kwargs)
        self.pretty_print = pretty_print

    def __add__(self, rhs):
        return TagList(list.__add__(self, rhs))

    def __getitem__(self, item):
        result = list.__getitem__(self, item)
        try:
            return TagList(result)
        except TypeError:
            return result

    def __str__(self):
        if self.pretty_print:
            return json.dumps(
                self, sort_keys=True, indent=4, separators=(',', ': '))
        else:
            return json.dumps(self)


class TagListSerializerField(serializers.ListField):
    # print('TagListSerializerField')
    child = serializers.CharField()
    default_error_messages = {
        'not_a_list': _(
            'Expected a list of items but got type "{input_type}".'),
        'invalid_json': _('Invalid json list. A tag list submitted in string'
                          ' form must be valid json.'),
        'not_a_str': _('All list items must be of string type.')
    }
    order_by = None

    def __init__(self, **kwargs):
        # print('TagListSerializerField.init')
        pretty_print = kwargs.pop("pretty_print", True)

        style = kwargs.pop("style", {})
        kwargs["style"] = {'base_template': 'textarea.html'}
        kwargs["style"].update(style)

        super(TagListSerializerField, self).__init__(**kwargs)

        self.pretty_print = pretty_print

    def to_internal_value(self, data):
        # print('TagListSerializerField.to_internal_value')
        if isinstance(data, six.string_types):
            if not data:
                data = []
            try:
                data = json.loads(data)
            except ValueError:
                self.fail('invalid_json')

        if not isinstance(data, list):
            self.fail('not_a_list', input_type=type(data).__name__)

        for s in data:
            if not isinstance(s, six.string_types):
                self.fail('not_a_str')

            self.child.run_validation(s)

        return data

    def to_representation(self, value):
        # print('TagListSerializerField.to_representation')
        # print('type(value):', type(value))
        # print('value:', value)

        if not isinstance(value, TagList):
            if not isinstance(value, list):
                # this will trigger when a queryset is found...
                if self.order_by:
                    tags = value.all().order_by(*self.order_by)
                else:
                    tags = value.all()
                value = [tag.name for tag in tags]
            elif len(value) > 0 and isinstance(value[0], Tag):
                # .. but sometimes the queryset already has been converted into a list, i.e. by prefetch_related
                tags = value
                value = [tag.name for tag in tags]
                if self.order_by:
                    # the only possible ordering is by name, so we order after creating the list
                    value = sorted(value)
            value = TagList(value, pretty_print=self.pretty_print)
        return value


class TaggitSerializer(serializers.Serializer):
    def create(self, validated_data):
        to_be_tagged, validated_data = self._pop_tags(validated_data)

        tag_object = super(TaggitSerializer, self).create(validated_data)

        return self._save_tags(tag_object, to_be_tagged)

    def update(self, instance, validated_data):
        to_be_tagged, validated_data = self._pop_tags(validated_data)

        tag_object = super(TaggitSerializer, self).update(
            instance, validated_data)

        return self._save_tags(tag_object, to_be_tagged)

    def _save_tags(self, tag_object, tags):
        for key in list(tags.keys()):
            tag_values = tags.get(key)
            tag_object.tags = ", ".join(tag_values)

        return tag_object

    def _pop_tags(self, validated_data):
        to_be_tagged = {}

        for key in list(self.fields.keys()):
            field = self.fields[key]
            if isinstance(field, TagListSerializerField):
                if key in validated_data:
                    to_be_tagged[key] = validated_data.pop(key)

        return (to_be_tagged, validated_data)


class MetaSerializer(serializers.ModelSerializer):
    product = serializers.PrimaryKeyRelatedField(queryset=Product.objects.all(),
                                                 required=False,
                                                 default=None,
                                                 allow_null=True)
    endpoint = serializers.PrimaryKeyRelatedField(queryset=Endpoint.objects.all(),
                                                  required=False,
                                                  default=None,
                                                  allow_null=True)

    def validate(self, data):
        DojoMeta(**data).clean()
        return data

    class Meta:
        model = DojoMeta
        fields = '__all__'


class ProductMetaSerializer(serializers.ModelSerializer):
    class Meta:
        model = DojoMeta
        fields = ('name', 'value')


class UserSerializer(serializers.ModelSerializer):
    class Meta:
        model = User
        fields = ('id', 'username', 'first_name', 'last_name', 'last_login')


class ProductSerializer(TaggitSerializer, serializers.ModelSerializer):
    findings_count = serializers.SerializerMethodField()
    findings_list = serializers.SerializerMethodField()

    tags = TagListSerializerField(required=False)
    product_meta = ProductMetaSerializer(read_only=True, many=True)

    class Meta:
        model = Product
        exclude = ('tid', 'manager', 'prod_manager', 'tech_contact',
                   'updated')
        extra_kwargs = {
            'authorized_users': {'queryset': User.objects.exclude(is_staff=True).exclude(is_active=False)}
        }

    def get_findings_count(self, obj):
        return obj.findings_count

    def get_findings_list(self, obj):
        return obj.open_findings_list()


class ProductTypeSerializer(serializers.ModelSerializer):
    class Meta:
        model = Product_Type
        fields = '__all__'


class EngagementSerializer(TaggitSerializer, serializers.ModelSerializer):
    tags = TagListSerializerField(required=False)

    class Meta:
        model = Engagement
        fields = '__all__'

    def validate(self, data):
        if self.context['request'].method == 'POST':
            if data['target_start'] > data['target_end']:
                raise serializers.ValidationError(
                    'Your target start date exceeds your target end date')
        return data


class ToolTypeSerializer(serializers.ModelSerializer):
    class Meta:
        model = Tool_Type
        fields = '__all__'


class ToolConfigurationSerializer(serializers.ModelSerializer):
    configuration_url = serializers.CharField(source='url')

    class Meta:
        model = Tool_Configuration
        fields = '__all__'


class ToolProductSettingsSerializer(serializers.ModelSerializer):
    setting_url = serializers.CharField(source='url')

    class Meta:
        model = Tool_Product_Settings
        fields = '__all__'


class EndpointSerializer(TaggitSerializer, serializers.ModelSerializer):
    tags = TagListSerializerField(required=False)

    class Meta:
        model = Endpoint
        fields = '__all__'

    def validate(self, data):
        # print('EndpointSerialize.validate')
        port_re = "(:[0-9]{1,5}|[1-5][0-9]{4}|6[0-4][0-9]{3}|65[0-4][0-9]{2}" \
                  "|655[0-2][0-9]|6553[0-5])"

        if not self.context['request'].method == 'PATCH':
            if ('host' not in data or
                    'protocol' not in data or
                    'path' not in data or
                    'query' not in data or
                    'fragment' not in data):
                raise serializers.ValidationError(
                    'Please provide valid host, protocol, path, query and '
                    'fragment')
            protocol = data['protocol']
            path = data['path']
            query = data['query']
            fragment = data['fragment']
            host = data['host']
        else:
            protocol = data.get('protocol', self.instance.protocol)
            path = data.get('path', self.instance.path)
            query = data.get('query', self.instance.query)
            fragment = data.get('fragment', self.instance.fragment)
            host = data.get('host', self.instance.host)
        product = data.get('product', None)

        from urllib.parse import urlunsplit
        if protocol:
            endpoint = urlunsplit((protocol, host, path, query, fragment))
        else:
            endpoint = host

        from django.core import exceptions
        from django.core.validators import RegexValidator
        import re
        try:
            url_validator = URLValidator()
            url_validator(endpoint)
        except exceptions.ValidationError:
            try:
                # do we have a port number?
                regex = re.compile(port_re)
                host = endpoint
                if regex.findall(endpoint):
                    for g in regex.findall(endpoint):
                        host = re.sub(port_re, '', host)
                validate_ipv46_address(host)
            except exceptions.ValidationError:
                try:
                    validate_hostname = RegexValidator(
                        regex=r'[a-zA-Z0-9-_]*\.[a-zA-Z]{2,6}')
                    # do we have a port number?
                    regex = re.compile(port_re)
                    host = endpoint
                    if regex.findall(endpoint):
                        for g in regex.findall(endpoint):
                            host = re.sub(port_re, '', host)
                    validate_hostname(host)
                except:  # noqa
                    raise serializers.ValidationError(
                        'It does not appear as though this endpoint is a '
                        'valid URL or IP address.',
                        code='invalid')

        endpoint = Endpoint.objects.filter(protocol=protocol,
                                           host=host,
                                           path=path,
                                           query=query,
                                           fragment=fragment,
                                           product=product)
        if endpoint.count() > 0 and not self.instance:
            raise serializers.ValidationError(
                'It appears as though an endpoint with this data already '
                'exists for this product.',
                code='invalid')

        return data


class JIRAIssueSerializer(serializers.ModelSerializer):
    class Meta:
        model = JIRA_Issue
        fields = '__all__'


class JIRAConfSerializer(serializers.ModelSerializer):
    class Meta:
        model = JIRA_Conf
        fields = '__all__'


class JIRASerializer(serializers.ModelSerializer):
    class Meta:
        model = JIRA_PKey
        fields = '__all__'


class DevelopmentEnvironmentSerializer(serializers.ModelSerializer):

    class Meta:
        model = Development_Environment
        fields = '__all__'


class TestSerializer(TaggitSerializer, serializers.ModelSerializer):
    tags = TagListSerializerField(required=False)
    test_type_name = serializers.ReadOnlyField()

    class Meta:
        model = Test
        fields = '__all__'


class TestCreateSerializer(TaggitSerializer, serializers.ModelSerializer):
    engagement = serializers.PrimaryKeyRelatedField(
        queryset=Engagement.objects.all())
    notes = serializers.PrimaryKeyRelatedField(
        allow_null=True,
        default=[],
        queryset=Notes.objects.all(),
        many=True)
    tags = TagListSerializerField(required=False)

    class Meta:
        model = Test
        fields = '__all__'


class TestTypeSerializer(TaggitSerializer, serializers.ModelSerializer):
    tags = TagListSerializerField(required=False)

    class Meta:
        model = Test_Type
        fields = '__all__'


class RiskAcceptanceSerializer(serializers.ModelSerializer):
    class Meta:
        model = Risk_Acceptance
        fields = '__all__'


class FindingImageSerializer(serializers.ModelSerializer):
    base64 = serializers.SerializerMethodField()

    class Meta:
        model = FindingImage
        fields = ["base64", "caption", "id"]

    def get_base64(self, obj):
        return base64.b64encode(obj.image.read())


class FindingSerializer(TaggitSerializer, serializers.ModelSerializer):
    images = FindingImageSerializer(many=True, read_only=True)
    tags = TagListSerializerField(required=False)
    accepted_risks = RiskAcceptanceSerializer(many=True, read_only=True, source='risk_acceptance_set')

    class Meta:
        model = Finding
        fields = '__all__'

    def validate(self, data):
        if self.context['request'].method == 'PATCH':
            is_active = data.get('active', self.instance.active)
            is_verified = data.get('verified', self.instance.verified)
            is_duplicate = data.get('duplicate', self.instance.duplicate)
            is_false_p = data.get('false_p', self.instance.false_p)
        else:
            is_active = data.get('active', True)
            is_verified = data.get('verified', True)
            is_duplicate = data.get('duplicate', False)
            is_false_p = data.get('false_p', False)
        if ((is_active or is_verified) and is_duplicate):
            raise serializers.ValidationError('Duplicate findings cannot be'
                                              ' verified or active')
        if is_false_p and is_verified:
            raise serializers.ValidationError('False positive findings cannot '
                                              'be verified.')
        return data

    def build_relational_field(self, field_name, relation_info):
        if field_name == 'notes':
            return NoteSerializer, {'many': True, 'read_only': True}
        return super().build_relational_field(field_name, relation_info)


class FindingCreateSerializer(TaggitSerializer, serializers.ModelSerializer):
    notes = serializers.PrimaryKeyRelatedField(
        read_only=True,
        allow_null=True,
        default=[],
        many=True)
    test = serializers.PrimaryKeyRelatedField(
        queryset=Test.objects.all())
    thread_id = serializers.IntegerField(default=0)
    found_by = serializers.PrimaryKeyRelatedField(
        queryset=Test_Type.objects.all(),
        many=True)
    url = serializers.CharField(
        allow_null=True,
        default=None)
    tags = TagListSerializerField(required=False)

    class Meta:
        model = Finding
        exclude = ['images']
        extra_kwargs = {
            'reporter': {'default': serializers.CurrentUserDefault()},
        }

    def validate(self, data):
        if ((data['active'] or data['verified']) and data['duplicate']):
            raise serializers.ValidationError('Duplicate findings cannot be'
                                              ' verified or active')
        if data['false_p'] and data['verified']:
            raise serializers.ValidationError('False positive findings cannot '
                                              'be verified.')
        return data


class FindingTemplateSerializer(serializers.ModelSerializer):
    class Meta:
        model = Finding_Template
        fields = '__all__'


class StubFindingSerializer(serializers.ModelSerializer):
    class Meta:
        model = Stub_Finding
        fields = '__all__'


class StubFindingCreateSerializer(serializers.ModelSerializer):
    test = serializers.PrimaryKeyRelatedField(
        queryset=Test.objects.all())

    class Meta:
        model = Stub_Finding
        fields = '__all__'
        extra_kwargs = {
            'reporter': {'default': serializers.CurrentUserDefault()},
        }


class ScanSettingsSerializer(serializers.ModelSerializer):
    class Meta:
        model = ScanSettings
        fields = '__all__'


class ScanSettingsCreateSerializer(serializers.ModelSerializer):
    user = serializers.PrimaryKeyRelatedField(
        queryset=User.objects.all())
    product = serializers.PrimaryKeyRelatedField(
        queryset=Product.objects.all())
    data = serializers.DateTimeField(required=False)

    class Meta:
        model = ScanSettings
        fields = '__all__'


class IPScanSerializer(serializers.ModelSerializer):
    class Meta:
        model = IPScan
        fields = '__all__'


class ScanSerializer(serializers.ModelSerializer):
    # scan_settings_link = serializers.PrimaryKeyRelatedField(
    #     read_only=True,
    #     source='scan_settings')
    # scan_settings = serializers.PrimaryKeyRelatedField(
    #     queryset=ScanSettings.objects.all(),
    #     write_only=True,
    #     )
    # ipscan_links = serializers.PrimaryKeyRelatedField(
    #     read_only=True,
    #     many=True,
    #     source='ipscan_set')

    class Meta:
        model = Scan
        fields = '__all__'


class ImportScanSerializer(TaggitSerializer, serializers.Serializer):
    scan_date = serializers.DateField(default=datetime.date.today)

    minimum_severity = serializers.ChoiceField(
        choices=SEVERITY_CHOICES,
        default='Info')
    active = serializers.BooleanField(default=True)
    verified = serializers.BooleanField(default=True)
    scan_type = serializers.ChoiceField(
        choices=ImportScanForm.SCAN_TYPE_CHOICES)
    endpoint_to_add = serializers.PrimaryKeyRelatedField(queryset=Endpoint.objects.all(),
                                                         required=False,
                                                         default=None)
    test_type = serializers.CharField(required=False)
    file = serializers.FileField(required=False)
    engagement = serializers.PrimaryKeyRelatedField(
        queryset=Engagement.objects.all())
    lead = serializers.PrimaryKeyRelatedField(
        allow_null=True,
        default=None,
        queryset=User.objects.all())
    tags = TagListSerializerField(required=False)
    close_old_findings = serializers.BooleanField(required=False, default=False)

    def save(self):
        data = self.validated_data
        close_old_findings = data['close_old_findings']
        active = data['active']
        verified = data['verified']
        test_type, created = Test_Type.objects.get_or_create(
            name=data.get('test_type', data['scan_type']))
        endpoint_to_add = data['endpoint_to_add']
        environment, created = Development_Environment.objects.get_or_create(
            name='Development')
        scan_date = data['scan_date']
        scan_date_time = datetime.datetime.combine(scan_date, timezone.now().time())
        if settings.USE_TZ:
            scan_date_time = timezone.make_aware(scan_date_time, timezone.get_default_timezone())

        test = Test(
            engagement=data['engagement'],
            lead=data['lead'],
            test_type=test_type,
            target_start=data['scan_date'],
            target_end=data['scan_date'],
            environment=environment,
            percent_complete=100)
        try:
            test.full_clean()
        except ValidationError:
            pass

        test.save()
        # return the id of the created test, can't find a better way because this is not a ModelSerializer....
        self.fields['test'] = serializers.IntegerField(read_only=True, default=test.id)

        test.engagement.updated = max_safe([scan_date_time, test.engagement.updated])

        if test.engagement.engagement_type == 'CI/CD':
            test.engagement.target_end = max_safe([scan_date, test.engagement.target_end])

        test.engagement.save()

        if 'tags' in data:
            test.tags = ' '.join(data['tags'])
        try:
            parser = import_parser_factory(data.get('file'),
                                           test,
                                           active,
                                           verified,
                                           data['scan_type'],)
        except ValueError:
            raise Exception('FileParser ValueError')

        new_findings = []
        skipped_hashcodes = []
        try:
            for item in parser.items:
                sev = item.severity
                if sev == 'Information' or sev == 'Informational':
                    sev = 'Info'

                item.severity = sev

                if (Finding.SEVERITIES[sev] >
                        Finding.SEVERITIES[data['minimum_severity']]):
                    continue

                item.test = test
                item.date = test.target_start
                item.reporter = self.context['request'].user
                item.last_reviewed = timezone.now()
                item.last_reviewed_by = self.context['request'].user
                item.active = data['active']
                item.verified = data['verified']
                item.save(dedupe_option=False)

                if (hasattr(item, 'unsaved_req_resp') and
                        len(item.unsaved_req_resp) > 0):
                    for req_resp in item.unsaved_req_resp:
                        burp_rr = BurpRawRequestResponse(
                            finding=item,
                            burpRequestBase64=req_resp["req"],
                            burpResponseBase64=req_resp["resp"])
                        burp_rr.clean()
                        burp_rr.save()

                if (item.unsaved_request is not None and
                        item.unsaved_response is not None):
                    burp_rr = BurpRawRequestResponse(
                        finding=item,
                        burpRequestBase64=item.unsaved_request,
                        burpResponseBase64=item.unsaved_response)
                    burp_rr.clean()
                    burp_rr.save()

                for endpoint in item.unsaved_endpoints:
                    ep, created = Endpoint.objects.get_or_create(
                        protocol=endpoint.protocol,
                        host=endpoint.host,
                        path=endpoint.path,
                        query=endpoint.query,
                        fragment=endpoint.fragment,
                        product=test.engagement.product)

                    item.endpoints.add(ep)

                if endpoint_to_add:
                    item.endpoints.add(endpoint_to_add)

                if item.unsaved_tags is not None:
                    item.tags = item.unsaved_tags

                item.save()
                new_findings.append(item)

        except SyntaxError:
            raise Exception('Parser SyntaxError')

        if close_old_findings:
            # Close old active findings that are not reported by this scan.
            new_hash_codes = test.finding_set.values('hash_code')

            old_findings = None
            if test.engagement.deduplication_on_engagement:
                old_findings = Finding.objects.exclude(test=test) \
                                              .exclude(hash_code__in=new_hash_codes) \
                                              .exclude(hash_code__in=skipped_hashcodes) \
                                              .filter(test__engagement=test.engagement,
                                                  test__test_type=test_type,
                                                  active=True)
            else:
                old_findings = Finding.objects.exclude(test=test) \
                                              .exclude(hash_code__in=new_hash_codes) \
                                              .exclude(hash_code__in=skipped_hashcodes) \
                                              .filter(test__engagement__product=test.engagement.product,
                                                  test__test_type=test_type,
                                                  active=True)

            for old_finding in old_findings:
                old_finding.active = False
                old_finding.mitigated = datetime.datetime.combine(
                    test.target_start,
                    timezone.now().time())
                if settings.USE_TZ:
                    old_finding.mitigated = timezone.make_aware(
                        old_finding.mitigated,
                        timezone.get_default_timezone())
                old_finding.mitigated_by = self.context['request'].user
                old_finding.notes.create(author=self.context['request'].user,
                                         entry="This finding has been automatically closed"
                                         " as it is not present anymore in recent scans.")
                Tag.objects.add_tag(old_finding, 'stale')
                old_finding.save()
<<<<<<< HEAD
                title = 'A stale finding has been closed for "{}",\nengagement {}.' \
                        .format(test.engagement.product.name, test.engagement.name)
                url = reverse('view_finding', args=(old_finding.id, ))
                description = 'See {}'.format(old_finding.title)
                create_notification(event='other',
                                    title=title,
                                    url=url,
                                    description=description,
                                    icon='bullseye',
                                    objowner=self.context['request'].user)
=======

        title = 'Test created for ' + str(test.engagement.product) + ': ' + str(test.engagement.name) + ': ' + str(test)
        create_notification(event='test_added', title=title, test=test, engagement=test.engagement, product=test.engagement.product,
                            url=reverse('view_test', args=(test.id,)))

        updated_count = len(new_findings) + len(old_findings)
        title = 'Updated ' + str(updated_count) + " findings for " + str(test.engagement.product) + ': ' + str(test.engagement.name) + ': ' + str(test)
        create_notification(event='results_added', title=title, findings_new=new_findings, findings_mitigated=old_findings,
                            finding_count=updated_count, test=test, engagement=test.engagement, product=test.engagement.product,
                            url=reverse('view_test', args=(test.id,)))
>>>>>>> 84be8df5

        return test

    def validate(self, data):
        scan_type = data.get("scan_type")
        file = data.get("file")
        if not file and requires_file(scan_type):
            raise serializers.ValidationError('Uploading a Report File is required for {}'.format(scan_type))
        return data

    def validate_scan_data(self, value):
        if value.date() > datetime.today().date():
            raise serializers.ValidationError(
                'The date cannot be in the future!')
        return value


class ReImportScanSerializer(TaggitSerializer, serializers.Serializer):
    scan_date = serializers.DateField()
    minimum_severity = serializers.ChoiceField(
        choices=SEVERITY_CHOICES,
        default='Info')
    active = serializers.BooleanField(default=True)
    verified = serializers.BooleanField(default=True)
    scan_type = serializers.ChoiceField(
        choices=ImportScanForm.SCAN_TYPE_CHOICES)
    endpoint_to_add = serializers.PrimaryKeyRelatedField(queryset=Endpoint.objects.all(),
                                                          default=None,
                                                          required=False)
    file = serializers.FileField(required=False)
    test = serializers.PrimaryKeyRelatedField(
        queryset=Test.objects.all())

    def save(self):
        data = self.validated_data
        test = data['test']
        scan_type = data['scan_type']
        endpoint_to_add = data['endpoint_to_add']
        min_sev = data['minimum_severity']
        scan_date = data['scan_date']
        scan_date_time = datetime.datetime.combine(scan_date, timezone.now().time())
        if settings.USE_TZ:
            scan_date_time = timezone.make_aware(scan_date_time, timezone.get_default_timezone())
        verified = data['verified']
        active = data['active']

        try:
            parser = import_parser_factory(data.get('file'),
                                           test,
                                           active,
                                           verified,
                                           data['scan_type'],)
        except ValueError:
            raise Exception("Parser ValueError")

        try:
            items = parser.items
            original_items = list(test.finding_set.all())
            new_items = []
            mitigated_count = 0
            finding_count = 0
            finding_added_count = 0
            reactivated_count = 0
            reactivated_items = []
            unchanged_count = 0
            unchanged_items = []

            for item in items:
                sev = item.severity
                if sev == 'Information' or sev == 'Informational':
                    sev = 'Info'

                if (Finding.SEVERITIES[sev] >
                        Finding.SEVERITIES[min_sev]):
                    continue

                if scan_type == 'Veracode Scan' or scan_type == 'Arachni Scan':
                    findings = Finding.objects.filter(
                        title=item.title,
                        test=test,
                        severity=sev,
                        numerical_severity=Finding.get_numerical_severity(sev),
                        description=item.description).all()
                else:
                    findings = Finding.objects.filter(
                        title=item.title,
                        test=test,
                        severity=sev,
                        numerical_severity=Finding.get_numerical_severity(sev)).all()

                if findings:
                    # existing finding found
                    finding = findings[0]
                    if finding.mitigated or finding.is_Mitigated:
                        finding.mitigated = None
                        finding.is_Mitigated = False
                        finding.mitigated_by = None
                        finding.active = True
                        finding.verified = verified
                        finding.save()
                        note = Notes(
                            entry="Re-activated by %s re-upload." % scan_type,
                            author=self.context['request'].user)
                        note.save()
                        finding.notes.add(note)
                        reactivated_items.append(finding)
                        reactivated_count += 1
                    else:
                        unchanged_items.append(finding)
                        unchanged_count += 1
                else:
                    # no existing finding found
                    item.test = test
                    item.date = scan_date
                    item.reporter = self.context['request'].user
                    item.last_reviewed = timezone.now()
                    item.last_reviewed_by = self.context['request'].user
                    item.verified = verified
                    item.active = active
                    item.save(dedupe_option=False)
                    finding_added_count += 1
                    new_items.append(item)
                    finding = item

                    if hasattr(item, 'unsaved_req_resp'):
                        for req_resp in item.unsaved_req_resp:
                            burp_rr = BurpRawRequestResponse(
                                finding=finding,
                                burpRequestBase64=req_resp['req'],
                                burpResponseBase64=req_resp['resp'])
                            burp_rr.clean()
                            burp_rr.save()

                    if item.unsaved_request and item.unsaved_response:
                        burp_rr = BurpRawRequestResponse(
                            finding=finding,
                            burpRequestBase64=item.unsaved_request,
                            burpResponseBase64=item.unsaved_response)
                        burp_rr.clean()
                        burp_rr.save()

                if finding:
                    finding_count += 1
                    for endpoint in item.unsaved_endpoints:
                        ep, created = Endpoint.objects.get_or_create(
                            protocol=endpoint.protocol,
                            host=endpoint.host,
                            path=endpoint.path,
                            query=endpoint.query,
                            fragment=endpoint.fragment,
                            product=test.engagement.product)
                        finding.endpoints.add(ep)
                    if endpoint_to_add:
                        finding.endpoints.add(endpoint_to_add)
                    if item.unsaved_tags:
                        finding.tags = item.unsaved_tags

                    finding.save()

            to_mitigate = set(original_items) - set(reactivated_items) - set(unchanged_items)
            for finding in to_mitigate:
                if not finding.mitigated or not finding.is_Mitigated:
                    finding.mitigated = scan_date_time
                    finding.is_Mitigated = True
                    finding.mitigated_by = self.context['request'].user
                    finding.active = False
                    finding.save()
                    note = Notes(entry="Mitigated by %s re-upload." % scan_type,
                                author=self.context['request'].user)
                    note.save()
                    finding.notes.add(note)
                    mitigated_count += 1

            test.updated = max_safe([scan_date_time, test.updated])
            test.engagement.updated = max_safe([scan_date_time, test.engagement.updated])

            if test.engagement.engagement_type == 'CI/CD':
                test.target_end = max_safe([scan_date_time, test.target_end])
                test.engagement.target_end = max_safe([scan_date, test.engagement.target_end])

            test.save()
            test.engagement.save()
<<<<<<< HEAD
=======

            print(len(new_items))
            print(reactivated_count)
            print(mitigated_count)
            print(unchanged_count)

            updated_count = mitigated_count + reactivated_count + len(new_items)
            if updated_count > 0:
                title = 'Updated ' + str(updated_count) + " findings for " + str(test.engagement.product) + ': ' + str(test.engagement.name) + ': ' + str(test)
                create_notification(event='results_added', title=title, findings_new=new_items, findings_mitigated=to_mitigate, findings_reactivated=reactivated_items,
                                    finding_count=updated_count, test=test, engagement=test.engagement, product=test.engagement.product,
                                    url=reverse('view_test', args=(test.id,)))
>>>>>>> 84be8df5

        except SyntaxError:
            raise Exception("Parser SyntaxError")

        return test

    def validate(self, data):
        scan_type = data.get("scan_type")
        file = data.get("file")
        if not file and requires_file(scan_type):
            raise serializers.ValidationError('Uploading a Report File is required for {}'.format(scan_type))
        return data

    def validate_scan_data(self, value):
        if value.date() > datetime.today().date():
            raise serializers.ValidationError(
                'The date cannot be in the future!')
        return value


class NoteHistorySerializer(serializers.ModelSerializer):
    current_editor = UserSerializer(read_only=True)

    class Meta:
        model = NoteHistory
        fields = '__all__'


class NoteSerializer(serializers.ModelSerializer):
    author = UserSerializer(
        many=False, read_only=False)
    editor = UserSerializer(
        read_only=False, many=False, allow_null=True)

    history = NoteHistorySerializer(read_only=True, many=True)

    class Meta:
        model = Notes
        fields = '__all__'


class AddNewNoteOptionSerializer(serializers.ModelSerializer):

    class Meta:
        model = Notes
        fields = ['entry', 'private', 'note_type']


class FindingToFindingImagesSerializer(serializers.Serializer):
    finding_id = serializers.PrimaryKeyRelatedField(queryset=Finding.objects.all(), many=False, allow_null=True)
    images = FindingImageSerializer(many=True)


class FindingToNotesSerializer(serializers.Serializer):
    finding_id = serializers.PrimaryKeyRelatedField(queryset=Finding.objects.all(), many=False, allow_null=True)
    notes = NoteSerializer(many=True)


class ReportGenerateOptionSerializer(serializers.Serializer):
    include_finding_notes = serializers.BooleanField(default=False)
    include_finding_images = serializers.BooleanField(default=False)
    include_executive_summary = serializers.BooleanField(default=False)
    include_table_of_contents = serializers.BooleanField(default=False)


class ExecutiveSummarySerializer(serializers.Serializer):
    engagement_name = serializers.CharField(max_length=200)
    engagement_target_start = serializers.DateField()
    engagement_target_end = serializers.DateField()
    test_type_name = serializers.CharField(max_length=200)
    test_target_start = serializers.DateTimeField()
    test_target_end = serializers.DateTimeField()
    test_environment_name = serializers.CharField(max_length=200)
    test_strategy_ref = serializers.URLField(max_length=200, min_length=None, allow_blank=True)
    total_findings = serializers.IntegerField()


class ReportGenerateSerializer(serializers.Serializer):
    executive_summary = ExecutiveSummarySerializer(many=False, allow_null=True)
    product_type = ProductTypeSerializer(many=False, read_only=True)
    product = ProductSerializer(many=False, read_only=True)
    engagement = EngagementSerializer(many=False, read_only=True)
    report_name = serializers.CharField(max_length=200)
    report_info = serializers.CharField(max_length=200)
    test = TestSerializer(many=False, read_only=True)
    endpoint = EndpointSerializer(many=False, read_only=True)
    endpoints = EndpointSerializer(many=True, read_only=True)
    findings = FindingSerializer(many=True, read_only=True)
    user = UserSerializer(many=False, read_only=True)
    team_name = serializers.CharField(max_length=200)
    title = serializers.CharField(max_length=200)
    user_id = serializers.IntegerField()
    host = serializers.CharField(max_length=200)
    finding_images = FindingToFindingImagesSerializer(many=True, allow_null=True)
    finding_notes = FindingToNotesSerializer(many=True, allow_null=True)


class TagSerializer(serializers.Serializer):
    tags = TagListSerializerField(required=True)<|MERGE_RESOLUTION|>--- conflicted
+++ resolved
@@ -715,18 +715,6 @@
                                          " as it is not present anymore in recent scans.")
                 Tag.objects.add_tag(old_finding, 'stale')
                 old_finding.save()
-<<<<<<< HEAD
-                title = 'A stale finding has been closed for "{}",\nengagement {}.' \
-                        .format(test.engagement.product.name, test.engagement.name)
-                url = reverse('view_finding', args=(old_finding.id, ))
-                description = 'See {}'.format(old_finding.title)
-                create_notification(event='other',
-                                    title=title,
-                                    url=url,
-                                    description=description,
-                                    icon='bullseye',
-                                    objowner=self.context['request'].user)
-=======
 
         title = 'Test created for ' + str(test.engagement.product) + ': ' + str(test.engagement.name) + ': ' + str(test)
         create_notification(event='test_added', title=title, test=test, engagement=test.engagement, product=test.engagement.product,
@@ -737,7 +725,6 @@
         create_notification(event='results_added', title=title, findings_new=new_findings, findings_mitigated=old_findings,
                             finding_count=updated_count, test=test, engagement=test.engagement, product=test.engagement.product,
                             url=reverse('view_test', args=(test.id,)))
->>>>>>> 84be8df5
 
         return test
 
@@ -920,8 +907,6 @@
 
             test.save()
             test.engagement.save()
-<<<<<<< HEAD
-=======
 
             print(len(new_items))
             print(reactivated_count)
@@ -934,7 +919,6 @@
                 create_notification(event='results_added', title=title, findings_new=new_items, findings_mitigated=to_mitigate, findings_reactivated=reactivated_items,
                                     finding_count=updated_count, test=test, engagement=test.engagement, product=test.engagement.product,
                                     url=reverse('view_test', args=(test.id,)))
->>>>>>> 84be8df5
 
         except SyntaxError:
             raise Exception("Parser SyntaxError")
