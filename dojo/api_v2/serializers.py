--- conflicted
+++ resolved
@@ -4,12 +4,8 @@
     JIRA_Issue, Tool_Product_Settings, Tool_Configuration, Tool_Type, \
     Product_Type, JIRA_Conf, Endpoint, BurpRawRequestResponse, JIRA_PKey, \
     Notes, DojoMeta, FindingImage, Note_Type, App_Analysis, Endpoint_Status, \
-<<<<<<< HEAD
-    Regulation
-=======
-    Sonarqube_Issue, Sonarqube_Issue_Transition, Sonarqube_Product
-
->>>>>>> b3cc7ea0
+    Sonarqube_Issue, Sonarqube_Issue_Transition, Sonarqube_Product, Regulation
+
 from dojo.forms import ImportScanForm, SEVERITY_CHOICES
 from dojo.tools import requires_file
 from dojo.tools.factory import import_parser_factory
