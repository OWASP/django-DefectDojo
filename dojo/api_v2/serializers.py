from drf_yasg2.utils import swagger_serializer_method
from dojo.models import Product, Engagement, Test, Finding, \
    User, ScanSettings, IPScan, Scan, Stub_Finding, Risk_Acceptance, \
    Finding_Template, Test_Type, Development_Environment, NoteHistory, \
    JIRA_Issue, Tool_Product_Settings, Tool_Configuration, Tool_Type, \
    Product_Type, JIRA_Instance, Endpoint, BurpRawRequestResponse, JIRA_Project, \
    Notes, DojoMeta, FindingImage, Note_Type, App_Analysis, Endpoint_Status, \
<<<<<<< HEAD
    Sonarqube_Issue, Sonarqube_Issue_Transition, Sonarqube_Product, Regulation, \
    FileUpload
=======
    Sonarqube_Issue, Sonarqube_Issue_Transition, Sonarqube_Product, Regulation, System_Settings
>>>>>>> a9080c50

from dojo.forms import ImportScanForm, SEVERITY_CHOICES
from dojo.tools import requires_file
from dojo.tools.factory import import_parser_factory
from dojo.utils import max_safe, is_scan_file_too_large
from dojo.notifications.helper import create_notification
from django.urls import reverse

from django.core.validators import URLValidator, validate_ipv46_address
from django.conf import settings
from rest_framework import serializers
from django.core.exceptions import ValidationError
from django.utils import timezone
import base64
import datetime
import six
from django.utils.translation import ugettext_lazy as _
import json
import dojo.jira_link.helper as jira_helper
import logging
import tagulous
import dojo.finding.helper as finding_helper


logger = logging.getLogger(__name__)
deduplicationLogger = logging.getLogger("dojo.specific-loggers.deduplication")


class TagList(list):
    def __init__(self, *args, **kwargs):
        pretty_print = kwargs.pop("pretty_print", True)
        list.__init__(self, *args, **kwargs)
        self.pretty_print = pretty_print

    def __add__(self, rhs):
        return TagList(list.__add__(self, rhs))

    def __getitem__(self, item):
        result = list.__getitem__(self, item)
        try:
            return TagList(result)
        except TypeError:
            return result

    def __str__(self):
        if self.pretty_print:
            return json.dumps(
                self, sort_keys=True, indent=4, separators=(',', ': '))
        else:
            return json.dumps(self)


class TagListSerializerField(serializers.ListField):
    child = serializers.CharField()
    default_error_messages = {
        'not_a_list': _(
            'Expected a list of items but got type "{input_type}".'),
        'invalid_json': _('Invalid json list. A tag list submitted in string'
                          ' form must be valid json.'),
        'not_a_str': _('All list items must be of string type.')
    }
    order_by = None

    def __init__(self, **kwargs):
        pretty_print = kwargs.pop("pretty_print", True)

        style = kwargs.pop("style", {})
        kwargs["style"] = {'base_template': 'textarea.html'}
        kwargs["style"].update(style)

        super(TagListSerializerField, self).__init__(**kwargs)

        self.pretty_print = pretty_print

    def to_internal_value(self, data):
        if isinstance(data, six.string_types):
            if not data:
                data = []
            try:
                data = json.loads(data)
            except ValueError:
                self.fail('invalid_json')

        logger.debug('data as json: %s', data)

        if not isinstance(data, list):
            self.fail('not_a_list', input_type=type(data).__name__)

        # data_safe = []
        for s in data:
            if not isinstance(s, six.string_types):
                self.fail('not_a_str')

            self.child.run_validation(s)

            # if ' ' in s or ',' in s:
            #     s = '"%s"' % s

            # data_safe.append(s)

        # internal_value = ','.join(data_safe)

        internal_value = tagulous.utils.render_tags(data)

        return internal_value
        # return data

    def to_representation(self, value):
        if not isinstance(value, TagList):

            # we can't use isinstance because TagRelatedManager is non-existing class
            # it cannot be imported or referenced, so we fallback to string comparison
            if type(value).__name__ == 'TagRelatedManager':
                # if self.order_by:
                #     tags = value.all().order_by(*self.order_by)
                # else:
                #     tags = value.all()
                # value = [tag.name for tag in tags]

                value = value.get_tag_list()

            elif isinstance(value, str):
                value = tagulous.utils.parse_tags(value)

            # elif len(value) > 0 and isinstance(value[0], Tag):
            #     raise ValueError('unreachable code?!')
            #     print('to_representation4: ' + str(value))
            #     # .. but sometimes the queryset already has been converted into a list, i.e. by prefetch_related
            #     tags = value
            #     value = [tag.name for tag in tags]
            #     if self.order_by:
            #         # the only possible ordering is by name, so we order after creating the list
            #         value = sorted(value)
            else:
                raise ValueError('unable to convert %s into TagList' % type(value).__name__)

            value = TagList(value, pretty_print=self.pretty_print)
        return value


class TaggitSerializer(serializers.Serializer):
    def create(self, validated_data):
        to_be_tagged, validated_data = self._pop_tags(validated_data)

        tag_object = super(TaggitSerializer, self).create(validated_data)

        return self._save_tags(tag_object, to_be_tagged)

    def update(self, instance, validated_data):
        to_be_tagged, validated_data = self._pop_tags(validated_data)

        tag_object = super(TaggitSerializer, self).update(
            instance, validated_data)

        return self._save_tags(tag_object, to_be_tagged)

    def _save_tags(self, tag_object, tags):
        for key in list(tags.keys()):
            tag_values = tags.get(key)
            # tag_object.tags = ", ".join(tag_values)
            tag_object.tags = tag_values
        tag_object.save()

        return tag_object

    def _pop_tags(self, validated_data):
        to_be_tagged = {}

        for key in list(self.fields.keys()):
            field = self.fields[key]
            if isinstance(field, TagListSerializerField):
                if key in validated_data:
                    to_be_tagged[key] = validated_data.pop(key)

        return (to_be_tagged, validated_data)


class RequestResponseDict(list):
    def __init__(self, *args, **kwargs):
        pretty_print = kwargs.pop("pretty_print", True)
        list.__init__(self, *args, **kwargs)
        self.pretty_print = pretty_print

    def __add__(self, rhs):
        return RequestResponseDict(list.__add__(self, rhs))

    def __getitem__(self, item):
        result = list.__getitem__(self, item)
        try:
            return RequestResponseDict(result)
        except TypeError:
            return result

    def __str__(self):
        if self.pretty_print:
            return json.dumps(
                self, sort_keys=True, indent=4, separators=(',', ': '))
        else:
            return json.dumps(self)


class RequestResponseSerializerField(serializers.ListSerializer):
    child = serializers.CharField()
    default_error_messages = {
        'not_a_list': _(
            'Expected a list of items but got type "{input_type}".'),
        'invalid_json': _('Invalid json list. A tag list submitted in string'
                        ' form must be valid json.'),
        'not_a_dict': _('All list items must be of dict type with keys \'request\' and \'response\''),
        'not_a_str': _('All values in the dict must be of string type.')
    }
    order_by = None

    def __init__(self, **kwargs):
        pretty_print = kwargs.pop("pretty_print", True)

        style = kwargs.pop("style", {})
        kwargs["style"] = {'base_template': 'textarea.html'}
        kwargs["style"].update(style)

        if "data" in kwargs:
            data = kwargs["data"]

            if isinstance(data, list):
                kwargs["many"] = True

        super(RequestResponseSerializerField, self).__init__(**kwargs)

        self.pretty_print = pretty_print

    def to_internal_value(self, data):
        if isinstance(data, six.string_types):
            if not data:
                data = []
            try:
                data = json.loads(data)
            except ValueError:
                self.fail('invalid_json')

        if not isinstance(data, list):
            self.fail('not_a_list', input_type=type(data).__name__)
        for s in data:
            if not isinstance(s, dict):
                self.fail('not_a_dict', input_type=type(s).__name__)

            request = s.get('request', None)
            response = s.get('response', None)

            if not isinstance(request, str):
                self.fail('not_a_str', input_type=type(request).__name__)
            if not isinstance(response, str):
                self.fail('not_a_str', input_type=type(request).__name__)

            self.child.run_validation(request)
            self.child.run_validation(response)
        return data

    def to_representation(self, value):
        if not isinstance(value, RequestResponseDict):
            if not isinstance(value, list):
                # this will trigger when a queryset is found...
                if self.order_by:
                    burps = value.all().order_by(*self.order_by)
                else:
                    burps = value.all()
                value = [{'request': burp.get_request(), 'response': burp.get_response()} for burp in burps]
        return value


class MetaSerializer(serializers.ModelSerializer):
    product = serializers.PrimaryKeyRelatedField(queryset=Product.objects.all(),
                                                 required=False,
                                                 default=None,
                                                 allow_null=True)
    endpoint = serializers.PrimaryKeyRelatedField(queryset=Endpoint.objects.all(),
                                                  required=False,
                                                  default=None,
                                                  allow_null=True)
    finding = serializers.PrimaryKeyRelatedField(queryset=Finding.objects.all(),
                                                  required=False,
                                                  default=None,
                                                  allow_null=True)

    def validate(self, data):
        DojoMeta(**data).clean()
        return data

    class Meta:
        model = DojoMeta
        fields = '__all__'


class ProductMetaSerializer(serializers.ModelSerializer):
    class Meta:
        model = DojoMeta
        fields = ('name', 'value')


class UserSerializer(serializers.ModelSerializer):
    last_login = serializers.DateTimeField(read_only=True)

    class Meta:
        model = User
        fields = ('id', 'username', 'first_name', 'last_name', 'email', 'last_login', 'is_active', 'is_staff', 'is_superuser')


class NoteHistorySerializer(serializers.ModelSerializer):
    current_editor = UserSerializer(read_only=True)

    class Meta:
        model = NoteHistory
        fields = '__all__'


class NoteSerializer(serializers.ModelSerializer):
    author = UserSerializer(
        many=False, read_only=True)
    editor = UserSerializer(
        read_only=True, many=False, allow_null=True)

    history = NoteHistorySerializer(read_only=True, many=True)

    def update(self, instance, validated_data):
        instance.entry = validated_data['entry']
        instance.edited = True
        instance.editor = self.context['request'].user
        instance.edit_time = timezone.now()
        history = NoteHistory(
            data=instance.entry,
            time=instance.edit_time,
            current_editor=instance.editor
        )
        history.save()
        instance.history.add(history)
        instance.save()
        return instance

    class Meta:
        model = Notes
        fields = '__all__'


class NoteTypeSerializer(serializers.ModelSerializer):
    class Meta:
        model = Note_Type
        fields = '__all__'


class FileSerializer(serializers.ModelSerializer):
    file = serializers.FileField(required=True)

    class Meta:
        model = FileUpload
        fields = '__all__'


class ProductSerializer(TaggitSerializer, serializers.ModelSerializer):
    findings_count = serializers.SerializerMethodField()
    findings_list = serializers.SerializerMethodField()

    tags = TagListSerializerField(required=False)
    product_meta = ProductMetaSerializer(read_only=True, many=True)

    class Meta:
        model = Product
        exclude = ('tid', 'manager', 'prod_manager', 'tech_contact',
                   'updated')
        extra_kwargs = {
            'authorized_users': {'queryset': User.objects.exclude(is_staff=True).exclude(is_active=False)}
        }

    def get_findings_count(self, obj):
        return obj.findings_count

    def get_findings_list(self, obj):
        return obj.open_findings_list()


class ProductTypeSerializer(serializers.ModelSerializer):
    class Meta:
        model = Product_Type
        fields = '__all__'
        extra_kwargs = {
            'authorized_users': {'queryset': User.objects.exclude(is_staff=True).exclude(is_active=False)}
        }


class EngagementSerializer(TaggitSerializer, serializers.ModelSerializer):
    tags = TagListSerializerField(required=False)

    class Meta:
        model = Engagement
        fields = '__all__'

    def validate(self, data):
        if self.context['request'].method == 'POST':
            if data['target_start'] > data['target_end']:
                raise serializers.ValidationError(
                    'Your target start date exceeds your target end date')
        return data

    def build_relational_field(self, field_name, relation_info):
        if field_name == 'notes':
            return NoteSerializer, {'many': True, 'read_only': True}
        if field_name == 'files':
            return FileSerializer, {'many': True, 'read_only': True}
        return super().build_relational_field(field_name, relation_info)


class EngagementToNotesSerializer(serializers.Serializer):
    engagement_id = serializers.PrimaryKeyRelatedField(queryset=Engagement.objects.all(), many=False, allow_null=True)
    notes = NoteSerializer(many=True)


class EngagementToFilesSerializer(serializers.Serializer):
    engagement_id = serializers.PrimaryKeyRelatedField(queryset=Engagement.objects.all(), many=False, allow_null=True)
    files = FileSerializer(many=True)


class AppAnalysisSerializer(serializers.ModelSerializer):
    tags = TagListSerializerField(required=False)

    class Meta:
        model = App_Analysis
        fields = '__all__'


class ToolTypeSerializer(serializers.ModelSerializer):
    class Meta:
        model = Tool_Type
        fields = '__all__'


class RegulationSerializer(serializers.ModelSerializer):
    class Meta:
        model = Regulation
        fields = '__all__'


class ToolConfigurationSerializer(serializers.ModelSerializer):
    configuration_url = serializers.CharField(source='url')

    class Meta:
        model = Tool_Configuration
        fields = '__all__'
        extra_kwargs = {
            'password': {'write_only': True},
            'ssh': {'write_only': True},
            'api_key': {'write_only': True},
        }


class ToolProductSettingsSerializer(serializers.ModelSerializer):
    setting_url = serializers.CharField(source='url')

    class Meta:
        model = Tool_Product_Settings
        fields = '__all__'


class EndpointStatusSerializer(serializers.ModelSerializer):
    class Meta:
        model = Endpoint_Status
        fields = '__all__'

    def create(self, validated_data):
        endpoint = validated_data['endpoint']
        finding = validated_data['finding']
        status = Endpoint_Status.objects.create(
            finding=finding,
            endpoint=endpoint
        )
        endpoint.endpoint_status.add(status)
        finding.endpoint_status.add(status)
        status.mitigated = validated_data.get('mitigated', False)
        status.false_positive = validated_data.get('false_positive', False)
        status.out_of_scope = validated_data.get('out_of_scope', False)
        status.risk_accepted = validated_data.get('risk_accepted', False)
        status.date = validated_data.get('date', timezone.now())
        status.save()
        return status


class EndpointSerializer(TaggitSerializer, serializers.ModelSerializer):
    tags = TagListSerializerField(required=False)

    class Meta:
        model = Endpoint
        fields = '__all__'

    def validate(self, data):
        # print('EndpointSerialize.validate')
        port_re = "(:[0-9]{1,5}|[1-5][0-9]{4}|6[0-4][0-9]{3}|65[0-4][0-9]{2}" \
                  "|655[0-2][0-9]|6553[0-5])"

        if not self.context['request'].method == 'PATCH':
            if ('host' not in data or
                    'protocol' not in data or
                    'path' not in data or
                    'query' not in data or
                    'fragment' not in data):
                raise serializers.ValidationError(
                    'Please provide valid host, protocol, path, query and '
                    'fragment')
            protocol = data['protocol']
            path = data['path']
            query = data['query']
            fragment = data['fragment']
            host = data['host']
        else:
            protocol = data.get('protocol', self.instance.protocol)
            path = data.get('path', self.instance.path)
            query = data.get('query', self.instance.query)
            fragment = data.get('fragment', self.instance.fragment)
            host = data.get('host', self.instance.host)
        product = data.get('product', None)

        from urllib.parse import urlunsplit
        if protocol:
            endpoint = urlunsplit((protocol, host, path, query, fragment))
        else:
            endpoint = host

        from django.core import exceptions
        from django.core.validators import RegexValidator
        import re
        try:
            url_validator = URLValidator()
            url_validator(endpoint)
        except exceptions.ValidationError:
            try:
                # do we have a port number?
                regex = re.compile(port_re)
                host = endpoint
                if regex.findall(endpoint):
                    for g in regex.findall(endpoint):
                        host = re.sub(port_re, '', host)
                validate_ipv46_address(host)
            except exceptions.ValidationError:
                try:
                    validate_hostname = RegexValidator(
                        regex=r'[a-zA-Z0-9-_]*\.[a-zA-Z]{2,6}')
                    # do we have a port number?
                    regex = re.compile(port_re)
                    host = endpoint
                    if regex.findall(endpoint):
                        for g in regex.findall(endpoint):
                            host = re.sub(port_re, '', host)
                    validate_hostname(host)
                except:  # noqa
                    raise serializers.ValidationError(
                        'It does not appear as though this endpoint is a '
                        'valid URL or IP address.',
                        code='invalid')

        endpoint = Endpoint.objects.filter(protocol=protocol,
                                           host=host,
                                           path=path,
                                           query=query,
                                           fragment=fragment,
                                           product=product)
        if endpoint.count() > 0 and not self.instance:
            raise serializers.ValidationError(
                'It appears as though an endpoint with this data already '
                'exists for this product.',
                code='invalid')

        return data


class JIRAIssueSerializer(serializers.ModelSerializer):
    url = serializers.SerializerMethodField(read_only=True)

    class Meta:
        model = JIRA_Issue
        fields = '__all__'

    def get_url(self, obj):
        return jira_helper.get_jira_issue_url(obj)


class JIRAInstanceSerializer(serializers.ModelSerializer):
    class Meta:
        model = JIRA_Instance
        fields = '__all__'
        extra_kwargs = {
            'password': {'write_only': True},
        }


class JIRAProjectSerializer(serializers.ModelSerializer):
    class Meta:
        model = JIRA_Project
        fields = '__all__'


class SonarqubeIssueSerializer(serializers.ModelSerializer):
    class Meta:
        model = Sonarqube_Issue
        fields = '__all__'


class SonarqubeIssueTransitionSerializer(serializers.ModelSerializer):
    class Meta:
        model = Sonarqube_Issue_Transition
        fields = '__all__'


class SonarqubeProductSerializer(serializers.ModelSerializer):
    class Meta:
        model = Sonarqube_Product
        fields = '__all__'


class DevelopmentEnvironmentSerializer(serializers.ModelSerializer):

    class Meta:
        model = Development_Environment
        fields = '__all__'


class TestSerializer(TaggitSerializer, serializers.ModelSerializer):
    tags = TagListSerializerField(required=False)
    test_type_name = serializers.ReadOnlyField()

    class Meta:
        model = Test
        fields = '__all__'

    def build_relational_field(self, field_name, relation_info):
        if field_name == 'notes':
            return NoteSerializer, {'many': True, 'read_only': True}
        if field_name == 'files':
            return FileSerializer, {'many': True, 'read_only': True}
        return super().build_relational_field(field_name, relation_info)


class TestCreateSerializer(TaggitSerializer, serializers.ModelSerializer):
    engagement = serializers.PrimaryKeyRelatedField(
        queryset=Engagement.objects.all())
    notes = serializers.PrimaryKeyRelatedField(
        allow_null=True,
        default=[],
        queryset=Notes.objects.all(),
        many=True)
    tags = TagListSerializerField(required=False)

    class Meta:
        model = Test
        fields = '__all__'


class TestTypeSerializer(TaggitSerializer, serializers.ModelSerializer):
    tags = TagListSerializerField(required=False)

    class Meta:
        model = Test_Type
        fields = '__all__'


class TestToNotesSerializer(serializers.Serializer):
    test_id = serializers.PrimaryKeyRelatedField(queryset=Test.objects.all(), many=False, allow_null=True)
    notes = NoteSerializer(many=True)


class TestToFilesSerializer(serializers.Serializer):
    test_id = serializers.PrimaryKeyRelatedField(queryset=Test.objects.all(), many=False, allow_null=True)
    files = FileSerializer(many=True)


class RiskAcceptanceSerializer(serializers.ModelSerializer):
    class Meta:
        model = Risk_Acceptance
        fields = '__all__'


class FindingImageSerializer(serializers.ModelSerializer):
    base64 = serializers.SerializerMethodField()

    class Meta:
        model = FindingImage
        fields = ["base64", "caption", "id"]

    def get_base64(self, obj):
        return base64.b64encode(obj.image.read())


class FindingMetaSerializer(serializers.ModelSerializer):
    class Meta:
        model = DojoMeta
        fields = ('name', 'value')


class FindingProdTypeSerializer(serializers.ModelSerializer):
    class Meta:
        model = Product_Type
        fields = ["id", "name"]


class FindingProductSerializer(serializers.ModelSerializer):
    prod_type = FindingProdTypeSerializer(required=False)

    class Meta:
        model = Product
        fields = ["id", "name", "prod_type"]


class FindingEngagementSerializer(serializers.ModelSerializer):
    product = FindingProductSerializer(required=False)

    class Meta:
        model = Engagement
        fields = ["id", "name", "product", "branch_tag"]


class FindingEnvironmentSerializer(serializers.ModelSerializer):
    class Meta:
        model = Development_Environment
        fields = ["id", "name"]


class FindingTestTypeSerializer(serializers.ModelSerializer):
    class Meta:
        model = Test_Type
        fields = ["id", "name"]


class FindingTestSerializer(serializers.ModelSerializer):
    engagement = FindingEngagementSerializer(required=False)
    environment = FindingEnvironmentSerializer(required=False)
    test_type = FindingTestTypeSerializer(required=False)

    class Meta:
        model = Test
        fields = ["id", "title", "test_type", "engagement", "environment"]


class FindingRelatedFieldsSerializer(serializers.Serializer):
    test = serializers.SerializerMethodField()
    jira = serializers.SerializerMethodField()

    @swagger_serializer_method(FindingTestSerializer)
    def get_test(self, obj):
        return FindingTestSerializer(read_only=True).to_representation(obj.test)

    @swagger_serializer_method(JIRAIssueSerializer)
    def get_jira(self, obj):
        issue = jira_helper.get_jira_issue(obj)
        if issue is None:
            return None
        return JIRAIssueSerializer(read_only=True).to_representation(issue)


class FindingSerializer(TaggitSerializer, serializers.ModelSerializer):
    images = FindingImageSerializer(many=True, read_only=True)
    tags = TagListSerializerField(required=False)
    request_response = serializers.SerializerMethodField()
    accepted_risks = RiskAcceptanceSerializer(many=True, read_only=True, source='risk_acceptance_set')
    push_to_jira = serializers.BooleanField(default=False)
    age = serializers.IntegerField(read_only=True)
    sla_days_remaining = serializers.IntegerField(read_only=True)
    finding_meta = FindingMetaSerializer(read_only=True, many=True)
    related_fields = serializers.SerializerMethodField()
    # for backwards compatibility
    jira_creation = serializers.SerializerMethodField(read_only=True)
    jira_change = serializers.SerializerMethodField(read_only=True)
    display_status = serializers.SerializerMethodField()

    class Meta:
        model = Finding
        fields = '__all__'

    @swagger_serializer_method(serializers.DateTimeField())
    def get_jira_creation(self, obj):
        return jira_helper.get_jira_creation(obj)

    @swagger_serializer_method(serializers.DateTimeField())
    def get_jira_change(self, obj):
        return jira_helper.get_jira_change(obj)

    @swagger_serializer_method(FindingRelatedFieldsSerializer)
    def get_related_fields(self, obj):
        request = self.context.get('request', None)
        if request is None:
            return None

        query_params = request.query_params
        if query_params.get('related_fields', 'false') == 'true':
            return FindingRelatedFieldsSerializer(required=False).to_representation(obj)
        else:
            return None

    @swagger_serializer_method(serializers.ListField(serializers.CharField()))
    def get_display_status(self, obj):
        return obj.status()

    # Overriding this to push add Push to JIRA functionality
    def update(self, instance, validated_data):
        # remove tags from validated data and store them seperately
        to_be_tagged, validated_data = self._pop_tags(validated_data)

        # pop push_to_jira so it won't get send to the model as a field
        # TODO: JIRA can we remove this is_push_all_issues, already checked in apiv2 viewset?
        push_to_jira = validated_data.pop('push_to_jira') or jira_helper.is_push_all_issues(instance)

        instance = super(TaggitSerializer, self).update(instance, validated_data)

        mitigation_change = finding_helper.update_finding_status(instance, self.context['request'].user)

        # If we need to push to JIRA, an extra save call is needed.
        # Also if we need to update the mitigation date of the finding.
        # TODO try to combine create and save, but for now I'm just fixing a bug and don't want to change to much
        if push_to_jira or mitigation_change:
            instance.save(push_to_jira=push_to_jira)

        # not sure why we are returning a tag_object, but don't want to change too much now as we're just fixing a bug
        tag_object = self._save_tags(instance, to_be_tagged)
        return tag_object

    def validate(self, data):
        if self.context['request'].method == 'PATCH':
            is_active = data.get('active', self.instance.active)
            is_verified = data.get('verified', self.instance.verified)
            is_duplicate = data.get('duplicate', self.instance.duplicate)
            is_false_p = data.get('false_p', self.instance.false_p)
        else:
            is_active = data.get('active', True)
            is_verified = data.get('verified', True)
            is_duplicate = data.get('duplicate', False)
            is_false_p = data.get('false_p', False)
        if ((is_active or is_verified) and is_duplicate):
            raise serializers.ValidationError('Duplicate findings cannot be'
                                              ' verified or active')
        if is_false_p and is_verified:
            raise serializers.ValidationError('False positive findings cannot '
                                              'be verified.')
        return data

    def build_relational_field(self, field_name, relation_info):
        if field_name == 'notes':
            return NoteSerializer, {'many': True, 'read_only': True}
        return super().build_relational_field(field_name, relation_info)

    def get_request_response(self, obj):
        burp_req_resp = BurpRawRequestResponse.objects.filter(finding=obj)
        burp_list = []
        for burp in burp_req_resp:
            request = burp.get_request()
            response = burp.get_response()
            burp_list.append({'request': request, 'response': response})
        serialized_burps = BurpRawRequestResponseSerializer({'req_resp': burp_list})
        return serialized_burps.data


class FindingCreateSerializer(TaggitSerializer, serializers.ModelSerializer):
    notes = serializers.PrimaryKeyRelatedField(
        read_only=True,
        allow_null=True,
        default=[],
        many=True)
    test = serializers.PrimaryKeyRelatedField(
        queryset=Test.objects.all())
    thread_id = serializers.IntegerField(default=0)
    found_by = serializers.PrimaryKeyRelatedField(
        queryset=Test_Type.objects.all(),
        many=True)
    url = serializers.CharField(
        allow_null=True,
        default=None)
    tags = TagListSerializerField(required=False)
    push_to_jira = serializers.BooleanField(default=False)

    class Meta:
        model = Finding
        exclude = ['images']
        extra_kwargs = {
            'reporter': {'default': serializers.CurrentUserDefault()},
        }

    # Overriding this to push add Push to JIRA functionality
    def create(self, validated_data):
        # remove tags from validated data and store them seperately
        to_be_tagged, validated_data = self._pop_tags(validated_data)

        # pop push_to_jira so it won't get send to the model as a field
        push_to_jira = validated_data.pop('push_to_jira')

        # first save, so we have an instance to get push_all_to_jira from
        new_finding = super(TaggitSerializer, self).create(validated_data)

        # TODO: JIRA can we remove this is_push_all_issues, already checked in apiv2 viewset?
        push_to_jira = push_to_jira or jira_helper.is_push_all_issues(new_finding)

        # Allow setting the mitigation date based upon the state of is_Mitigated.
        if new_finding.is_Mitigated:
            new_finding.mitigated = datetime.datetime.now()
            new_finding.mitigated_by = self.context['request'].user
            if settings.USE_TZ:
                new_finding.mitigated = timezone.make_aware(new_finding.mitigated, timezone.get_default_timezone())

        # If we need to push to JIRA, an extra save call is needed.
        # TODO try to combine create and save, but for now I'm just fixing a bug and don't want to change to much
        if push_to_jira or new_finding.is_Mitigated:
            new_finding.save(push_to_jira=push_to_jira)

        # not sure why we are returning a tag_object, but don't want to change too much now as we're just fixing a bug
        tag_object = self._save_tags(new_finding, to_be_tagged)
        return tag_object

    def validate(self, data):
        if ((data['active'] or data['verified']) and data['duplicate']):
            raise serializers.ValidationError('Duplicate findings cannot be'
                                              ' verified or active')
        if data['false_p'] and data['verified']:
            raise serializers.ValidationError('False positive findings cannot '
                                              'be verified.')
        return data


class FindingTemplateSerializer(serializers.ModelSerializer):
    tags = TagListSerializerField(required=False)

    class Meta:
        model = Finding_Template
        fields = '__all__'


class StubFindingSerializer(serializers.ModelSerializer):
    class Meta:
        model = Stub_Finding
        fields = '__all__'


class StubFindingCreateSerializer(serializers.ModelSerializer):
    test = serializers.PrimaryKeyRelatedField(
        queryset=Test.objects.all())

    class Meta:
        model = Stub_Finding
        fields = '__all__'
        extra_kwargs = {
            'reporter': {'default': serializers.CurrentUserDefault()},
        }


class ScanSettingsSerializer(serializers.ModelSerializer):
    class Meta:
        model = ScanSettings
        fields = '__all__'


class ScanSettingsCreateSerializer(serializers.ModelSerializer):
    user = serializers.PrimaryKeyRelatedField(
        queryset=User.objects.all())
    product = serializers.PrimaryKeyRelatedField(
        queryset=Product.objects.all())
    data = serializers.DateTimeField(required=False)

    class Meta:
        model = ScanSettings
        fields = '__all__'


class IPScanSerializer(serializers.ModelSerializer):
    class Meta:
        model = IPScan
        fields = '__all__'


class ScanSerializer(serializers.ModelSerializer):
    # scan_settings_link = serializers.PrimaryKeyRelatedField(
    #     read_only=True,
    #     source='scan_settings')
    # scan_settings = serializers.PrimaryKeyRelatedField(
    #     queryset=ScanSettings.objects.all(),
    #     write_only=True,
    #     )
    # ipscan_links = serializers.PrimaryKeyRelatedField(
    #     read_only=True,
    #     many=True,
    #     source='ipscan_set')

    class Meta:
        model = Scan
        fields = '__all__'


class ImportScanSerializer(serializers.Serializer):
    scan_date = serializers.DateField(default=datetime.date.today)

    minimum_severity = serializers.ChoiceField(
        choices=SEVERITY_CHOICES,
        default='Info')
    active = serializers.BooleanField(default=True)
    verified = serializers.BooleanField(default=True)
    scan_type = serializers.ChoiceField(
        choices=ImportScanForm.SCAN_TYPE_CHOICES)
    endpoint_to_add = serializers.PrimaryKeyRelatedField(queryset=Endpoint.objects.all(),
                                                         required=False,
                                                         default=None)
    test_type = serializers.CharField(required=False)
    file = serializers.FileField(required=False)
    engagement = serializers.PrimaryKeyRelatedField(
        queryset=Engagement.objects.all())
    lead = serializers.PrimaryKeyRelatedField(
        allow_null=True,
        default=None,
        queryset=User.objects.all())
    tags = TagListSerializerField(required=False)
    close_old_findings = serializers.BooleanField(required=False, default=False)
    push_to_jira = serializers.BooleanField(default=False)
    environment = serializers.CharField(required=False)

    # class Meta:
    #     model = Test
    #     # fields = '__all__'
    #     exclude = ['target_start', 'target_end']

    def save(self, push_to_jira=False):
        data = self.validated_data
        close_old_findings = data['close_old_findings']
        active = data['active']
        verified = data['verified']
        test_type, created = Test_Type.objects.get_or_create(
            name=data.get('test_type', data['scan_type']))
        endpoint_to_add = data['endpoint_to_add']
        scan_date = data['scan_date']
        scan_date_time = datetime.datetime.combine(scan_date, timezone.now().time())
        if settings.USE_TZ:
            scan_date_time = timezone.make_aware(scan_date_time, timezone.get_default_timezone())

        version = ''
        if 'version' in data:
            version = data['version']
        # Will save in the provided environment or in the `Development` one if absent
        environment_name = data.get('environment', 'Development')
        environment = Development_Environment.objects.get(name=environment_name)

        test = Test(
            engagement=data['engagement'],
            lead=data['lead'],
            test_type=test_type,
            target_start=data['scan_date'],
            target_end=data['scan_date'],
            environment=environment,
            percent_complete=100,
            version=version)
        try:
            test.full_clean()
        except ValidationError:
            pass

        if 'tags' in data:
            logger.debug('import scan tags: %s', data['tags'])
            test.tags = data['tags']

        test.save()
        # return the id of the created test, can't find a better way because this is not a ModelSerializer....
        self.fields['test'] = serializers.IntegerField(read_only=True, default=test.id)

        test.engagement.updated = max_safe([scan_date_time, test.engagement.updated])

        if test.engagement.engagement_type == 'CI/CD':
            test.engagement.target_end = max_safe([scan_date, test.engagement.target_end])

        test.engagement.save()

        try:
            parser = import_parser_factory(data.get('file', None),
                                           test,
                                           active,
                                           verified,
                                           data['scan_type'],)
        except ValueError:
            raise Exception('FileParser ValueError')
        except:
            raise Exception('Error while parsing the report, did you specify the correct scan type ?')

        new_findings = []
        skipped_hashcodes = []
        try:
            items = parser.items
            logger.debug('starting import of %i items.', len(items))
            i = 0
            for item in items:
                sev = item.severity
                if sev == 'Information' or sev == 'Informational':
                    sev = 'Info'

                item.severity = sev

                if (Finding.SEVERITIES[sev] >
                        Finding.SEVERITIES[data['minimum_severity']]):
                    continue

                item.test = test
                item.reporter = self.context['request'].user
                item.last_reviewed = timezone.now()
                item.last_reviewed_by = self.context['request'].user
                item.active = data['active']
                item.verified = data['verified']
                logger.debug('going to save finding')
                item.save(dedupe_option=False)

                if (hasattr(item, 'unsaved_req_resp') and
                        len(item.unsaved_req_resp) > 0):
                    for req_resp in item.unsaved_req_resp:
                        burp_rr = BurpRawRequestResponse(
                            finding=item,
                            burpRequestBase64=base64.b64encode(req_resp["req"].encode("utf-8")),
                            burpResponseBase64=base64.b64encode(req_resp["resp"].encode("utf-8")))
                        burp_rr.clean()
                        burp_rr.save()

                if (item.unsaved_request is not None and
                        item.unsaved_response is not None):
                    burp_rr = BurpRawRequestResponse(
                        finding=item,
                        burpRequestBase64=base64.b64encode(item.unsaved_request.encode()),
                        burpResponseBase64=base64.b64encode(item.unsaved_response.encode()))
                    burp_rr.clean()
                    burp_rr.save()

                for endpoint in item.unsaved_endpoints:
                    ep, created = Endpoint.objects.get_or_create(
                        protocol=endpoint.protocol,
                        host=endpoint.host,
                        path=endpoint.path,
                        query=endpoint.query,
                        fragment=endpoint.fragment,
                        product=test.engagement.product)
                    eps, created = Endpoint_Status.objects.get_or_create(
                            finding=item,
                            endpoint=ep)
                    ep.endpoint_status.add(eps)
                    item.endpoint_status.add(eps)
                    item.endpoints.add(ep)
                if endpoint_to_add:
                    item.endpoints.add(endpoint_to_add)
                    eps, created = Endpoint_Status.objects.get_or_create(
                            finding=item,
                            endpoint=endpoint_to_add)
                    endpoint_to_add.endpoint_status.add(eps)
                    item.endpoint_status.add(eps)
                if item.unsaved_tags is not None:
                    item.tags = item.unsaved_tags

                item.save(push_to_jira=push_to_jira)
                new_findings.append(item)

        except SyntaxError:
            raise Exception('Parser SyntaxError')

        old_findings = []
        if close_old_findings:
            # Close old active findings that are not reported by this scan.
            new_hash_codes = test.finding_set.values('hash_code')

            if test.engagement.deduplication_on_engagement:
                old_findings = Finding.objects.exclude(test=test) \
                                              .exclude(hash_code__in=new_hash_codes) \
                                              .exclude(hash_code__in=skipped_hashcodes) \
                                              .filter(test__engagement=test.engagement,
                                                  test__test_type=test_type,
                                                  active=True)
            else:
                old_findings = Finding.objects.exclude(test=test) \
                                              .exclude(hash_code__in=new_hash_codes) \
                                              .exclude(hash_code__in=skipped_hashcodes) \
                                              .filter(test__engagement__product=test.engagement.product,
                                                  test__test_type=test_type,
                                                  active=True)

            for old_finding in old_findings:
                old_finding.active = False
                old_finding.mitigated = datetime.datetime.combine(
                    test.target_start,
                    timezone.now().time())
                if settings.USE_TZ:
                    old_finding.mitigated = timezone.make_aware(
                        old_finding.mitigated,
                        timezone.get_default_timezone())
                old_finding.mitigated_by = self.context['request'].user
                old_finding.notes.create(author=self.context['request'].user,
                                         entry="This finding has been automatically closed"
                                         " as it is not present anymore in recent scans.")
                endpoint_status = old_finding.endpoint_status.all()
                for status in endpoint_status:
                    status.mitigated_by = self.context['request'].user
                    status.mitigated_time = timezone.now()
                    status.mitigated = True
                    status.last_modified = timezone.now()
                    status.save()

                old_finding.tags.add('stale')
                old_finding.save(dedupe_option=False)

        logger.debug('done importing findings')

        title = 'Test created for ' + str(test.engagement.product) + ': ' + str(test.engagement.name) + ': ' + str(test)
        create_notification(event='test_added', title=title, test=test, engagement=test.engagement, product=test.engagement.product,
                            url=reverse('view_test', args=(test.id,)))

        updated_count = len(new_findings) + len(old_findings)
        if updated_count > 0:
            title = 'Created ' + str(updated_count) + " findings for " + str(test.engagement.product) + ': ' + str(test.engagement.name) + ': ' + str(test)
            create_notification(event='scan_added', title=title, findings_new=new_findings, findings_mitigated=old_findings,
                                finding_count=updated_count, test=test, engagement=test.engagement, product=test.engagement.product,
                                url=reverse('view_test', args=(test.id,)))
        logger.debug('returning test instance')
        return test

    def validate(self, data):
        scan_type = data.get("scan_type")
        file = data.get("file")
        if not file and requires_file(scan_type):
            raise serializers.ValidationError('Uploading a Report File is required for {}'.format(scan_type))
        if file and is_scan_file_too_large(file):
            raise serializers.ValidationError(
                'Report file is too large. Maximum supported size is {} MB'.format(settings.SCAN_FILE_MAX_SIZE))
        return data

    def validate_scan_data(self, value):
        if value.date() > datetime.today().date():
            raise serializers.ValidationError(
                'The date cannot be in the future!')
        return value


class ReImportScanSerializer(TaggitSerializer, serializers.Serializer):
    scan_date = serializers.DateField()
    minimum_severity = serializers.ChoiceField(
        choices=SEVERITY_CHOICES,
        default='Info')
    active = serializers.BooleanField(default=True)
    verified = serializers.BooleanField(default=True)
    scan_type = serializers.ChoiceField(
        choices=ImportScanForm.SCAN_TYPE_CHOICES)
    endpoint_to_add = serializers.PrimaryKeyRelatedField(queryset=Endpoint.objects.all(),
                                                          default=None,
                                                          required=False)
    file = serializers.FileField(required=False)
    test = serializers.PrimaryKeyRelatedField(
        queryset=Test.objects.all())
    push_to_jira = serializers.BooleanField(default=False)
    # Close the old findings if the parameter is not provided. This is to
    # mentain the old API behavior after reintroducing the close_old_findings parameter
    # also for ReImport.
    close_old_findings = serializers.BooleanField(required=False, default=True)

    def save(self, push_to_jira=False):
        data = self.validated_data
        test = data['test']
        scan_type = data['scan_type']
        endpoint_to_add = data['endpoint_to_add']
        min_sev = data['minimum_severity']
        scan_date = data['scan_date']
        close_old_findings = data['close_old_findings']
        scan_date_time = datetime.datetime.combine(scan_date, timezone.now().time())
        if settings.USE_TZ:
            scan_date_time = timezone.make_aware(scan_date_time, timezone.get_default_timezone())
        verified = data['verified']
        active = data['active']

        try:
            parser = import_parser_factory(data.get('file', None),
                                           test,
                                           active,
                                           verified,
                                           data['scan_type'],)
        except ValueError:
            raise Exception("Parser ValueError")
        except:
            raise Exception('Error while parsing the report, did you specify the correct scan type ?')

        try:
            items = parser.items
            original_items = list(test.finding_set.all())
            new_items = []
            mitigated_count = 0
            finding_count = 0
            finding_added_count = 0
            reactivated_count = 0
            reactivated_items = []
            unchanged_count = 0
            unchanged_items = []

            logger.debug('starting reimport of %i items.', len(items))
            i = 0
            for item in items:
                sev = item.severity

                if sev == 'Information' or sev == 'Informational':
                    sev = 'Info'

                if (Finding.SEVERITIES[sev] >
                        Finding.SEVERITIES[min_sev]):
                    continue

                # existing findings may be from before we had component_name/version fields
                component_name = item.component_name if hasattr(item, 'component_name') else None
                component_version = item.component_version if hasattr(item, 'component_version') else None

                from titlecase import titlecase
                item.title = titlecase(item.title)
                if scan_type == 'Veracode Scan' or scan_type == 'Arachni Scan':
                    findings = Finding.objects.filter(
                        title=item.title,
                        test=test,
                        severity=sev,
                        numerical_severity=Finding.get_numerical_severity(sev),
                        description=item.description).all()
                else:
                    findings = Finding.objects.filter(
                        title=item.title,
                        test=test,
                        severity=sev,
                        numerical_severity=Finding.get_numerical_severity(sev)).all()

                # some parsers generate 1 finding for each vulnerable file for each vulnerability
                # i.e
                # #: title                     : sev : file_path
                # 1: CVE-2020-1234 jquery      : 1   : /file1.jar
                # 2: CVE-2020-1234 jquery      : 1   : /file2.jar
                #
                # if we don't filter on file_path, we would find 2 existing findings
                # and the logic below will get confused and map all incoming findings
                # from the reimport on the first finding
                #
                # for Anchore we fix this here, we may need a broader fix (and testcases)
                # or we may need to change the matching logic here to use the same logic
                # as the deduplication logic (hashcode fields)

                if scan_type == 'Anchore Engine Scan':
                    if item.file_path:
                        findings = findings.filter(file_path=item.file_path)

                if findings:
                    # existing finding found
                    finding = findings[0]
                    if finding.mitigated or finding.is_Mitigated:
                        logger.debug('%i: reactivating: %i:%s:%s:%s', i, finding.id, finding, finding.component_name, finding.component_version)
                        finding.mitigated = None
                        finding.is_Mitigated = False
                        finding.mitigated_by = None
                        finding.active = True
                        finding.verified = verified

                        # existing findings may be from before we had component_name/version fields
                        finding.component_name = finding.component_name if finding.component_name else component_name
                        finding.component_version = finding.component_version if finding.component_version else component_version

                        # don't dedupe before endpoints are added
                        finding.save(dedupe_option=False)
                        note = Notes(
                            entry="Re-activated by %s re-upload." % scan_type,
                            author=self.context['request'].user)
                        note.save()
                        endpoint_status = finding.endpoint_status.all()
                        for status in endpoint_status:
                            status.mitigated_by = None
                            status.mitigated_time = None
                            status.mitigated = False
                            status.last_modified = timezone.now()
                            status.save()
                        finding.notes.add(note)
                        reactivated_items.append(finding)
                        reactivated_count += 1
                    else:
                        # existing findings may be from before we had component_name/version fields
                        logger.debug('%i: updating existing finding: %i:%s:%s:%s', i, finding.id, finding, finding.component_name, finding.component_version)
                        if not finding.component_name or not finding.component_version:
                            finding.component_name = finding.component_name if finding.component_name else component_name
                            finding.component_version = finding.component_version if finding.component_version else component_version
                            finding.save(dedupe_option=False)

                        unchanged_items.append(finding)
                        unchanged_count += 1
                else:
                    # no existing finding found
                    item.test = test
                    item.reporter = self.context['request'].user
                    item.last_reviewed = timezone.now()
                    item.last_reviewed_by = self.context['request'].user
                    item.verified = verified
                    item.active = active
                    # Save it. Don't dedupe before endpoints are added.
                    item.save(dedupe_option=False)
                    logger.debug('%i: creating new finding: %i:%s:%s:%s', i, item.id, item, item.component_name, item.component_version)
                    deduplicationLogger.debug('reimport found multiple identical existing findings for %i, a non-exact match. these are ignored and a new finding has been created', item.id)
                    finding_added_count += 1
                    new_items.append(item)
                    finding = item

                    if hasattr(item, 'unsaved_req_resp'):
                        for req_resp in item.unsaved_req_resp:
                            burp_rr = BurpRawRequestResponse(
                                finding=finding,
                                burpRequestBase64=base64.b64encode(req_resp["req"].encode("utf-8")),
                                burpResponseBase64=base64.b64encode(req_resp["resp"].encode("utf-8")))
                            burp_rr.clean()
                            burp_rr.save()

                    if item.unsaved_request and item.unsaved_response:
                        burp_rr = BurpRawRequestResponse(
                            finding=finding,
                            burpRequestBase64=base64.b64encode(item.unsaved_request.encode()),
                            burpResponseBase64=base64.b64encode(item.unsaved_response.encode()))
                        burp_rr.clean()
                        burp_rr.save()

                # for existing findings: make sure endpoints are present or created
                if finding:
                    finding_count += 1
                    for endpoint in item.unsaved_endpoints:
                        ep, created = Endpoint.objects.get_or_create(
                            protocol=endpoint.protocol,
                            host=endpoint.host,
                            path=endpoint.path,
                            query=endpoint.query,
                            fragment=endpoint.fragment,
                            product=test.engagement.product)
                        eps, created = Endpoint_Status.objects.get_or_create(
                            finding=finding,
                            endpoint=ep)
                        ep.endpoint_status.add(eps)
                        finding.endpoints.add(ep)
                        finding.endpoint_status.add(eps)
                    if endpoint_to_add:
                        eps, created = Endpoint_Status.objects.get_or_create(
                            finding=finding,
                            endpoint=endpoint_to_add)
                        finding.endpoints.add(endpoint_to_add)
                        endpoint_to_add.endpoint_status.add(eps)
                        finding.endpoint_status.add(eps)
                    if item.unsaved_tags:
                        finding.tags = item.unsaved_tags

                    # existing findings may be from before we had component_name/version fields
                    finding.component_name = finding.component_name if finding.component_name else component_name
                    finding.component_version = finding.component_version if finding.component_version else component_version

                    finding.save(push_to_jira=push_to_jira)

            to_mitigate = set(original_items) - set(reactivated_items) - set(unchanged_items)
            mitigated_findings = []
            if close_old_findings:
                for finding in to_mitigate:
                    if not finding.mitigated or not finding.is_Mitigated:
                        logger.debug('mitigating finding: %i:%s', finding.id, finding)
                        finding.mitigated = scan_date_time
                        finding.is_Mitigated = True
                        finding.mitigated_by = self.context['request'].user
                        finding.active = False

                        endpoint_status = finding.endpoint_status.all()
                        for status in endpoint_status:
                            status.mitigated_by = self.context['request'].user
                            status.mitigated_time = timezone.now()
                            status.mitigated = True
                            status.last_modified = timezone.now()
                            status.save()

                        # don't try to dedupe findings that we are closing
                        finding.save(push_to_jira=push_to_jira, dedupe_option=False)
                        note = Notes(entry="Mitigated by %s re-upload." % scan_type,
                                    author=self.context['request'].user)
                        note.save()
                        finding.notes.add(note)
                        mitigated_findings.append(finding)
                        mitigated_count += 1

            untouched = set(unchanged_items) - set(to_mitigate)

            test.updated = max_safe([scan_date_time, test.updated])
            test.engagement.updated = max_safe([scan_date_time, test.engagement.updated])

            if test.engagement.engagement_type == 'CI/CD':
                test.target_end = max_safe([scan_date_time, test.target_end])
                test.engagement.target_end = max_safe([scan_date, test.engagement.target_end])

            test.save()
            test.engagement.save()

            # print(len(new_items))
            # print(reactivated_count)
            # print(mitigated_count)
            # print(unchanged_count - mitigated_count)

            updated_count = mitigated_count + reactivated_count + len(new_items)
            if updated_count > 0:
                # new_items = original_items
                title = 'Updated ' + str(updated_count) + " findings for " + str(test.engagement.product) + ': ' + str(test.engagement.name) + ': ' + str(test)
                create_notification(event='scan_added', title=title, findings_new=new_items, findings_mitigated=mitigated_findings, findings_reactivated=reactivated_items,
                                    finding_count=updated_count, test=test, engagement=test.engagement, product=test.engagement.product, findings_untouched=untouched,
                                    url=reverse('view_test', args=(test.id,)))

        except SyntaxError:
            raise Exception("Parser SyntaxError")

        return test

    def validate(self, data):
        scan_type = data.get("scan_type")
        file = data.get("file")
        if not file and requires_file(scan_type):
            raise serializers.ValidationError('Uploading a Report File is required for {}'.format(scan_type))
        if file and is_scan_file_too_large(file):
            raise serializers.ValidationError(
                'Report file is too large. Maximum supported size is {} MB'.format(settings.SCAN_FILE_MAX_SIZE))
        return data

    def validate_scan_data(self, value):
        if value.date() > datetime.today().date():
            raise serializers.ValidationError(
                'The date cannot be in the future!')
        return value


class AddNewNoteOptionSerializer(serializers.ModelSerializer):

    class Meta:
        model = Notes
        fields = ['entry', 'private', 'note_type']


class AddNewFileOptionSerializer(serializers.ModelSerializer):

    class Meta:
        model = FileUpload
        fields = '__all__'


class FindingToFindingImagesSerializer(serializers.Serializer):
    finding_id = serializers.PrimaryKeyRelatedField(queryset=Finding.objects.all(), many=False, allow_null=True)
    images = FindingImageSerializer(many=True)


class FindingToNotesSerializer(serializers.Serializer):
    finding_id = serializers.PrimaryKeyRelatedField(queryset=Finding.objects.all(), many=False, allow_null=True)
    notes = NoteSerializer(many=True)


class FindingToFilesSerializer(serializers.Serializer):
    finding_id = serializers.PrimaryKeyRelatedField(queryset=Finding.objects.all(), many=False, allow_null=True)
    files = FileSerializer(many=True)


class ReportGenerateOptionSerializer(serializers.Serializer):
    include_finding_notes = serializers.BooleanField(default=False)
    include_finding_images = serializers.BooleanField(default=False)
    include_executive_summary = serializers.BooleanField(default=False)
    include_table_of_contents = serializers.BooleanField(default=False)


class ExecutiveSummarySerializer(serializers.Serializer):
    engagement_name = serializers.CharField(max_length=200)
    engagement_target_start = serializers.DateField()
    engagement_target_end = serializers.DateField()
    test_type_name = serializers.CharField(max_length=200)
    test_target_start = serializers.DateTimeField()
    test_target_end = serializers.DateTimeField()
    test_environment_name = serializers.CharField(max_length=200)
    test_strategy_ref = serializers.URLField(max_length=200, min_length=None, allow_blank=True)
    total_findings = serializers.IntegerField()


class ReportGenerateSerializer(serializers.Serializer):
    executive_summary = ExecutiveSummarySerializer(many=False, allow_null=True)
    product_type = ProductTypeSerializer(many=False, read_only=True)
    product = ProductSerializer(many=False, read_only=True)
    engagement = EngagementSerializer(many=False, read_only=True)
    report_name = serializers.CharField(max_length=200)
    report_info = serializers.CharField(max_length=200)
    test = TestSerializer(many=False, read_only=True)
    endpoint = EndpointSerializer(many=False, read_only=True)
    endpoints = EndpointSerializer(many=True, read_only=True)
    findings = FindingSerializer(many=True, read_only=True)
    user = UserSerializer(many=False, read_only=True)
    team_name = serializers.CharField(max_length=200)
    title = serializers.CharField(max_length=200)
    user_id = serializers.IntegerField()
    host = serializers.CharField(max_length=200)
    finding_images = FindingToFindingImagesSerializer(many=True, allow_null=True, required=False)
    finding_notes = FindingToNotesSerializer(many=True, allow_null=True, required=False)


class TagSerializer(serializers.Serializer):
    tags = TagListSerializerField(required=True)


class SystemSettingsSerializer(TaggitSerializer, serializers.ModelSerializer):

    class Meta:
        model = System_Settings
        fields = '__all__'


class FindingNoteSerializer(serializers.Serializer):
    note_id = serializers.IntegerField()


class BurpRawRequestResponseSerializer(serializers.Serializer):
    req_resp = RequestResponseSerializerField(required=True)<|MERGE_RESOLUTION|>--- conflicted
+++ resolved
@@ -5,12 +5,8 @@
     JIRA_Issue, Tool_Product_Settings, Tool_Configuration, Tool_Type, \
     Product_Type, JIRA_Instance, Endpoint, BurpRawRequestResponse, JIRA_Project, \
     Notes, DojoMeta, FindingImage, Note_Type, App_Analysis, Endpoint_Status, \
-<<<<<<< HEAD
     Sonarqube_Issue, Sonarqube_Issue_Transition, Sonarqube_Product, Regulation, \
-    FileUpload
-=======
-    Sonarqube_Issue, Sonarqube_Issue_Transition, Sonarqube_Product, Regulation, System_Settings
->>>>>>> a9080c50
+    System_Settings, FileUpload
 
 from dojo.forms import ImportScanForm, SEVERITY_CHOICES
 from dojo.tools import requires_file
