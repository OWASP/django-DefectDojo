<<<<<<< HEAD
from dojo.models import Product, Engagement_Type, Engagement, Test, Finding, \
    User, PortscanSettings, IPScan, Scan, Stub_Finding, Risk_Acceptance, \
    Finding_Template, Test_Type, Development_Environment, Report_Type, \
=======
from dojo.models import Product, Engagement, Test, Finding, \
    User, ScanSettings, IPScan, Scan, Stub_Finding, Risk_Acceptance, \
    Finding_Template, Test_Type, Development_Environment, \
>>>>>>> 2af278be
    JIRA_Issue, Tool_Product_Settings, Tool_Configuration, Tool_Type, \
    Product_Type, JIRA_Conf, Endpoint, BurpRawRequestResponse, JIRA_PKey, \
    Notes, DojoMeta
from dojo.forms import ImportScanForm, SEVERITY_CHOICES
from dojo.tools.factory import import_parser_factory
from dojo.utils import create_notification
from django.core.validators import URLValidator, validate_ipv46_address
from django.core.urlresolvers import reverse
from rest_framework import serializers
from django.core.exceptions import ValidationError
from django.utils import timezone
from django.db.models import Q
import datetime
import six
from django.utils.translation import ugettext_lazy as _
import json


class TagList(list):
    def __init__(self, *args, **kwargs):
        pretty_print = kwargs.pop("pretty_print", True)
        list.__init__(self, *args, **kwargs)
        self.pretty_print = pretty_print

    def __add__(self, rhs):
        return TagList(list.__add__(self, rhs))

    def __getitem__(self, item):
        result = list.__getitem__(self, item)
        try:
            return TagList(result)
        except TypeError:
            return result

    def __str__(self):
        if self.pretty_print:
            return json.dumps(
                self, sort_keys=True, indent=4, separators=(',', ': '))
        else:
            return json.dumps(self)


class TagListSerializerField(serializers.ListField):
    child = serializers.CharField()
    default_error_messages = {
        'not_a_list': _(
            'Expected a list of items but got type "{input_type}".'),
        'invalid_json': _('Invalid json list. A tag list submitted in string'
                          ' form must be valid json.'),
        'not_a_str': _('All list items must be of string type.')
    }
    order_by = None

    def __init__(self, **kwargs):
        pretty_print = kwargs.pop("pretty_print", True)

        style = kwargs.pop("style", {})
        kwargs["style"] = {'base_template': 'textarea.html'}
        kwargs["style"].update(style)

        super(TagListSerializerField, self).__init__(**kwargs)

        self.pretty_print = pretty_print

    def to_internal_value(self, value):
        if isinstance(value, six.string_types):
            if not value:
                value = "[]"
            try:
                value = json.loads(value)
            except ValueError:
                self.fail('invalid_json')

        if not isinstance(value, list):
            self.fail('not_a_list', input_type=type(value).__name__)

        for s in value:
            if not isinstance(s, six.string_types):
                self.fail('not_a_str')

            self.child.run_validation(s)

        return value

    def to_representation(self, value):
        if not isinstance(value, TagList):
            if not isinstance(value, list):
                if self.order_by:
                    tags = value.all().order_by(*self.order_by)
                else:
                    tags = value.all()
                value = [tag.name for tag in tags]
            value = TagList(value, pretty_print=self.pretty_print)

        return value


class TaggitSerializer(serializers.Serializer):
    def create(self, validated_data):
        to_be_tagged, validated_data = self._pop_tags(validated_data)

        tag_object = super(TaggitSerializer, self).create(validated_data)

        return self._save_tags(tag_object, to_be_tagged)

    def update(self, instance, validated_data):
        to_be_tagged, validated_data = self._pop_tags(validated_data)

        tag_object = super(TaggitSerializer, self).update(
            instance, validated_data)

        return self._save_tags(tag_object, to_be_tagged)

    def _save_tags(self, tag_object, tags):
        for key in tags.keys():
            tag_values = tags.get(key)
            tag_object.tags = ", ".join(tag_values)

        return tag_object

    def _pop_tags(self, validated_data):
        to_be_tagged = {}

        for key in self.fields.keys():
            field = self.fields[key]
            if isinstance(field, TagListSerializerField):
                if key in validated_data:
                    to_be_tagged[key] = validated_data.pop(key)

        return (to_be_tagged, validated_data)


class MetaSerializer(serializers.ModelSerializer):
    product = serializers.PrimaryKeyRelatedField(queryset=Product.objects.all(),
                                                 required=False,
                                                 default=None,
                                                 allow_null=True)
    endpoint = serializers.PrimaryKeyRelatedField(queryset=Endpoint.objects.all(),
                                                  required=False,
                                                  default=None,
                                                  allow_null=True)

    def validate(self, data):
        DojoMeta(**data).clean()
        return data

    class Meta:
        model = DojoMeta
        fields = '__all__'


class ProductMetaSerializer(serializers.ModelSerializer):
    class Meta:
        model = DojoMeta
        fields = ('name', 'value')


class UserSerializer(serializers.ModelSerializer):
    class Meta:
        model = User
        fields = ('id', 'username', 'first_name', 'last_name', 'last_login')


class ProductSerializer(TaggitSerializer, serializers.ModelSerializer):
    findings_count = serializers.SerializerMethodField()
    tags = TagListSerializerField(required=False)
    product_meta = ProductMetaSerializer(read_only=True, many=True)

    class Meta:
        model = Product
        exclude = ('tid', 'manager', 'prod_manager', 'tech_contact',
                   'updated')
        extra_kwargs = {
            'authorized_users': {'queryset': User.objects.exclude(is_staff=True).exclude(is_active=False)}
        }

    def get_findings_count(self, obj):
        return obj.findings_count


class ProductTypeSerializer(serializers.ModelSerializer):
    class Meta:
        model = Product_Type
        fields = '__all__'


class EngagementSerializer(TaggitSerializer, serializers.ModelSerializer):
    tags = TagListSerializerField(required=False)

    class Meta:
        model = Engagement
        fields = '__all__'

    def validate(self, data):
        if self.context['request'].method == 'POST':
            if data['target_start'] > data['target_end']:
                raise serializers.ValidationError(
                    'Your target start date exceeds your target end date')
        return data


class ToolTypeSerializer(serializers.ModelSerializer):
    class Meta:
        model = Tool_Type
        fields = '__all__'


class ToolConfigurationSerializer(serializers.ModelSerializer):
    configuration_url = serializers.CharField(source='url')

    class Meta:
        model = Tool_Configuration
        fields = '__all__'


class ToolProductSettingsSerializer(serializers.ModelSerializer):
    setting_url = serializers.CharField(source='url')

    class Meta:
        model = Tool_Product_Settings
        fields = '__all__'


class EndpointSerializer(TaggitSerializer, serializers.ModelSerializer):
    tags = TagListSerializerField(required=False)

    class Meta:
        model = Endpoint
        fields = '__all__'

    def validate(self, data):
        port_re = "(:[0-9]{1,5}|[1-5][0-9]{4}|6[0-4][0-9]{3}|65[0-4][0-9]{2}" \
                  "|655[0-2][0-9]|6553[0-5])"

        if not self.context['request'].method == 'PATCH':
            if ('host' not in data or
                    'protocol' not in data or
                    'path' not in data or
                    'query' not in data or
                    'fragment' not in data):
                raise serializers.ValidationError(
                    'Please provide valid host, protocol, path, query and '
                    'fragment')
            protocol = data['protocol']
            path = data['path']
            query = data['query']
            fragment = data['fragment']
            host = data['host']
        else:
            protocol = data.get('protocol', self.instance.protocol)
            path = data.get('path', self.instance.path)
            query = data.get('query', self.instance.query)
            fragment = data.get('fragment', self.instance.fragment)
            host = data.get('host', self.instance.host)
        product = data.get('product', None)

        from urlparse import urlunsplit
        if protocol:
            endpoint = urlunsplit((protocol, host, path, query, fragment))
        else:
            endpoint = host

        from django.core import exceptions
        from django.core.validators import RegexValidator
        import re
        try:
            url_validator = URLValidator()
            url_validator(endpoint)
        except exceptions.ValidationError:
            try:
                # do we have a port number?
                regex = re.compile(port_re)
                host = endpoint
                if regex.findall(endpoint):
                    for g in regex.findall(endpoint):
                        host = re.sub(port_re, '', host)
                validate_ipv46_address(host)
            except exceptions.ValidationError:
                try:
                    validate_hostname = RegexValidator(
                        regex=r'[a-zA-Z0-9-_]*\.[a-zA-Z]{2,6}')
                    # do we have a port number?
                    regex = re.compile(port_re)
                    host = endpoint
                    if regex.findall(endpoint):
                        for g in regex.findall(endpoint):
                            host = re.sub(port_re, '', host)
                    validate_hostname(host)
                except:  # noqa
                    raise serializers.ValidationError(
                        'It does not appear as though this endpoint is a '
                        'valid URL or IP address.',
                        code='invalid')

        endpoint = Endpoint.objects.filter(protocol=protocol,
                                           host=host,
                                           path=path,
                                           query=query,
                                           fragment=fragment,
                                           product=product)
        if endpoint.count() > 0 and not self.instance:
            raise serializers.ValidationError(
                'It appears as though an endpoint with this data already '
                'exists for this product.',
                code='invalid')

        return data


class JIRAIssueSerializer(serializers.ModelSerializer):
    class Meta:
        model = JIRA_Issue
        fields = '__all__'


class JIRAConfSerializer(serializers.ModelSerializer):
    class Meta:
        model = JIRA_Conf
        fields = '__all__'


class JIRASerializer(serializers.ModelSerializer):
    class Meta:
        model = JIRA_PKey
        fields = '__all__'


class DevelopmentEnvironmentSerializer(serializers.ModelSerializer):

    class Meta:
        model = Development_Environment
        fields = '__all__'


class TestSerializer(TaggitSerializer, serializers.ModelSerializer):
    tags = TagListSerializerField(required=False)
    test_type_name = serializers.ReadOnlyField()

    class Meta:
        model = Test
        fields = '__all__'


class TestCreateSerializer(TaggitSerializer, serializers.ModelSerializer):
    engagement = serializers.PrimaryKeyRelatedField(
        queryset=Engagement.objects.all())
    notes = serializers.PrimaryKeyRelatedField(
        allow_null=True,
        default=[],
        queryset=Notes.objects.all(),
        many=True)
    tags = TagListSerializerField(required=False)

    class Meta:
        model = Test
        fields = '__all__'


class TestTypeSerializer(TaggitSerializer, serializers.ModelSerializer):
    tags = TagListSerializerField(required=False)

    class Meta:
        model = Test_Type
        fields = '__all__'


class RiskAcceptanceSerializer(serializers.ModelSerializer):
    class Meta:
        model = Risk_Acceptance
        fields = '__all__'


class FindingSerializer(TaggitSerializer, serializers.ModelSerializer):
    tags = TagListSerializerField(required=False)

    class Meta:
        model = Finding
        fields = '__all__'

    def validate(self, data):
        if self.context['request'].method == 'PATCH':
            is_active = data.get('active', self.instance.active)
            is_verified = data.get('verified', self.instance.verified)
            is_duplicate = data.get('duplicate', self.instance.duplicate)
            is_false_p = data.get('false_p', self.instance.false_p)
        else:
            is_active = data.get('active', True)
            is_verified = data.get('verified', True)
            is_duplicate = data.get('duplicate', False)
            is_false_p = data.get('false_p', False)
        if ((is_active or is_verified) and is_duplicate):
            raise serializers.ValidationError('Duplicate findings cannot be'
                                              ' verified or active')
        if is_false_p and is_verified:
            raise serializers.ValidationError('False positive findings cannot '
                                              'be verified.')
        return data


class FindingCreateSerializer(TaggitSerializer, serializers.ModelSerializer):
    notes = serializers.PrimaryKeyRelatedField(
        read_only=True,
        allow_null=True,
        default=[],
        many=True)
    test = serializers.PrimaryKeyRelatedField(
        queryset=Test.objects.all())
    thread_id = serializers.IntegerField(default=0)
    found_by = serializers.PrimaryKeyRelatedField(
        queryset=Test_Type.objects.all(),
        many=True)
    url = serializers.CharField(
        allow_null=True,
        default=None)
    tags = TagListSerializerField(required=False)

    class Meta:
        model = Finding
        fields = '__all__'
        extra_kwargs = {
            'reporter': {'default': serializers.CurrentUserDefault()},
        }

    def validate(self, data):
        if ((data['active'] or data['verified']) and data['duplicate']):
            raise serializers.ValidationError('Duplicate findings cannot be'
                                              ' verified or active')
        if data['false_p'] and data['verified']:
            raise serializers.ValidationError('False positive findings cannot '
                                              'be verified.')
        return data


class FindingTemplateSerializer(serializers.ModelSerializer):
    class Meta:
        model = Finding_Template
        fields = '__all__'


class StubFindingSerializer(serializers.ModelSerializer):
    class Meta:
        model = Stub_Finding
        fields = '__all__'


class StubFindingCreateSerializer(serializers.ModelSerializer):
    test = serializers.PrimaryKeyRelatedField(
        queryset=Test.objects.all())

    class Meta:
        model = Stub_Finding
        fields = '__all__'
        extra_kwargs = {
            'reporter': {'default': serializers.CurrentUserDefault()},
        }


class ScanSettingsSerializer(serializers.ModelSerializer):
    class Meta:
        model = PortscanSettings
        fields = '__all__'


class ScanSettingsCreateSerializer(serializers.ModelSerializer):
    user = serializers.PrimaryKeyRelatedField(
        queryset=User.objects.all())
    product = serializers.PrimaryKeyRelatedField(
        queryset=Product.objects.all())
    data = serializers.DateTimeField(required=False)

    class Meta:
        model = PortscanSettings
        fields = '__all__'


class IPScanSerializer(serializers.ModelSerializer):
    class Meta:
        model = IPScan
        fields = '__all__'


class ScanSerializer(serializers.ModelSerializer):
    # scan_settings_link = serializers.PrimaryKeyRelatedField(
    #     read_only=True,
    #     source='scan_settings')
    # scan_settings = serializers.PrimaryKeyRelatedField(
    #     queryset=ScanSettings.objects.all(),
    #     write_only=True,
    #     )
    # ipscan_links = serializers.PrimaryKeyRelatedField(
    #     read_only=True,
    #     many=True,
    #     source='ipscan_set')

    class Meta:
        model = Scan
        fields = '__all__'


class ImportScanSerializer(TaggitSerializer, serializers.Serializer):
    scan_date = serializers.DateField(default=datetime.date.today)
    minimum_severity = serializers.ChoiceField(
        choices=SEVERITY_CHOICES,
        default='Info')
    active = serializers.BooleanField(default=True)
    verified = serializers.BooleanField(default=True)
    scan_type = serializers.ChoiceField(
        choices=ImportScanForm.SCAN_TYPE_CHOICES)
    test_type = serializers.ChoiceField(
        choices=ImportScanForm.SCAN_TYPE_CHOICES, required=False)
    file = serializers.FileField()
    engagement = serializers.PrimaryKeyRelatedField(
        queryset=Engagement.objects.all())
    lead = serializers.PrimaryKeyRelatedField(
        allow_null=True,
        default=None,
        queryset=User.objects.all())
    tags = TagListSerializerField(required=False)
    skip_duplicates = serializers.BooleanField(required=False, default=False)
    close_old_findings = serializers.BooleanField(required=False, default=False)

    def save(self):
        data = self.validated_data
        skip_duplicates = data['skip_duplicates']
        close_old_findings = data['close_old_findings']
        test_type, created = Test_Type.objects.get_or_create(
            name=data.get('test_type', data['scan_type']))
        environment, created = Development_Environment.objects.get_or_create(
            name='Development')
        test = Test(
            engagement=data['engagement'],
            lead=data['lead'],
            test_type=test_type,
            target_start=data['scan_date'],
            target_end=data['scan_date'],
            environment=environment,
            percent_complete=100)
        try:
            test.full_clean()
        except ValidationError:
            pass

        test.save()
        test.tags = u' '.join(data['tags'])
        try:
            parser = import_parser_factory(data['file'],
                                           test,
                                           data['scan_type'],)
        except ValueError:
            raise Exception('FileParser ValueError')

        skipped_hashcodes = []
        try:
            for item in parser.items:
                if skip_duplicates:
                    hash_code = item.compute_hash_code()
                    if Finding.objects.filter(Q(active=True) | Q(false_p=True) | Q(duplicate=True),
                                              test__engagement__product=test.engagement.product,
                                              hash_code=hash_code).exists():
                        skipped_hashcodes.append(hash_code)
                        continue

                sev = item.severity
                if sev == 'Information' or sev == 'Informational':
                    sev = 'Info'

                item.severity = sev

                if (Finding.SEVERITIES[sev] >
                        Finding.SEVERITIES[data['minimum_severity']]):
                    continue

                item.test = test
                item.date = test.target_start
                item.reporter = self.context['request'].user
                item.last_reviewed = timezone.now()
                item.last_reviewed_by = self.context['request'].user
                item.active = data['active']
                item.verified = data['verified']
                item.save()

                if (hasattr(item, 'unsaved_req_resp') and
                        len(item.unsaved_req_resp) > 0):
                    for req_resp in item.unsaved_req_resp:
                        burp_rr = BurpRawRequestResponse(
                            finding=item,
                            burpRequestBase64=req_resp["req"],
                            burpResponseBase64=req_resp["resp"])
                        burp_rr.clean()
                        burp_rr.save()

                if (item.unsaved_request is not None and
                        item.unsaved_response is not None):
                    burp_rr = BurpRawRequestResponse(
                        finding=item,
                        burpRequestBase64=item.unsaved_request,
                        burpResponseBase64=item.unsaved_response)
                    burp_rr.clean()
                    burp_rr.save()

                for endpoint in item.unsaved_endpoints:
                    ep, created = Endpoint.objects.get_or_create(
                        protocol=endpoint.protocol,
                        host=endpoint.host,
                        path=endpoint.path,
                        query=endpoint.query,
                        fragment=endpoint.fragment,
                        product=test.engagement.product)

                    item.endpoints.add(ep)

                # if item.unsaved_tags is not None:
                #    item.tags = item.unsaved_tags
        except SyntaxError:
            raise Exception('Parser SyntaxError')

        if close_old_findings:
            # Close old active findings that are not reported by this scan.
            new_hash_codes = test.finding_set.values('hash_code')
            for old_finding in Finding.objects.exclude(test=test) \
                                              .exclude(hash_code__in=new_hash_codes) \
                                              .exclude(hash_code__in=skipped_hashcodes) \
                               .filter(test__engagement__product=test.engagement.product,
                                       test__test_type=test_type,
                                       active=True):
                old_finding.active = False
                old_finding.mitigated = datetime.datetime.combine(
                    test.target_start,
                    timezone.now().time())
                old_finding.mitigated_by = self.context['request'].user
                old_finding.notes.create(author=self.context['request'].user,
                                         entry="This finding has been automatically closed"
                                         " as it is not present anymore in recent scans.")
                old_finding.save()
                title = 'An old finding has been closed for "{}".' \
                        .format(test.engagement.product.name)
                description = 'See <a href="{}">{}</a>' \
                        .format(reverse('view_finding', args=(old_finding.id, )),
                                old_finding.title)
                create_notification(event='other',
                                    title=title,
                                    description=description,
                                    icon='bullseye',
                                    objowner=self.context['request'].user)

        return test

    def validate_scan_data(self, value):
        if value.date() > datetime.today().date():
            raise serializers.ValidationError(
                'The date cannot be in the future!')
        return value


class ReImportScanSerializer(TaggitSerializer, serializers.Serializer):
    scan_date = serializers.DateField()
    minimum_severity = serializers.ChoiceField(
        choices=SEVERITY_CHOICES,
        default='Info')
    active = serializers.BooleanField(default=True)
    verified = serializers.BooleanField(default=True)
    scan_type = serializers.ChoiceField(
        choices=ImportScanForm.SCAN_TYPE_CHOICES)
    tags = TagListSerializerField(required=False)
    file = serializers.FileField()
    test = serializers.PrimaryKeyRelatedField(
        queryset=Test.objects.all())

    def save(self):
        data = self.validated_data
        test = data['test']
        scan_type = data['scan_type']
        min_sev = data['minimum_severity']
        scan_date = data['scan_date']
        verified = data['verified']
        active = data['active']

        try:
            parser = import_parser_factory(data['file'],
                                           test,
                                           data['scan_type'],)
        except ValueError:
            raise Exception("Parser ValueError")

        try:
            items = parser.items
            original_items = list(test.finding_set.all())
            new_items = []
            mitigated_count = 0
            finding_count = 0
            finding_added_count = 0
            reactivated_count = 0

            for item in items:
                sev = item.severity
                if sev == 'Information' or sev == 'Informational':
                    sev = 'Info'

                if (Finding.SEVERITIES[sev] >
                        Finding.SEVERITIES[min_sev]):
                    continue

                if scan_type == 'Veracode Scan' or scan_type == 'Arachni Scan':
                    findings = Finding.objects.filter(
                        title=item.title,
                        test=test,
                        severity=sev,
                        numerical_severity=Finding.get_numerical_severity(sev),
                        description=item.description).all()
                else:
                    findings = Finding.objects.filter(
                        title=item.title,
                        test=test,
                        severity=sev,
                        numerical_severity=Finding.get_numerical_severity(sev)).all()

                if findings:
                    finding = findings[0]
                    if finding.mitigated:
                        finding.mitigated = None
                        finding.mitigated_by = None
                        finding.active = True
                        finding.verified = verified
                        finding.save()
                        note = Notes(
                            entry="Re-activated by %s re-upload." % scan_type,
                            author=self.context['request'].user)
                        note.save()
                        finding.notes.add(note)
                        reactivated_count += 1
                    new_items.append(finding)
                else:
                    item.test = test
                    item.date = test.target_start
                    item.reporter = self.context['request'].user
                    item.last_reviewed = timezone.now()
                    item.last_reviewed_by = self.context['request'].user
                    item.verified = verified
                    item.active = active
                    item.save()
                    finding_added_count += 1
                    new_items.append(item.id)
                    finding = item

                    if hasattr(item, 'unsaved_req_resp'):
                        for req_resp in item.unsaved_req_resp:
                            burp_rr = BurpRawRequestResponse(
                                finding=finding,
                                burpRequestBase64=req_resp['req'],
                                burpResponseBase64=req_resp['resp'])
                            burp_rr.clean()
                            burp_rr.save()

                    if item.unsaved_request and item.unsaved_response:
                        burp_rr = BurpRawRequestResponse(
                            finding=finding,
                            burpRequestBase64=item.unsaved_request,
                            burpResponseBase64=item.unsaved_response)
                        burp_rr.clean()
                        burp_rr.save()

                if finding:
                    finding_count += 1
                    for endpoint in item.unsaved_endpoints:
                        ep, created = Endpoint.objects.get_or_create(
                            protocol=endpoint.protocol,
                            host=endpoint.host,
                            path=endpoint.path,
                            query=endpoint.query,
                            fragment=endpoint.fragment,
                            product=test.engagement.product)
                        finding.endpoints.add(ep)

                    # if item.unsaved_tags:
                    #    finding.tags = item.unsaved_tags

            to_mitigate = set(original_items) - set(new_items)
            for finding in to_mitigate:
                finding.mitigated = datetime.datetime.combine(
                    scan_date,
                    timezone.now().time())
                finding.mitigated_by = self.context['request'].user
                finding.active = False
                finding.save()
                note = Notes(entry="Mitigated by %s re-upload." % scan_type,
                             author=self.context['request'].user)
                note.save()
                finding.notes.add(note)
                mitigated_count += 1

        except SyntaxError:
            raise Exception("Parser SyntaxError")

        return test

    def validate_scan_data(self, value):
        if value.date() > datetime.today().date():
            raise serializers.ValidationError(
                'The date cannot be in the future!')
        return value<|MERGE_RESOLUTION|>--- conflicted
+++ resolved
@@ -1,12 +1,7 @@
-<<<<<<< HEAD
 from dojo.models import Product, Engagement_Type, Engagement, Test, Finding, \
+from dojo.models import Product, Engagement, Test, Finding, \
     User, PortscanSettings, IPScan, Scan, Stub_Finding, Risk_Acceptance, \
-    Finding_Template, Test_Type, Development_Environment, Report_Type, \
-=======
-from dojo.models import Product, Engagement, Test, Finding, \
-    User, ScanSettings, IPScan, Scan, Stub_Finding, Risk_Acceptance, \
     Finding_Template, Test_Type, Development_Environment, \
->>>>>>> 2af278be
     JIRA_Issue, Tool_Product_Settings, Tool_Configuration, Tool_Type, \
     Product_Type, JIRA_Conf, Endpoint, BurpRawRequestResponse, JIRA_PKey, \
     Notes, DojoMeta
