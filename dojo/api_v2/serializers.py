--- conflicted
+++ resolved
@@ -684,28 +684,24 @@
     sla_days_remaining = serializers.IntegerField(read_only=True)
     finding_meta = FindingMetaSerializer(read_only=True, many=True)
     related_fields = serializers.SerializerMethodField()
-<<<<<<< HEAD
     # for backwards compatibility
     jira_creation = serializers.SerializerMethodField()
     jira_change = serializers.SerializerMethodField()
-=======
     display_status = serializers.SerializerMethodField()
->>>>>>> 2f5a69e6
 
     class Meta:
         model = Finding
         fields = '__all__'
 
-<<<<<<< HEAD
+    @swagger_serializer_method(serializers.ListField(serializers.DateTimeField()))
     def get_jira_creation(self, obj):
         return jira_helper.get_jira_creation(self)
 
+    @swagger_serializer_method(serializers.ListField(serializers.DateTimeField()))
     def get_jira_change(self, obj):
         return jira_helper.get_jira_changed(self)
 
-=======
     @swagger_serializer_method(FindingTestSerializer)
->>>>>>> 2f5a69e6
     def get_related_fields(self, obj):
         query_params = self.context['request'].query_params
         if query_params.get('related_fields', 'false') == 'true':
