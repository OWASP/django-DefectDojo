from dojo.models import Product, Engagement, Test, Finding, \
    User, ScanSettings, IPScan, Scan, Stub_Finding, Risk_Acceptance, \
    Finding_Template, Test_Type, Development_Environment, \
    JIRA_Issue, Tool_Product_Settings, Tool_Configuration, Tool_Type, \
    Product_Type, JIRA_Conf, Endpoint, BurpRawRequestResponse, JIRA_PKey, \
<<<<<<< HEAD
    Notes
=======
    Notes, Dojo_User, Regulation, DojoMeta
>>>>>>> 511084c3
from dojo.forms import ImportScanForm, SEVERITY_CHOICES
from dojo.tools.factory import import_parser_factory
from django.core.validators import URLValidator, validate_ipv46_address
from rest_framework import serializers
from django.core.exceptions import ValidationError
from django.utils import timezone
from django.db.models import Q
import datetime
import six
from django.utils.translation import ugettext_lazy as _
import json



class TagList(list):
    def __init__(self, *args, **kwargs):
        pretty_print = kwargs.pop("pretty_print", True)
        list.__init__(self, *args, **kwargs)
        self.pretty_print = pretty_print

    def __add__(self, rhs):
        return TagList(list.__add__(self, rhs))

    def __getitem__(self, item):
        result = list.__getitem__(self, item)
        try:
            return TagList(result)
        except TypeError:
            return result

    def __str__(self):
        if self.pretty_print:
            return json.dumps(
                self, sort_keys=True, indent=4, separators=(',', ': '))
        else:
            return json.dumps(self)


class TagListSerializerField(serializers.ListField):
    child = serializers.CharField()
    default_error_messages = {
        'not_a_list': _(
            'Expected a list of items but got type "{input_type}".'),
        'invalid_json': _('Invalid json list. A tag list submitted in string'
                          ' form must be valid json.'),
        'not_a_str': _('All list items must be of string type.')
    }
    order_by = None

    def __init__(self, **kwargs):
        pretty_print = kwargs.pop("pretty_print", True)

        style = kwargs.pop("style", {})
        kwargs["style"] = {'base_template': 'textarea.html'}
        kwargs["style"].update(style)

        super(TagListSerializerField, self).__init__(**kwargs)

        self.pretty_print = pretty_print

    def to_internal_value(self, value):
        if isinstance(value, six.string_types):
            if not value:
                value = "[]"
            try:
                value = json.loads(value)
            except ValueError:
                self.fail('invalid_json')

        if not isinstance(value, list):
            self.fail('not_a_list', input_type=type(value).__name__)

        for s in value:
            if not isinstance(s, six.string_types):
                self.fail('not_a_str')

            self.child.run_validation(s)

        return value

    def to_representation(self, value):
        if not isinstance(value, TagList):
            if not isinstance(value, list):
                if self.order_by:
                    tags = value.all().order_by(*self.order_by)
                else:
                    tags = value.all()
                value = [tag.name for tag in tags]
            value = TagList(value, pretty_print=self.pretty_print)

        return value


class TaggitSerializer(serializers.Serializer):
    def create(self, validated_data):
        to_be_tagged, validated_data = self._pop_tags(validated_data)

        tag_object = super(TaggitSerializer, self).create(validated_data)

        return self._save_tags(tag_object, to_be_tagged)

    def update(self, instance, validated_data):
        to_be_tagged, validated_data = self._pop_tags(validated_data)

        tag_object = super(TaggitSerializer, self).update(
            instance, validated_data)

        return self._save_tags(tag_object, to_be_tagged)

    def _save_tags(self, tag_object, tags):
        for key in tags.keys():
            tag_values = tags.get(key)
            tag_object.tags = ", ".join(tag_values)

        return tag_object

    def _pop_tags(self, validated_data):
        to_be_tagged = {}

        for key in self.fields.keys():
            field = self.fields[key]
            if isinstance(field, TagListSerializerField):
                if key in validated_data:
                    to_be_tagged[key] = validated_data.pop(key)

        return (to_be_tagged, validated_data)


class MetaSerializer(serializers.ModelSerializer):
    class Meta:
        model = DojoMeta
        fields = '__all__'


class ProductMetaSerializer(serializers.ModelSerializer):
    class Meta:
        model = DojoMeta
        fields = ('name', 'value')


class UserSerializer(serializers.ModelSerializer):
    class Meta:
        model = User
        fields = ('id', 'username', 'first_name', 'last_name', 'last_login')


class ProductSerializer(TaggitSerializer, serializers.ModelSerializer):
    findings_count = serializers.SerializerMethodField()
    tags = TagListSerializerField(required=False)
    product_meta = ProductMetaSerializer(read_only=True, many=True)

    class Meta:
        model = Product
        exclude = ('tid', 'manager', 'prod_manager', 'tech_contact',
                   'updated')
        extra_kwargs = {
            'authorized_users': {'queryset': User.objects.exclude(is_staff=True).exclude(is_active=False)}
        }

    def get_findings_count(self, obj):
        return obj.findings_count


class ProductTypeSerializer(serializers.ModelSerializer):
    class Meta:
        model = Product_Type
        fields = '__all__'


class EngagementSerializer(TaggitSerializer, serializers.ModelSerializer):
    tags = TagListSerializerField(required=False)

    class Meta:
        model = Engagement
        fields = '__all__'

    def validate(self, data):
        if self.context['request'].method == 'POST':
            if data['target_start'] > data['target_end']:
                raise serializers.ValidationError(
                    'Your target start date exceeds your target end date')
        return data


class ToolTypeSerializer(serializers.ModelSerializer):
    class Meta:
        model = Tool_Type
        fields = '__all__'


class ToolConfigurationSerializer(serializers.ModelSerializer):
    configuration_url = serializers.CharField(source='url')

    class Meta:
        model = Tool_Configuration
        fields = '__all__'


class ToolProductSettingsSerializer(serializers.ModelSerializer):
    setting_url = serializers.CharField(source='url')

    class Meta:
        model = Tool_Product_Settings
        fields = '__all__'


class EndpointSerializer(TaggitSerializer, serializers.ModelSerializer):
    tags = TagListSerializerField(required=False)

    class Meta:
        model = Endpoint
        fields = '__all__'

    def validate(self, data):
        port_re = "(:[0-9]{1,5}|[1-5][0-9]{4}|6[0-4][0-9]{3}|65[0-4][0-9]{2}" \
                  "|655[0-2][0-9]|6553[0-5])"

        if not self.context['request'].method == 'PATCH':
            if ('host' not in data or
                    'protocol' not in data or
                    'path' not in data or
                    'query' not in data or
                    'fragment' not in data):
                raise serializers.ValidationError(
                    'Please provide valid host, protocol, path, query and '
                    'fragment')
            protocol = data['protocol']
            path = data['path']
            query = data['query']
            fragment = data['fragment']
            host = data['host']
        else:
            protocol = data.get('protocol', self.instance.protocol)
            path = data.get('path', self.instance.path)
            query = data.get('query', self.instance.query)
            fragment = data.get('fragment', self.instance.fragment)
            host = data.get('host', self.instance.host)
        product = data.get('product', None)

        from urlparse import urlunsplit
        if protocol:
            endpoint = urlunsplit((protocol, host, path, query, fragment))
        else:
            endpoint = host

        from django.core import exceptions
        from django.core.validators import RegexValidator
        import re
        try:
            url_validator = URLValidator()
            url_validator(endpoint)
        except exceptions.ValidationError:
            try:
                # do we have a port number?
                regex = re.compile(port_re)
                host = endpoint
                if regex.findall(endpoint):
                    for g in regex.findall(endpoint):
                        host = re.sub(port_re, '', host)
                validate_ipv46_address(host)
            except exceptions.ValidationError:
                try:
                    validate_hostname = RegexValidator(
                        regex=r'[a-zA-Z0-9-_]*\.[a-zA-Z]{2,6}')
                    # do we have a port number?
                    regex = re.compile(port_re)
                    host = endpoint
                    if regex.findall(endpoint):
                        for g in regex.findall(endpoint):
                            host = re.sub(port_re, '', host)
                    validate_hostname(host)
                except:  # noqa
                    raise serializers.ValidationError(
                        'It does not appear as though this endpoint is a '
                        'valid URL or IP address.',
                        code='invalid')

        endpoint = Endpoint.objects.filter(protocol=protocol,
                                           host=host,
                                           path=path,
                                           query=query,
                                           fragment=fragment,
                                           product=product)
        if endpoint.count() > 0 and not self.instance:
            raise serializers.ValidationError(
                'It appears as though an endpoint with this data already '
                'exists for this product.',
                code='invalid')

        return data


class JIRAIssueSerializer(serializers.ModelSerializer):
    class Meta:
        model = JIRA_Issue
        fields = '__all__'


class JIRAConfSerializer(serializers.ModelSerializer):
    class Meta:
        model = JIRA_Conf
        fields = '__all__'


class JIRASerializer(serializers.ModelSerializer):
    class Meta:
        model = JIRA_PKey
        fields = '__all__'


class TestSerializer(TaggitSerializer, serializers.ModelSerializer):
    tags = TagListSerializerField(required=False)

    class Meta:
        model = Test
        fields = '__all__'


class TestCreateSerializer(TaggitSerializer, serializers.ModelSerializer):
    engagement = serializers.PrimaryKeyRelatedField(
        queryset=Engagement.objects.all())
    notes = serializers.PrimaryKeyRelatedField(
        allow_null=True,
        default=[],
        queryset=Notes.objects.all(),
        many=True)
    tags = TagListSerializerField(required=False)

    class Meta:
        model = Test
        fields = '__all__'


class RiskAcceptanceSerializer(serializers.ModelSerializer):
    class Meta:
        model = Risk_Acceptance
        fields = '__all__'


class FindingSerializer(TaggitSerializer, serializers.ModelSerializer):
    tags = TagListSerializerField(required=False)

    class Meta:
        model = Finding
        fields = '__all__'

    def validate(self, data):
        if self.context['request'].method == 'PATCH':
            is_active = data.get('active', self.instance.active)
            is_verified = data.get('verified', self.instance.verified)
            is_duplicate = data.get('duplicate', self.instance.duplicate)
            is_false_p = data.get('false_p', self.instance.false_p)
        else:
            is_active = data.get('active', True)
            is_verified = data.get('verified', True)
            is_duplicate = data.get('duplicate', False)
            is_false_p = data.get('false_p', False)
        if ((is_active or is_verified) and is_duplicate):
            raise serializers.ValidationError('Duplicate findings cannot be'
                                              ' verified or active')
        if is_false_p and is_verified:
            raise serializers.ValidationError('False positive findings cannot '
                                              'be verified.')
        return data


class FindingCreateSerializer(TaggitSerializer, serializers.ModelSerializer):
    notes = serializers.PrimaryKeyRelatedField(
        read_only=True,
        allow_null=True,
        default=[],
        many=True)
    test = serializers.PrimaryKeyRelatedField(
        queryset=Test.objects.all())
    thread_id = serializers.IntegerField(default=0)
    found_by = serializers.PrimaryKeyRelatedField(
        queryset=Test_Type.objects.all(),
        many=True)
    url = serializers.CharField(
        allow_null=True,
        default=None)
    tags = TagListSerializerField(required=False)

    class Meta:
        model = Finding
        fields = '__all__'
        extra_kwargs = {
            'reporter': {'default': serializers.CurrentUserDefault()},
        }

    def validate(self, data):
        if ((data['active'] or data['verified']) and data['duplicate']):
            raise serializers.ValidationError('Duplicate findings cannot be'
                                              ' verified or active')
        if data['false_p'] and data['verified']:
            raise serializers.ValidationError('False positive findings cannot '
                                              'be verified.')
        return data


class FindingTemplateSerializer(serializers.ModelSerializer):
    class Meta:
        model = Finding_Template
        fields = '__all__'


class StubFindingSerializer(serializers.ModelSerializer):
    class Meta:
        model = Stub_Finding
        fields = '__all__'


class StubFindingCreateSerializer(serializers.ModelSerializer):
    test = serializers.PrimaryKeyRelatedField(
        queryset=Test.objects.all())

    class Meta:
        model = Stub_Finding
        fields = '__all__'
        extra_kwargs = {
            'reporter': {'default': serializers.CurrentUserDefault()},
        }


class ScanSettingsSerializer(serializers.ModelSerializer):
    class Meta:
        model = ScanSettings
        fields = '__all__'


class ScanSettingsCreateSerializer(serializers.ModelSerializer):
    user = serializers.PrimaryKeyRelatedField(
        queryset=User.objects.all())
    product = serializers.PrimaryKeyRelatedField(
        queryset=Product.objects.all())
    data = serializers.DateTimeField(required=False)

    class Meta:
        model = ScanSettings
        fields = '__all__'


class IPScanSerializer(serializers.ModelSerializer):
    class Meta:
        model = IPScan
        fields = '__all__'


class ScanSerializer(serializers.ModelSerializer):
    # scan_settings_link = serializers.PrimaryKeyRelatedField(
    #     read_only=True,
    #     source='scan_settings')
    # scan_settings = serializers.PrimaryKeyRelatedField(
    #     queryset=ScanSettings.objects.all(),
    #     write_only=True,
    #     )
    # ipscan_links = serializers.PrimaryKeyRelatedField(
    #     read_only=True,
    #     many=True,
    #     source='ipscan_set')

    class Meta:
        model = Scan
        fields = '__all__'


class ImportScanSerializer(TaggitSerializer, serializers.Serializer):
    scan_date = serializers.DateField(default=datetime.date.today)
    minimum_severity = serializers.ChoiceField(
        choices=SEVERITY_CHOICES,
        default='Info')
    active = serializers.BooleanField(default=True)
    verified = serializers.BooleanField(default=True)
    scan_type = serializers.ChoiceField(
        choices=ImportScanForm.SCAN_TYPE_CHOICES)
    file = serializers.FileField()
    engagement = serializers.PrimaryKeyRelatedField(
        queryset=Engagement.objects.all())
    lead = serializers.PrimaryKeyRelatedField(
        allow_null=True,
        default=None,
        queryset=User.objects.all())
    tags = TagListSerializerField(required=False)
    skip_duplicates = serializers.BooleanField(required=False, default=False)
    close_old_findings = serializers.BooleanField(required=False, default=False)

    def save(self):
        data = self.validated_data
        skip_duplicates = data['skip_duplicates']
        close_old_findings = data['close_old_findings']
        test_type, created = Test_Type.objects.get_or_create(
            name=data['scan_type'])
        environment, created = Development_Environment.objects.get_or_create(
            name='Development')
        test = Test(
            engagement=data['engagement'],
            lead=data['lead'],
            test_type=test_type,
            target_start=data['scan_date'],
            target_end=data['scan_date'],
            environment=environment,
            percent_complete=100)
        try:
            test.full_clean()
        except ValidationError:
            pass

        test.save()
        test.tags = u' '.join(data['tags'])
        try:
            parser = import_parser_factory(data['file'],
                                           test,
                                           data['scan_type'],)
        except ValueError:
            raise Exception('FileParser ValueError')

        try:
            for item in parser.items:
                if skip_duplicates and \
                   Finding.objects.filter(Q(active=True) | Q(false_p=True) | Q(duplicate=True),
                                          test__engagement__product=test.engagement.product,
                                          hash_code=item.compute_hash_code()).exists():
                    continue

                sev = item.severity
                if sev == 'Information' or sev == 'Informational':
                    sev = 'Info'

                item.severity = sev

                if (Finding.SEVERITIES[sev] >
                        Finding.SEVERITIES[data['minimum_severity']]):
                    continue

                item.test = test
                item.date = test.target_start
                item.reporter = self.context['request'].user
                item.last_reviewed = timezone.now()
                item.last_reviewed_by = self.context['request'].user
                item.active = data['active']
                item.verified = data['verified']
                item.save()

                if (hasattr(item, 'unsaved_req_resp') and
                        len(item.unsaved_req_resp) > 0):
                    for req_resp in item.unsaved_req_resp:
                        burp_rr = BurpRawRequestResponse(
                            finding=item,
                            burpRequestBase64=req_resp["req"],
                            burpResponseBase64=req_resp["resp"])
                        burp_rr.clean()
                        burp_rr.save()

                if (item.unsaved_request is not None and
                        item.unsaved_response is not None):
                    burp_rr = BurpRawRequestResponse(
                        finding=item,
                        burpRequestBase64=item.unsaved_request,
                        burpResponseBase64=item.unsaved_response)
                    burp_rr.clean()
                    burp_rr.save()

                for endpoint in item.unsaved_endpoints:
                    ep, created = Endpoint.objects.get_or_create(
                        protocol=endpoint.protocol,
                        host=endpoint.host,
                        path=endpoint.path,
                        query=endpoint.query,
                        fragment=endpoint.fragment,
                        product=test.engagement.product)

                    item.endpoints.add(ep)

                # if item.unsaved_tags is not None:
                #    item.tags = item.unsaved_tags
        except SyntaxError:
            raise Exception('Parser SyntaxError')

        if close_old_findings:
            # Close old active findings that are not reported by this scan.
            new_hash_codes = test.finding_set.values('hash_code')
            for old_finding in Finding.objects.exclude(test=test) \
                               .filter(~Q(hash_code__in=new_hash_codes),
                                       test__engagement__product=test.engagement.product,
                                       active=True):
                old_finding.active = False
                old_finding.mitigated = datetime.datetime.combine(
                    test.target_start,
                    timezone.now().time())
                old_finding.mitigated_by = self.context['request'].user
                old_finding.notes.create(author=self.context['request'].user,
                                         entry="This finding has been automatically closed"
                                         " as it is not present anymore in recent scans.")
                old_finding.save()

        return test

    def validate_scan_data(self, value):
        if value.date() > datetime.today().date():
            raise serializers.ValidationError(
                'The date cannot be in the future!')
        return value


class ReImportScanSerializer(TaggitSerializer, serializers.Serializer):
    scan_date = serializers.DateField()
    minimum_severity = serializers.ChoiceField(
        choices=SEVERITY_CHOICES,
        default='Info')
    active = serializers.BooleanField(default=True)
    verified = serializers.BooleanField(default=True)
    scan_type = serializers.ChoiceField(
        choices=ImportScanForm.SCAN_TYPE_CHOICES)
    tags = TagListSerializerField(required=False)
    file = serializers.FileField()
    test = serializers.PrimaryKeyRelatedField(
        queryset=Test.objects.all())

    def save(self):
        data = self.validated_data
        test = data['test']
        scan_type = data['scan_type']
        min_sev = data['minimum_severity']
        scan_date = data['scan_date']
        verified = data['verified']
        active = data['active']

        try:
            parser = import_parser_factory(data['file'],
                                           test,
                                           data['scan_type'],)
        except ValueError:
            raise Exception("Parser ValueError")

        try:
            items = parser.items
            original_items = list(test.finding_set.all())
            new_items = []
            mitigated_count = 0
            finding_count = 0
            finding_added_count = 0
            reactivated_count = 0

            for item in items:
                sev = item.severity
                if sev == 'Information' or sev == 'Informational':
                    sev = 'Info'

                if (Finding.SEVERITIES[sev] >
                        Finding.SEVERITIES[min_sev]):
                    continue

                if scan_type == 'Veracode Scan' or scan_type == 'Arachni Scan':
                    findings = Finding.objects.filter(
                        title=item.title,
                        test=test,
                        severity=sev,
                        numerical_severity=Finding.get_numerical_severity(sev),
                        description=item.description).all()
                else:
                    findings = Finding.objects.filter(
                        title=item.title,
                        test=test,
                        severity=sev,
                        numerical_severity=Finding.get_numerical_severity(sev)).all()

                if findings:
                    finding = findings[0]
                    if finding.mitigated:
                        finding.mitigated = None
                        finding.mitigated_by = None
                        finding.active = True
                        finding.verified = verified
                        finding.save()
                        note = Notes(
                            entry="Re-activated by %s re-upload." % scan_type,
                            author=self.context['request'].user)
                        note.save()
                        finding.notes.add(note)
                        reactivated_count += 1
                    new_items.append(finding)
                else:
                    item.test = test
                    item.date = test.target_start
                    item.reporter = self.context['request'].user
                    item.last_reviewed = timezone.now()
                    item.last_reviewed_by = self.context['request'].user
                    item.verified = verified
                    item.active = active
                    item.save()
                    finding_added_count += 1
                    new_items.append(item.id)
                    finding = item

                    if hasattr(item, 'unsaved_req_resp'):
                        for req_resp in item.unsaved_req_resp:
                            burp_rr = BurpRawRequestResponse(
                                finding=finding,
                                burpRequestBase64=req_resp['req'],
                                burpResponseBase64=req_resp['resp'])
                            burp_rr.clean()
                            burp_rr.save()

                    if item.unsaved_request and item.unsaved_response:
                        burp_rr = BurpRawRequestResponse(
                            finding=finding,
                            burpRequestBase64=item.unsaved_request,
                            burpResponseBase64=item.unsaved_response)
                        burp_rr.clean()
                        burp_rr.save()

                if finding:
                    finding_count += 1
                    for endpoint in item.unsaved_endpoints:
                        ep, created = Endpoint.objects.get_or_create(
                            protocol=endpoint.protocol,
                            host=endpoint.host,
                            path=endpoint.path,
                            query=endpoint.query,
                            fragment=endpoint.fragment,
                            product=test.engagement.product)
                        finding.endpoints.add(ep)

                    # if item.unsaved_tags:
                    #    finding.tags = item.unsaved_tags

            to_mitigate = set(original_items) - set(new_items)
            for finding in to_mitigate:
                finding.mitigated = datetime.datetime.combine(
                    scan_date,
                    timezone.now().time())
                finding.mitigated_by = self.context['request'].user
                finding.active = False
                finding.save()
                note = Notes(entry="Mitigated by %s re-upload." % scan_type,
                             author=self.context['request'].user)
                note.save()
                finding.notes.add(note)
                mitigated_count += 1

        except SyntaxError:
            raise Exception("Parser SyntaxError")

        return test

    def validate_scan_data(self, value):
        if value.date() > datetime.today().date():
            raise serializers.ValidationError(
                'The date cannot be in the future!')
        return value<|MERGE_RESOLUTION|>--- conflicted
+++ resolved
@@ -3,11 +3,7 @@
     Finding_Template, Test_Type, Development_Environment, \
     JIRA_Issue, Tool_Product_Settings, Tool_Configuration, Tool_Type, \
     Product_Type, JIRA_Conf, Endpoint, BurpRawRequestResponse, JIRA_PKey, \
-<<<<<<< HEAD
-    Notes
-=======
-    Notes, Dojo_User, Regulation, DojoMeta
->>>>>>> 511084c3
+    Notes, DojoMeta
 from dojo.forms import ImportScanForm, SEVERITY_CHOICES
 from dojo.tools.factory import import_parser_factory
 from django.core.validators import URLValidator, validate_ipv46_address
@@ -19,7 +15,6 @@
 import six
 from django.utils.translation import ugettext_lazy as _
 import json
-
 
 
 class TagList(list):
