--- conflicted
+++ resolved
@@ -587,7 +587,8 @@
             pass
 
         test.save()
-<<<<<<< HEAD
+        # return the id of the created test, can't find a better way because this is not a ModelSerializer....
+        self.fields['test'] = serializers.IntegerField(read_only=True, default=test.id)
 
         test.engagement.updated = max_safe([scan_date_time, test.engagement.updated])
 
@@ -595,10 +596,6 @@
             test.engagement.target_end = max_safe([scan_date, test.engagement.target_end])
 
         test.engagement.save()
-=======
-        # return the id of the created test, can't find a better way because this is not a ModelSerializer....
-        self.fields['test'] = serializers.IntegerField(read_only=True, default=test.id)
->>>>>>> 56abaf08
 
         if 'tags' in data:
             test.tags = ' '.join(data['tags'])
