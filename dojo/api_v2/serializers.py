from dojo.models import Product, Engagement, Test, Finding, \
    User, ScanSettings, IPScan, Scan, Stub_Finding, Risk_Acceptance, \
    Finding_Template, Test_Type, Development_Environment, NoteHistory, \
    JIRA_Issue, Tool_Product_Settings, Tool_Configuration, Tool_Type, \
    Product_Type, JIRA_Conf, Endpoint, BurpRawRequestResponse, JIRA_PKey, \
    Notes, DojoMeta, FindingImage
from dojo.forms import ImportScanForm, SEVERITY_CHOICES
from dojo.tools import requires_file
from dojo.tools.factory import import_parser_factory
from dojo.utils import create_notification, max_safe
from django.urls import reverse
from tagging.models import Tag
from django.core.validators import URLValidator, validate_ipv46_address
from django.conf import settings
from rest_framework import serializers
from django.core.exceptions import ValidationError
from django.utils import timezone
import base64
import datetime
import six
from django.utils.translation import ugettext_lazy as _
import json


class TagList(list):
    def __init__(self, *args, **kwargs):
        pretty_print = kwargs.pop("pretty_print", True)
        list.__init__(self, *args, **kwargs)
        self.pretty_print = pretty_print

    def __add__(self, rhs):
        return TagList(list.__add__(self, rhs))

    def __getitem__(self, item):
        result = list.__getitem__(self, item)
        try:
            return TagList(result)
        except TypeError:
            return result

    def __str__(self):
        if self.pretty_print:
            return json.dumps(
                self, sort_keys=True, indent=4, separators=(',', ': '))
        else:
            return json.dumps(self)


class TagListSerializerField(serializers.ListField):
    child = serializers.CharField()
    default_error_messages = {
        'not_a_list': _(
            'Expected a list of items but got type "{input_type}".'),
        'invalid_json': _('Invalid json list. A tag list submitted in string'
                          ' form must be valid json.'),
        'not_a_str': _('All list items must be of string type.')
    }
    order_by = None

    def __init__(self, **kwargs):
        pretty_print = kwargs.pop("pretty_print", True)

        style = kwargs.pop("style", {})
        kwargs["style"] = {'base_template': 'textarea.html'}
        kwargs["style"].update(style)

        super(TagListSerializerField, self).__init__(**kwargs)

        self.pretty_print = pretty_print

    def to_internal_value(self, data):
        if isinstance(data, six.string_types):
            if not data:
                data = []
            try:
                data = json.loads(data)
            except ValueError:
                self.fail('invalid_json')

        if not isinstance(data, list):
            self.fail('not_a_list', input_type=type(data).__name__)

        for s in data:
            if not isinstance(s, six.string_types):
                self.fail('not_a_str')

            self.child.run_validation(s)

        return data

    def to_representation(self, value):
        if not isinstance(value, TagList):
            if not isinstance(value, list):
                if self.order_by:
                    tags = value.all().order_by(*self.order_by)
                else:
                    tags = value.all()
                value = [tag.name for tag in tags]
            value = TagList(value, pretty_print=self.pretty_print)

        return value


class TaggitSerializer(serializers.Serializer):
    def create(self, validated_data):
        to_be_tagged, validated_data = self._pop_tags(validated_data)

        tag_object = super(TaggitSerializer, self).create(validated_data)

        return self._save_tags(tag_object, to_be_tagged)

    def update(self, instance, validated_data):
        to_be_tagged, validated_data = self._pop_tags(validated_data)

        tag_object = super(TaggitSerializer, self).update(
            instance, validated_data)

        return self._save_tags(tag_object, to_be_tagged)

    def _save_tags(self, tag_object, tags):
        for key in list(tags.keys()):
            tag_values = tags.get(key)
            tag_object.tags = ", ".join(tag_values)

        return tag_object

    def _pop_tags(self, validated_data):
        to_be_tagged = {}

        for key in list(self.fields.keys()):
            field = self.fields[key]
            if isinstance(field, TagListSerializerField):
                if key in validated_data:
                    to_be_tagged[key] = validated_data.pop(key)

        return (to_be_tagged, validated_data)


class MetaSerializer(serializers.ModelSerializer):
    product = serializers.PrimaryKeyRelatedField(queryset=Product.objects.all(),
                                                 required=False,
                                                 default=None,
                                                 allow_null=True)
    endpoint = serializers.PrimaryKeyRelatedField(queryset=Endpoint.objects.all(),
                                                  required=False,
                                                  default=None,
                                                  allow_null=True)

    def validate(self, data):
        DojoMeta(**data).clean()
        return data

    class Meta:
        model = DojoMeta
        fields = '__all__'


class ProductMetaSerializer(serializers.ModelSerializer):
    class Meta:
        model = DojoMeta
        fields = ('name', 'value')


class UserSerializer(serializers.ModelSerializer):
    class Meta:
        model = User
        fields = ('id', 'username', 'first_name', 'last_name', 'last_login')


class ProductSerializer(TaggitSerializer, serializers.ModelSerializer):
    findings_count = serializers.SerializerMethodField()
    findings_list = serializers.SerializerMethodField()

    tags = TagListSerializerField(required=False)
    product_meta = ProductMetaSerializer(read_only=True, many=True)

    class Meta:
        model = Product
        exclude = ('tid', 'manager', 'prod_manager', 'tech_contact',
                   'updated')
        extra_kwargs = {
            'authorized_users': {'queryset': User.objects.exclude(is_staff=True).exclude(is_active=False)}
        }

    def get_findings_count(self, obj):
        return obj.findings_count

    def get_findings_list(self, obj):
        return obj.open_findings_list()


class ProductTypeSerializer(serializers.ModelSerializer):
    class Meta:
        model = Product_Type
        fields = '__all__'


class EngagementSerializer(TaggitSerializer, serializers.ModelSerializer):
    tags = TagListSerializerField(required=False)

    class Meta:
        model = Engagement
        fields = '__all__'

    def validate(self, data):
        if self.context['request'].method == 'POST':
            if data['target_start'] > data['target_end']:
                raise serializers.ValidationError(
                    'Your target start date exceeds your target end date')
        return data


class ToolTypeSerializer(serializers.ModelSerializer):
    class Meta:
        model = Tool_Type
        fields = '__all__'


class ToolConfigurationSerializer(serializers.ModelSerializer):
    configuration_url = serializers.CharField(source='url')

    class Meta:
        model = Tool_Configuration
        fields = '__all__'


class ToolProductSettingsSerializer(serializers.ModelSerializer):
    setting_url = serializers.CharField(source='url')

    class Meta:
        model = Tool_Product_Settings
        fields = '__all__'


class EndpointSerializer(TaggitSerializer, serializers.ModelSerializer):
    tags = TagListSerializerField(required=False)

    class Meta:
        model = Endpoint
        fields = '__all__'

    def validate(self, data):
        port_re = "(:[0-9]{1,5}|[1-5][0-9]{4}|6[0-4][0-9]{3}|65[0-4][0-9]{2}" \
                  "|655[0-2][0-9]|6553[0-5])"

        if not self.context['request'].method == 'PATCH':
            if ('host' not in data or
                    'protocol' not in data or
                    'path' not in data or
                    'query' not in data or
                    'fragment' not in data):
                raise serializers.ValidationError(
                    'Please provide valid host, protocol, path, query and '
                    'fragment')
            protocol = data['protocol']
            path = data['path']
            query = data['query']
            fragment = data['fragment']
            host = data['host']
        else:
            protocol = data.get('protocol', self.instance.protocol)
            path = data.get('path', self.instance.path)
            query = data.get('query', self.instance.query)
            fragment = data.get('fragment', self.instance.fragment)
            host = data.get('host', self.instance.host)
        product = data.get('product', None)

        from urllib.parse import urlunsplit
        if protocol:
            endpoint = urlunsplit((protocol, host, path, query, fragment))
        else:
            endpoint = host

        from django.core import exceptions
        from django.core.validators import RegexValidator
        import re
        try:
            url_validator = URLValidator()
            url_validator(endpoint)
        except exceptions.ValidationError:
            try:
                # do we have a port number?
                regex = re.compile(port_re)
                host = endpoint
                if regex.findall(endpoint):
                    for g in regex.findall(endpoint):
                        host = re.sub(port_re, '', host)
                validate_ipv46_address(host)
            except exceptions.ValidationError:
                try:
                    validate_hostname = RegexValidator(
                        regex=r'[a-zA-Z0-9-_]*\.[a-zA-Z]{2,6}')
                    # do we have a port number?
                    regex = re.compile(port_re)
                    host = endpoint
                    if regex.findall(endpoint):
                        for g in regex.findall(endpoint):
                            host = re.sub(port_re, '', host)
                    validate_hostname(host)
                except:  # noqa
                    raise serializers.ValidationError(
                        'It does not appear as though this endpoint is a '
                        'valid URL or IP address.',
                        code='invalid')

        endpoint = Endpoint.objects.filter(protocol=protocol,
                                           host=host,
                                           path=path,
                                           query=query,
                                           fragment=fragment,
                                           product=product)
        if endpoint.count() > 0 and not self.instance:
            raise serializers.ValidationError(
                'It appears as though an endpoint with this data already '
                'exists for this product.',
                code='invalid')

        return data


class JIRAIssueSerializer(serializers.ModelSerializer):
    class Meta:
        model = JIRA_Issue
        fields = '__all__'


class JIRAConfSerializer(serializers.ModelSerializer):
    class Meta:
        model = JIRA_Conf
        fields = '__all__'


class JIRASerializer(serializers.ModelSerializer):
    class Meta:
        model = JIRA_PKey
        fields = '__all__'


class DevelopmentEnvironmentSerializer(serializers.ModelSerializer):

    class Meta:
        model = Development_Environment
        fields = '__all__'


class TestSerializer(TaggitSerializer, serializers.ModelSerializer):
    tags = TagListSerializerField(required=False)
    test_type_name = serializers.ReadOnlyField()

    class Meta:
        model = Test
        fields = '__all__'


class TestCreateSerializer(TaggitSerializer, serializers.ModelSerializer):
    engagement = serializers.PrimaryKeyRelatedField(
        queryset=Engagement.objects.all())
    notes = serializers.PrimaryKeyRelatedField(
        allow_null=True,
        default=[],
        queryset=Notes.objects.all(),
        many=True)
    tags = TagListSerializerField(required=False)

    class Meta:
        model = Test
        fields = '__all__'


class TestTypeSerializer(TaggitSerializer, serializers.ModelSerializer):
    tags = TagListSerializerField(required=False)

    class Meta:
        model = Test_Type
        fields = '__all__'


class RiskAcceptanceSerializer(serializers.ModelSerializer):
    class Meta:
        model = Risk_Acceptance
        fields = '__all__'


class FindingImageSerializer(serializers.ModelSerializer):
    base64 = serializers.SerializerMethodField()

    class Meta:
        model = FindingImage
        fields = ["base64", "caption", "id"]

    def get_base64(self, obj):
        return base64.b64encode(obj.image.read())


class FindingSerializer(TaggitSerializer, serializers.ModelSerializer):
    images = FindingImageSerializer(many=True, read_only=True)
    tags = TagListSerializerField(required=False)

    class Meta:
        model = Finding
        fields = '__all__'

    def validate(self, data):
        if self.context['request'].method == 'PATCH':
            is_active = data.get('active', self.instance.active)
            is_verified = data.get('verified', self.instance.verified)
            is_duplicate = data.get('duplicate', self.instance.duplicate)
            is_false_p = data.get('false_p', self.instance.false_p)
        else:
            is_active = data.get('active', True)
            is_verified = data.get('verified', True)
            is_duplicate = data.get('duplicate', False)
            is_false_p = data.get('false_p', False)
        if ((is_active or is_verified) and is_duplicate):
            raise serializers.ValidationError('Duplicate findings cannot be'
                                              ' verified or active')
        if is_false_p and is_verified:
            raise serializers.ValidationError('False positive findings cannot '
                                              'be verified.')
        return data


class FindingCreateSerializer(TaggitSerializer, serializers.ModelSerializer):
    notes = serializers.PrimaryKeyRelatedField(
        read_only=True,
        allow_null=True,
        default=[],
        many=True)
    test = serializers.PrimaryKeyRelatedField(
        queryset=Test.objects.all())
    thread_id = serializers.IntegerField(default=0)
    found_by = serializers.PrimaryKeyRelatedField(
        queryset=Test_Type.objects.all(),
        many=True)
    url = serializers.CharField(
        allow_null=True,
        default=None)
    tags = TagListSerializerField(required=False)

    class Meta:
        model = Finding
        exclude = ['images']
        extra_kwargs = {
            'reporter': {'default': serializers.CurrentUserDefault()},
        }

    def validate(self, data):
        if ((data['active'] or data['verified']) and data['duplicate']):
            raise serializers.ValidationError('Duplicate findings cannot be'
                                              ' verified or active')
        if data['false_p'] and data['verified']:
            raise serializers.ValidationError('False positive findings cannot '
                                              'be verified.')
        return data


class FindingTemplateSerializer(serializers.ModelSerializer):
    class Meta:
        model = Finding_Template
        fields = '__all__'


class StubFindingSerializer(serializers.ModelSerializer):
    class Meta:
        model = Stub_Finding
        fields = '__all__'


class StubFindingCreateSerializer(serializers.ModelSerializer):
    test = serializers.PrimaryKeyRelatedField(
        queryset=Test.objects.all())

    class Meta:
        model = Stub_Finding
        fields = '__all__'
        extra_kwargs = {
            'reporter': {'default': serializers.CurrentUserDefault()},
        }


class ScanSettingsSerializer(serializers.ModelSerializer):
    class Meta:
        model = ScanSettings
        fields = '__all__'


class ScanSettingsCreateSerializer(serializers.ModelSerializer):
    user = serializers.PrimaryKeyRelatedField(
        queryset=User.objects.all())
    product = serializers.PrimaryKeyRelatedField(
        queryset=Product.objects.all())
    data = serializers.DateTimeField(required=False)

    class Meta:
        model = ScanSettings
        fields = '__all__'


class IPScanSerializer(serializers.ModelSerializer):
    class Meta:
        model = IPScan
        fields = '__all__'


class ScanSerializer(serializers.ModelSerializer):
    # scan_settings_link = serializers.PrimaryKeyRelatedField(
    #     read_only=True,
    #     source='scan_settings')
    # scan_settings = serializers.PrimaryKeyRelatedField(
    #     queryset=ScanSettings.objects.all(),
    #     write_only=True,
    #     )
    # ipscan_links = serializers.PrimaryKeyRelatedField(
    #     read_only=True,
    #     many=True,
    #     source='ipscan_set')

    class Meta:
        model = Scan
        fields = '__all__'


class ImportScanSerializer(TaggitSerializer, serializers.Serializer):
    scan_date = serializers.DateField(default=datetime.date.today)

    minimum_severity = serializers.ChoiceField(
        choices=SEVERITY_CHOICES,
        default='Info')
    active = serializers.BooleanField(default=True)
    verified = serializers.BooleanField(default=True)
    scan_type = serializers.ChoiceField(
        choices=ImportScanForm.SCAN_TYPE_CHOICES)
    endpoint_to_add = serializers.PrimaryKeyRelatedField(queryset=Endpoint.objects.all(),
                                                         required=False,
                                                         default=None)
    test_type = serializers.CharField(required=False)
    file = serializers.FileField(required=False)
    engagement = serializers.PrimaryKeyRelatedField(
        queryset=Engagement.objects.all())
    lead = serializers.PrimaryKeyRelatedField(
        allow_null=True,
        default=None,
        queryset=User.objects.all())
    tags = TagListSerializerField(required=False)
    close_old_findings = serializers.BooleanField(required=False, default=False)

    def save(self):
        data = self.validated_data
        close_old_findings = data['close_old_findings']
        active = data['active']
        verified = data['verified']
        test_type, created = Test_Type.objects.get_or_create(
            name=data.get('test_type', data['scan_type']))
        endpoint_to_add = data['endpoint_to_add']
        environment, created = Development_Environment.objects.get_or_create(
            name='Development')
        scan_date = data['scan_date']
        scan_date_time = datetime.datetime.combine(scan_date, timezone.now().time())
        if settings.USE_TZ:
            scan_date_time = timezone.make_aware(scan_date_time, timezone.get_default_timezone())

        test = Test(
            engagement=data['engagement'],
            lead=data['lead'],
            test_type=test_type,
            target_start=data['scan_date'],
            target_end=data['scan_date'],
            environment=environment,
            percent_complete=100)
        try:
            test.full_clean()
        except ValidationError:
            pass

        test.save()

<<<<<<< HEAD
        test.engagement.updated = max(scan_date_time, test.engagement.updated)

        if test.engagement.engagement_type == 'CI/CD':
            test.engagement.target_end = max(scan_date, test.engagement.target_end)
=======
        test.engagement.updated = max_safe([scan_date_time, test.engagement.updated])

        if test.engagement.engagement_type == 'CI/CD':
            test.engagement.target_end = max_safe([scan_date, test.engagement.target_end])
>>>>>>> dcbe6f6b

        test.engagement.save()

        if 'tags' in data:
            test.tags = ' '.join(data['tags'])
        try:
            parser = import_parser_factory(data.get('file'),
                                           test,
                                           active,
                                           verified,
                                           data['scan_type'],)
        except ValueError:
            raise Exception('FileParser ValueError')

        skipped_hashcodes = []
        try:
            for item in parser.items:
                sev = item.severity
                if sev == 'Information' or sev == 'Informational':
                    sev = 'Info'

                item.severity = sev

                if (Finding.SEVERITIES[sev] >
                        Finding.SEVERITIES[data['minimum_severity']]):
                    continue

                item.test = test
                item.date = test.target_start
                item.reporter = self.context['request'].user
                item.last_reviewed = timezone.now()
                item.last_reviewed_by = self.context['request'].user
                item.active = data['active']
                item.verified = data['verified']
                item.save(dedupe_option=False)

                if (hasattr(item, 'unsaved_req_resp') and
                        len(item.unsaved_req_resp) > 0):
                    for req_resp in item.unsaved_req_resp:
                        burp_rr = BurpRawRequestResponse(
                            finding=item,
                            burpRequestBase64=req_resp["req"],
                            burpResponseBase64=req_resp["resp"])
                        burp_rr.clean()
                        burp_rr.save()

                if (item.unsaved_request is not None and
                        item.unsaved_response is not None):
                    burp_rr = BurpRawRequestResponse(
                        finding=item,
                        burpRequestBase64=item.unsaved_request,
                        burpResponseBase64=item.unsaved_response)
                    burp_rr.clean()
                    burp_rr.save()

                for endpoint in item.unsaved_endpoints:
                    ep, created = Endpoint.objects.get_or_create(
                        protocol=endpoint.protocol,
                        host=endpoint.host,
                        path=endpoint.path,
                        query=endpoint.query,
                        fragment=endpoint.fragment,
                        product=test.engagement.product)

                    item.endpoints.add(ep)

                if endpoint_to_add:
                    item.endpoints.add(endpoint_to_add)

                if item.unsaved_tags is not None:
                    item.tags = item.unsaved_tags

                item.save()

        except SyntaxError:
            raise Exception('Parser SyntaxError')

        if close_old_findings:
            # Close old active findings that are not reported by this scan.
            new_hash_codes = test.finding_set.values('hash_code')

            old_findings = None
            if test.engagement.deduplication_on_engagement:
                old_findings = Finding.objects.exclude(test=test) \
                                              .exclude(hash_code__in=new_hash_codes) \
                                              .exclude(hash_code__in=skipped_hashcodes) \
                                              .filter(test__engagement=test.engagement,
                                                  test__test_type=test_type,
                                                  active=True)
            else:
                old_findings = Finding.objects.exclude(test=test) \
                                              .exclude(hash_code__in=new_hash_codes) \
                                              .exclude(hash_code__in=skipped_hashcodes) \
                                              .filter(test__engagement__product=test.engagement.product,
                                                  test__test_type=test_type,
                                                  active=True)

            for old_finding in old_findings:
                old_finding.active = False
                old_finding.mitigated = datetime.datetime.combine(
                    test.target_start,
                    timezone.now().time())
                if settings.USE_TZ:
                    old_finding.mitigated = timezone.make_aware(
                        old_finding.mitigated,
                        timezone.get_default_timezone())
                old_finding.mitigated_by = self.context['request'].user
                old_finding.notes.create(author=self.context['request'].user,
                                         entry="This finding has been automatically closed"
                                         " as it is not present anymore in recent scans.")
                Tag.objects.add_tag(old_finding, 'stale')
                old_finding.save()
                title = 'A stale finding has been closed for "{}",\nengagement {}.' \
                        .format(test.engagement.product.name, test.engagement.name)
                url = reverse('view_finding', args=(old_finding.id, ))
                description = 'See {}'.format(old_finding.title)
                create_notification(event='other',
                                    title=title,
                                    url=url,
                                    description=description,
                                    icon='bullseye',
                                    objowner=self.context['request'].user)

        return test

    def validate(self, data):
        scan_type = data.get("scan_type")
        file = data.get("file")
        if not file and requires_file(scan_type):
            raise serializers.ValidationError('Uploading a Report File is required for {}'.format(scan_type))
        return data

    def validate_scan_data(self, value):
        if value.date() > datetime.today().date():
            raise serializers.ValidationError(
                'The date cannot be in the future!')
        return value


class ReImportScanSerializer(TaggitSerializer, serializers.Serializer):
    scan_date = serializers.DateField()
    minimum_severity = serializers.ChoiceField(
        choices=SEVERITY_CHOICES,
        default='Info')
    active = serializers.BooleanField(default=True)
    verified = serializers.BooleanField(default=True)
    scan_type = serializers.ChoiceField(
        choices=ImportScanForm.SCAN_TYPE_CHOICES)
    endpoint_to_add = serializers.PrimaryKeyRelatedField(queryset=Endpoint.objects.all(),
                                                          default=None,
                                                          required=False)
    file = serializers.FileField(required=False)
    test = serializers.PrimaryKeyRelatedField(
        queryset=Test.objects.all())

    def save(self):
        data = self.validated_data
        test = data['test']
        scan_type = data['scan_type']
        endpoint_to_add = data['endpoint_to_add']
        min_sev = data['minimum_severity']
        scan_date = data['scan_date']
        scan_date_time = datetime.datetime.combine(scan_date, timezone.now().time())
        if settings.USE_TZ:
            scan_date_time = timezone.make_aware(scan_date_time, timezone.get_default_timezone())
        verified = data['verified']
        active = data['active']

        try:
            parser = import_parser_factory(data.get('file'),
                                           test,
                                           active,
                                           verified,
                                           data['scan_type'],)
        except ValueError:
            raise Exception("Parser ValueError")

        try:
            items = parser.items
            original_items = list(test.finding_set.all())
            new_items = []
            mitigated_count = 0
            finding_count = 0
            finding_added_count = 0
            reactivated_count = 0

            for item in items:
                sev = item.severity
                if sev == 'Information' or sev == 'Informational':
                    sev = 'Info'

                if (Finding.SEVERITIES[sev] >
                        Finding.SEVERITIES[min_sev]):
                    continue

                if scan_type == 'Veracode Scan' or scan_type == 'Arachni Scan':
                    findings = Finding.objects.filter(
                        title=item.title,
                        test=test,
                        severity=sev,
                        numerical_severity=Finding.get_numerical_severity(sev),
                        description=item.description).all()
                else:
                    findings = Finding.objects.filter(
                        title=item.title,
                        test=test,
                        severity=sev,
                        numerical_severity=Finding.get_numerical_severity(sev)).all()

                if findings:
                    finding = findings[0]
                    if finding.mitigated or finding.is_Mitigated:
                        finding.mitigated = None
                        finding.is_Mitigated = False
                        finding.mitigated_by = None
                        finding.active = True
                        finding.verified = verified
                        finding.save()
                        note = Notes(
                            entry="Re-activated by %s re-upload." % scan_type,
                            author=self.context['request'].user)
                        note.save()
                        finding.notes.add(note)
                        reactivated_count += 1
                    new_items.append(finding)
                else:
                    item.test = test
                    item.date = scan_date
                    item.reporter = self.context['request'].user
                    item.last_reviewed = timezone.now()
                    item.last_reviewed_by = self.context['request'].user
                    item.verified = verified
                    item.active = active
                    item.save(dedupe_option=False)
                    finding_added_count += 1
                    new_items.append(item.id)
                    finding = item

                    if hasattr(item, 'unsaved_req_resp'):
                        for req_resp in item.unsaved_req_resp:
                            burp_rr = BurpRawRequestResponse(
                                finding=finding,
                                burpRequestBase64=req_resp['req'],
                                burpResponseBase64=req_resp['resp'])
                            burp_rr.clean()
                            burp_rr.save()

                    if item.unsaved_request and item.unsaved_response:
                        burp_rr = BurpRawRequestResponse(
                            finding=finding,
                            burpRequestBase64=item.unsaved_request,
                            burpResponseBase64=item.unsaved_response)
                        burp_rr.clean()
                        burp_rr.save()

                if finding:
                    finding_count += 1
                    for endpoint in item.unsaved_endpoints:
                        ep, created = Endpoint.objects.get_or_create(
                            protocol=endpoint.protocol,
                            host=endpoint.host,
                            path=endpoint.path,
                            query=endpoint.query,
                            fragment=endpoint.fragment,
                            product=test.engagement.product)
                        finding.endpoints.add(ep)
                    if endpoint_to_add:
                        finding.endpoints.add(endpoint_to_add)
                    if item.unsaved_tags:
                        finding.tags = item.unsaved_tags

                    finding.save()

            to_mitigate = set(original_items) - set(new_items)
            for finding in to_mitigate:
                if not finding.mitigated or not finding.is_Mitigated:
                    finding.mitigated = scan_date_time
                    finding.is_Mitigated = True
                    finding.mitigated_by = self.context['request'].user
                    finding.active = False
                    finding.save()
                    note = Notes(entry="Mitigated by %s re-upload." % scan_type,
                                author=self.context['request'].user)
                    note.save()
                    finding.notes.add(note)
                    mitigated_count += 1

<<<<<<< HEAD
            test.updated = max(scan_date_time, test.updated)
            test.engagement.updated = max(scan_date_time, test.engagement.updated)

            if test.engagement.engagement_type == 'CI/CD':
                test.target_end = max(scan_date_time, test.target_end)
                test.engagement.target_end = max(scan_date, test.engagement.target_end)
=======
            test.updated = max_safe([scan_date_time, test.updated])
            test.engagement.updated = max_safe([scan_date_time, test.engagement.updated])

            if test.engagement.engagement_type == 'CI/CD':
                test.target_end = max_safe([scan_date_time, test.target_end])
                test.engagement.target_end = max_safe([scan_date, test.engagement.target_end])
>>>>>>> dcbe6f6b

            test.save()
            test.engagement.save()

        except SyntaxError:
            raise Exception("Parser SyntaxError")

        return test

    def validate(self, data):
        scan_type = data.get("scan_type")
        file = data.get("file")
        if not file and requires_file(scan_type):
            raise serializers.ValidationError('Uploading a Report File is required for {}'.format(scan_type))
        return data

    def validate_scan_data(self, value):
        if value.date() > datetime.today().date():
            raise serializers.ValidationError(
                'The date cannot be in the future!')
        return value


class NoteHistorySerializer(serializers.ModelSerializer):
    current_editor = UserSerializer(read_only=True)

    class Meta:
        model = NoteHistory
        fields = '__all__'


class NoteSerializer(serializers.ModelSerializer):
    author = UserSerializer(
        many=False, read_only=False)
    editor = UserSerializer(
        read_only=False, many=False, allow_null=True)

    history = NoteHistorySerializer(read_only=True, many=True)

    class Meta:
        model = Notes
        fields = '__all__'


class AddNewNoteOptionSerializer(serializers.ModelSerializer):

    class Meta:
        model = Notes
        fields = ['entry', 'private']


class FindingToFindingImagesSerializer(serializers.Serializer):
    finding_id = serializers.PrimaryKeyRelatedField(queryset=Finding.objects.all(), many=False, allow_null=True)
    images = FindingImageSerializer(many=True)


class FindingToNotesSerializer(serializers.Serializer):
    finding_id = serializers.PrimaryKeyRelatedField(queryset=Finding.objects.all(), many=False, allow_null=True)
    notes = NoteSerializer(many=True)


class ReportGenerateOptionSerializer(serializers.Serializer):
    include_finding_notes = serializers.BooleanField(default=False)
    include_finding_images = serializers.BooleanField(default=False)
    include_executive_summary = serializers.BooleanField(default=False)
    include_table_of_contents = serializers.BooleanField(default=False)


class ExecutiveSummarySerializer(serializers.Serializer):
    engagement_name = serializers.CharField(max_length=200)
    engagement_target_start = serializers.DateField()
    engagement_target_end = serializers.DateField()
    test_type_name = serializers.CharField(max_length=200)
    test_target_start = serializers.DateTimeField()
    test_target_end = serializers.DateTimeField()
    test_environment_name = serializers.CharField(max_length=200)
    test_strategy_ref = serializers.URLField(max_length=200, min_length=None, allow_blank=True)
    total_findings = serializers.IntegerField()


class ReportGenerateSerializer(serializers.Serializer):
    executive_summary = ExecutiveSummarySerializer(many=False, allow_null=True)
    product_type = ProductTypeSerializer(many=False, read_only=True)
    product = ProductSerializer(many=False, read_only=True)
    engagement = EngagementSerializer(many=False, read_only=True)
    report_name = serializers.CharField(max_length=200)
    report_info = serializers.CharField(max_length=200)
    test = TestSerializer(many=False, read_only=True)
    endpoint = EndpointSerializer(many=False, read_only=True)
    endpoints = EndpointSerializer(many=True, read_only=True)
    findings = FindingSerializer(many=True, read_only=True)
    user = UserSerializer(many=False, read_only=True)
    team_name = serializers.CharField(max_length=200)
    title = serializers.CharField(max_length=200)
    user_id = serializers.IntegerField()
    host = serializers.CharField(max_length=200)
    finding_images = FindingToFindingImagesSerializer(many=True, allow_null=True)
    finding_notes = FindingToNotesSerializer(many=True, allow_null=True)


class TagSerializer(serializers.Serializer):
    tags = TagListSerializerField(required=True)<|MERGE_RESOLUTION|>--- conflicted
+++ resolved
@@ -574,17 +574,10 @@
 
         test.save()
 
-<<<<<<< HEAD
-        test.engagement.updated = max(scan_date_time, test.engagement.updated)
-
-        if test.engagement.engagement_type == 'CI/CD':
-            test.engagement.target_end = max(scan_date, test.engagement.target_end)
-=======
         test.engagement.updated = max_safe([scan_date_time, test.engagement.updated])
 
         if test.engagement.engagement_type == 'CI/CD':
             test.engagement.target_end = max_safe([scan_date, test.engagement.target_end])
->>>>>>> dcbe6f6b
 
         test.engagement.save()
 
@@ -872,21 +865,12 @@
                     finding.notes.add(note)
                     mitigated_count += 1
 
-<<<<<<< HEAD
-            test.updated = max(scan_date_time, test.updated)
-            test.engagement.updated = max(scan_date_time, test.engagement.updated)
-
-            if test.engagement.engagement_type == 'CI/CD':
-                test.target_end = max(scan_date_time, test.target_end)
-                test.engagement.target_end = max(scan_date, test.engagement.target_end)
-=======
             test.updated = max_safe([scan_date_time, test.updated])
             test.engagement.updated = max_safe([scan_date_time, test.engagement.updated])
 
             if test.engagement.engagement_type == 'CI/CD':
                 test.target_end = max_safe([scan_date_time, test.target_end])
                 test.engagement.target_end = max_safe([scan_date, test.engagement.target_end])
->>>>>>> dcbe6f6b
 
             test.save()
             test.engagement.save()
