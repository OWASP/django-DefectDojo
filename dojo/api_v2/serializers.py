from dojo.models import Product, Engagement, Test, Finding, \
    User, ScanSettings, IPScan, Scan, Stub_Finding, Risk_Acceptance, \
    Finding_Template, Test_Type, Development_Environment, NoteHistory, \
    JIRA_Issue, Tool_Product_Settings, Tool_Configuration, Tool_Type, \
    Product_Type, JIRA_Conf, Endpoint, BurpRawRequestResponse, JIRA_PKey, \
    Notes, DojoMeta, FindingImage
from dojo.forms import ImportScanForm, SEVERITY_CHOICES
from dojo.tools import requires_file
from dojo.tools.factory import import_parser_factory
from dojo.utils import create_notification, max_safe
from django.urls import reverse
from tagging.models import Tag
from django.core.validators import URLValidator, validate_ipv46_address
from django.conf import settings
from rest_framework import serializers
from django.core.exceptions import ValidationError
from django.utils import timezone
import base64
import datetime
import six
from django.utils.translation import ugettext_lazy as _
import json


class TagList(list):
    def __init__(self, *args, **kwargs):
        pretty_print = kwargs.pop("pretty_print", True)
        list.__init__(self, *args, **kwargs)
        self.pretty_print = pretty_print

    def __add__(self, rhs):
        return TagList(list.__add__(self, rhs))

    def __getitem__(self, item):
        result = list.__getitem__(self, item)
        try:
            return TagList(result)
        except TypeError:
            return result

    def __str__(self):
        if self.pretty_print:
            return json.dumps(
                self, sort_keys=True, indent=4, separators=(',', ': '))
        else:
            return json.dumps(self)


class TagListSerializerField(serializers.ListField):
    # print('TagListSerializerField')
    child = serializers.CharField()
    default_error_messages = {
        'not_a_list': _(
            'Expected a list of items but got type "{input_type}".'),
        'invalid_json': _('Invalid json list. A tag list submitted in string'
                          ' form must be valid json.'),
        'not_a_str': _('All list items must be of string type.')
    }
    order_by = None

    def __init__(self, **kwargs):
        # print('TagListSerializerField.init')
        pretty_print = kwargs.pop("pretty_print", True)

        style = kwargs.pop("style", {})
        kwargs["style"] = {'base_template': 'textarea.html'}
        kwargs["style"].update(style)

        super(TagListSerializerField, self).__init__(**kwargs)

        self.pretty_print = pretty_print

    def to_internal_value(self, data):
        # print('TagListSerializerField.to_internal_value')
        if isinstance(data, six.string_types):
            if not data:
                data = []
            try:
                data = json.loads(data)
            except ValueError:
                self.fail('invalid_json')

        if not isinstance(data, list):
            self.fail('not_a_list', input_type=type(data).__name__)

        for s in data:
            if not isinstance(s, six.string_types):
                self.fail('not_a_str')

            self.child.run_validation(s)

        return data

    def to_representation(self, value):
        # print('TagListSerializerField.to_representation')
        # print('type(value):', type(value))
        # print('value:', value)

        if not isinstance(value, TagList):
            if not isinstance(value, list):
                # this will trigger when a queryset is found...
                if self.order_by:
                    tags = value.all().order_by(*self.order_by)
                else:
                    tags = value.all()
                value = [tag.name for tag in tags]
            elif len(value) > 0 and isinstance(value[0], Tag):
                # .. but sometimes the queryset already has been converted into a list, i.e. by prefetch_related
                tags = value
                value = [tag.name for tag in tags]
                if self.order_by:
                    # the only possible ordering is by name, so we order after creating the list
                    value = sorted(value)
            value = TagList(value, pretty_print=self.pretty_print)
        return value


class TaggitSerializer(serializers.Serializer):
    def create(self, validated_data):
        to_be_tagged, validated_data = self._pop_tags(validated_data)

        tag_object = super(TaggitSerializer, self).create(validated_data)

        return self._save_tags(tag_object, to_be_tagged)

    def update(self, instance, validated_data):
        to_be_tagged, validated_data = self._pop_tags(validated_data)

        tag_object = super(TaggitSerializer, self).update(
            instance, validated_data)

        return self._save_tags(tag_object, to_be_tagged)

    def _save_tags(self, tag_object, tags):
        for key in list(tags.keys()):
            tag_values = tags.get(key)
            tag_object.tags = ", ".join(tag_values)

        return tag_object

    def _pop_tags(self, validated_data):
        to_be_tagged = {}

        for key in list(self.fields.keys()):
            field = self.fields[key]
            if isinstance(field, TagListSerializerField):
                if key in validated_data:
                    to_be_tagged[key] = validated_data.pop(key)

        return (to_be_tagged, validated_data)


class MetaSerializer(serializers.ModelSerializer):
    product = serializers.PrimaryKeyRelatedField(queryset=Product.objects.all(),
                                                 required=False,
                                                 default=None,
                                                 allow_null=True)
    endpoint = serializers.PrimaryKeyRelatedField(queryset=Endpoint.objects.all(),
                                                  required=False,
                                                  default=None,
                                                  allow_null=True)

    def validate(self, data):
        DojoMeta(**data).clean()
        return data

    class Meta:
        model = DojoMeta
        fields = '__all__'


class ProductMetaSerializer(serializers.ModelSerializer):
    class Meta:
        model = DojoMeta
        fields = ('name', 'value')


class UserSerializer(serializers.ModelSerializer):
    class Meta:
        model = User
        fields = ('id', 'username', 'first_name', 'last_name', 'last_login')


class ProductSerializer(TaggitSerializer, serializers.ModelSerializer):
    findings_count = serializers.SerializerMethodField()
    findings_list = serializers.SerializerMethodField()

    tags = TagListSerializerField(required=False)
    product_meta = ProductMetaSerializer(read_only=True, many=True)

    class Meta:
        model = Product
        exclude = ('tid', 'manager', 'prod_manager', 'tech_contact',
                   'updated')
        extra_kwargs = {
            'authorized_users': {'queryset': User.objects.exclude(is_staff=True).exclude(is_active=False)}
        }

    def get_findings_count(self, obj):
        return obj.findings_count

    def get_findings_list(self, obj):
        return obj.open_findings_list()


class ProductTypeSerializer(serializers.ModelSerializer):
    class Meta:
        model = Product_Type
        fields = '__all__'


class EngagementSerializer(TaggitSerializer, serializers.ModelSerializer):
    tags = TagListSerializerField(required=False)

    class Meta:
        model = Engagement
        fields = '__all__'

    def validate(self, data):
        if self.context['request'].method == 'POST':
            if data['target_start'] > data['target_end']:
                raise serializers.ValidationError(
                    'Your target start date exceeds your target end date')
        return data


class ToolTypeSerializer(serializers.ModelSerializer):
    class Meta:
        model = Tool_Type
        fields = '__all__'


class ToolConfigurationSerializer(serializers.ModelSerializer):
    configuration_url = serializers.CharField(source='url')

    class Meta:
        model = Tool_Configuration
        fields = '__all__'


class ToolProductSettingsSerializer(serializers.ModelSerializer):
    setting_url = serializers.CharField(source='url')

    class Meta:
        model = Tool_Product_Settings
        fields = '__all__'


class EndpointSerializer(TaggitSerializer, serializers.ModelSerializer):
    tags = TagListSerializerField(required=False)

    class Meta:
        model = Endpoint
        fields = '__all__'

    def validate(self, data):
        # print('EndpointSerialize.validate')
        port_re = "(:[0-9]{1,5}|[1-5][0-9]{4}|6[0-4][0-9]{3}|65[0-4][0-9]{2}" \
                  "|655[0-2][0-9]|6553[0-5])"

        if not self.context['request'].method == 'PATCH':
            if ('host' not in data or
                    'protocol' not in data or
                    'path' not in data or
                    'query' not in data or
                    'fragment' not in data):
                raise serializers.ValidationError(
                    'Please provide valid host, protocol, path, query and '
                    'fragment')
            protocol = data['protocol']
            path = data['path']
            query = data['query']
            fragment = data['fragment']
            host = data['host']
        else:
            protocol = data.get('protocol', self.instance.protocol)
            path = data.get('path', self.instance.path)
            query = data.get('query', self.instance.query)
            fragment = data.get('fragment', self.instance.fragment)
            host = data.get('host', self.instance.host)
        product = data.get('product', None)

        from urllib.parse import urlunsplit
        if protocol:
            endpoint = urlunsplit((protocol, host, path, query, fragment))
        else:
            endpoint = host

        from django.core import exceptions
        from django.core.validators import RegexValidator
        import re
        try:
            url_validator = URLValidator()
            url_validator(endpoint)
        except exceptions.ValidationError:
            try:
                # do we have a port number?
                regex = re.compile(port_re)
                host = endpoint
                if regex.findall(endpoint):
                    for g in regex.findall(endpoint):
                        host = re.sub(port_re, '', host)
                validate_ipv46_address(host)
            except exceptions.ValidationError:
                try:
                    validate_hostname = RegexValidator(
                        regex=r'[a-zA-Z0-9-_]*\.[a-zA-Z]{2,6}')
                    # do we have a port number?
                    regex = re.compile(port_re)
                    host = endpoint
                    if regex.findall(endpoint):
                        for g in regex.findall(endpoint):
                            host = re.sub(port_re, '', host)
                    validate_hostname(host)
                except:  # noqa
                    raise serializers.ValidationError(
                        'It does not appear as though this endpoint is a '
                        'valid URL or IP address.',
                        code='invalid')

        endpoint = Endpoint.objects.filter(protocol=protocol,
                                           host=host,
                                           path=path,
                                           query=query,
                                           fragment=fragment,
                                           product=product)
        if endpoint.count() > 0 and not self.instance:
            raise serializers.ValidationError(
                'It appears as though an endpoint with this data already '
                'exists for this product.',
                code='invalid')

        return data


class JIRAIssueSerializer(serializers.ModelSerializer):
    class Meta:
        model = JIRA_Issue
        fields = '__all__'


class JIRAConfSerializer(serializers.ModelSerializer):
    class Meta:
        model = JIRA_Conf
        fields = '__all__'


class JIRASerializer(serializers.ModelSerializer):
    class Meta:
        model = JIRA_PKey
        fields = '__all__'


class DevelopmentEnvironmentSerializer(serializers.ModelSerializer):

    class Meta:
        model = Development_Environment
        fields = '__all__'


class TestSerializer(TaggitSerializer, serializers.ModelSerializer):
    tags = TagListSerializerField(required=False)
    test_type_name = serializers.ReadOnlyField()

    class Meta:
        model = Test
        fields = '__all__'


class TestCreateSerializer(TaggitSerializer, serializers.ModelSerializer):
    engagement = serializers.PrimaryKeyRelatedField(
        queryset=Engagement.objects.all())
    notes = serializers.PrimaryKeyRelatedField(
        allow_null=True,
        default=[],
        queryset=Notes.objects.all(),
        many=True)
    tags = TagListSerializerField(required=False)

    class Meta:
        model = Test
        fields = '__all__'


class TestTypeSerializer(TaggitSerializer, serializers.ModelSerializer):
    tags = TagListSerializerField(required=False)

    class Meta:
        model = Test_Type
        fields = '__all__'


class RiskAcceptanceSerializer(serializers.ModelSerializer):
    class Meta:
        model = Risk_Acceptance
        fields = '__all__'


class FindingImageSerializer(serializers.ModelSerializer):
    base64 = serializers.SerializerMethodField()

    class Meta:
        model = FindingImage
        fields = ["base64", "caption", "id"]

    def get_base64(self, obj):
        return base64.b64encode(obj.image.read())


class FindingSerializer(TaggitSerializer, serializers.ModelSerializer):
    images = FindingImageSerializer(many=True, read_only=True)
    tags = TagListSerializerField(required=False)
    accepted_risks = RiskAcceptanceSerializer(many=True, read_only=True, source='risk_acceptance_set')
    push_to_jira = serializers.BooleanField(default=False)

    class Meta:
        model = Finding
        fields = '__all__'

    def validate(self, data):
        if self.context['request'].method == 'PATCH':
            is_active = data.get('active', self.instance.active)
            is_verified = data.get('verified', self.instance.verified)
            is_duplicate = data.get('duplicate', self.instance.duplicate)
            is_false_p = data.get('false_p', self.instance.false_p)
        else:
            is_active = data.get('active', True)
            is_verified = data.get('verified', True)
            is_duplicate = data.get('duplicate', False)
            is_false_p = data.get('false_p', False)
        if ((is_active or is_verified) and is_duplicate):
            raise serializers.ValidationError('Duplicate findings cannot be'
                                              ' verified or active')
        if is_false_p and is_verified:
            raise serializers.ValidationError('False positive findings cannot '
                                              'be verified.')
        return data

    def build_relational_field(self, field_name, relation_info):
        if field_name == 'notes':
            return NoteSerializer, {'many': True, 'read_only': True}
        return super().build_relational_field(field_name, relation_info)


class FindingCreateSerializer(TaggitSerializer, serializers.ModelSerializer):
    notes = serializers.PrimaryKeyRelatedField(
        read_only=True,
        allow_null=True,
        default=[],
        many=True)
    test = serializers.PrimaryKeyRelatedField(
        queryset=Test.objects.all())
    thread_id = serializers.IntegerField(default=0)
    found_by = serializers.PrimaryKeyRelatedField(
        queryset=Test_Type.objects.all(),
        many=True)
    url = serializers.CharField(
        allow_null=True,
        default=None)
    tags = TagListSerializerField(required=False)
    push_to_jira = serializers.BooleanField(default=False)

    class Meta:
        model = Finding
        exclude = ['images']
        extra_kwargs = {
            'reporter': {'default': serializers.CurrentUserDefault()},
        }

    # Overriding this to push add Push to JIRA functionality
    def create(self, validated_data):
        to_be_tagged, validated_data = self._pop_tags(validated_data)
        push_to_jira = validated_data.pop('push_to_jira')
        # Somewhere in the below line finding.save() is called, but I'm not sure how to get
        # push_to_jira to it.
        tag_object = super(TaggitSerializer, self).create(validated_data)

        has_jira_config = tag_object.test.engagement.product.jira_pkey_set.first() is not None
        if not push_to_jira and has_jira_config:
            push_to_jira = tag_object.test.engagement.product.jira_pkey_set.first().push_all_issues

        # No need to save the finding twice if we're not pushing to JIRA
        if push_to_jira:
            # Saving again with push_to_jira context
            tag_object.save(push_to_jira=push_to_jira)
        return self._save_tags(tag_object, to_be_tagged)
        pass

    def validate(self, data):
        if ((data['active'] or data['verified']) and data['duplicate']):
            raise serializers.ValidationError('Duplicate findings cannot be'
                                              ' verified or active')
        if data['false_p'] and data['verified']:
            raise serializers.ValidationError('False positive findings cannot '
                                              'be verified.')
        return data


class FindingTemplateSerializer(serializers.ModelSerializer):
    class Meta:
        model = Finding_Template
        fields = '__all__'


class StubFindingSerializer(serializers.ModelSerializer):
    class Meta:
        model = Stub_Finding
        fields = '__all__'


class StubFindingCreateSerializer(serializers.ModelSerializer):
    test = serializers.PrimaryKeyRelatedField(
        queryset=Test.objects.all())

    class Meta:
        model = Stub_Finding
        fields = '__all__'
        extra_kwargs = {
            'reporter': {'default': serializers.CurrentUserDefault()},
        }


class ScanSettingsSerializer(serializers.ModelSerializer):
    class Meta:
        model = ScanSettings
        fields = '__all__'


class ScanSettingsCreateSerializer(serializers.ModelSerializer):
    user = serializers.PrimaryKeyRelatedField(
        queryset=User.objects.all())
    product = serializers.PrimaryKeyRelatedField(
        queryset=Product.objects.all())
    data = serializers.DateTimeField(required=False)

    class Meta:
        model = ScanSettings
        fields = '__all__'


class IPScanSerializer(serializers.ModelSerializer):
    class Meta:
        model = IPScan
        fields = '__all__'


class ScanSerializer(serializers.ModelSerializer):
    # scan_settings_link = serializers.PrimaryKeyRelatedField(
    #     read_only=True,
    #     source='scan_settings')
    # scan_settings = serializers.PrimaryKeyRelatedField(
    #     queryset=ScanSettings.objects.all(),
    #     write_only=True,
    #     )
    # ipscan_links = serializers.PrimaryKeyRelatedField(
    #     read_only=True,
    #     many=True,
    #     source='ipscan_set')

    class Meta:
        model = Scan
        fields = '__all__'


class ImportScanSerializer(TaggitSerializer, serializers.Serializer):
    scan_date = serializers.DateField(default=datetime.date.today)

    minimum_severity = serializers.ChoiceField(
        choices=SEVERITY_CHOICES,
        default='Info')
    active = serializers.BooleanField(default=True)
    verified = serializers.BooleanField(default=True)
    scan_type = serializers.ChoiceField(
        choices=ImportScanForm.SCAN_TYPE_CHOICES)
    endpoint_to_add = serializers.PrimaryKeyRelatedField(queryset=Endpoint.objects.all(),
                                                         required=False,
                                                         default=None)
    test_type = serializers.CharField(required=False)
    file = serializers.FileField(required=False)
    engagement = serializers.PrimaryKeyRelatedField(
        queryset=Engagement.objects.all())
    lead = serializers.PrimaryKeyRelatedField(
        allow_null=True,
        default=None,
        queryset=User.objects.all())
    tags = TagListSerializerField(required=False)
    close_old_findings = serializers.BooleanField(required=False, default=False)
    push_to_jira = serializers.BooleanField(default=False)

    def save(self, push_to_jira=False):
        data = self.validated_data
        close_old_findings = data['close_old_findings']
        active = data['active']
        verified = data['verified']
        test_type, created = Test_Type.objects.get_or_create(
            name=data.get('test_type', data['scan_type']))
        endpoint_to_add = data['endpoint_to_add']
        environment, created = Development_Environment.objects.get_or_create(
            name='Development')
        scan_date = data['scan_date']
        scan_date_time = datetime.datetime.combine(scan_date, timezone.now().time())
        if settings.USE_TZ:
            scan_date_time = timezone.make_aware(scan_date_time, timezone.get_default_timezone())

        test = Test(
            engagement=data['engagement'],
            lead=data['lead'],
            test_type=test_type,
            target_start=data['scan_date'],
            target_end=data['scan_date'],
            environment=environment,
            percent_complete=100)
        try:
            test.full_clean()
        except ValidationError:
            pass

        test.save()
        # return the id of the created test, can't find a better way because this is not a ModelSerializer....
        self.fields['test'] = serializers.IntegerField(read_only=True, default=test.id)

        test.engagement.updated = max_safe([scan_date_time, test.engagement.updated])

        if test.engagement.engagement_type == 'CI/CD':
            test.engagement.target_end = max_safe([scan_date, test.engagement.target_end])

        test.engagement.save()

        if 'tags' in data:
            test.tags = ' '.join(data['tags'])
        try:
            parser = import_parser_factory(data.get('file'),
                                           test,
                                           active,
                                           verified,
                                           data['scan_type'],)
        except ValueError:
            raise Exception('FileParser ValueError')

        new_findings = []
        skipped_hashcodes = []
        try:
            for item in parser.items:
                sev = item.severity
                if sev == 'Information' or sev == 'Informational':
                    sev = 'Info'

                item.severity = sev

                if (Finding.SEVERITIES[sev] >
                        Finding.SEVERITIES[data['minimum_severity']]):
                    continue

                item.test = test
                item.date = test.target_start
                item.reporter = self.context['request'].user
                item.last_reviewed = timezone.now()
                item.last_reviewed_by = self.context['request'].user
                item.active = data['active']
                item.verified = data['verified']
                item.save(dedupe_option=False)

                if (hasattr(item, 'unsaved_req_resp') and
                        len(item.unsaved_req_resp) > 0):
                    for req_resp in item.unsaved_req_resp:
                        burp_rr = BurpRawRequestResponse(
                            finding=item,
                            burpRequestBase64=req_resp["req"],
                            burpResponseBase64=req_resp["resp"])
                        burp_rr.clean()
                        burp_rr.save()

                if (item.unsaved_request is not None and
                        item.unsaved_response is not None):
                    burp_rr = BurpRawRequestResponse(
                        finding=item,
                        burpRequestBase64=item.unsaved_request,
                        burpResponseBase64=item.unsaved_response)
                    burp_rr.clean()
                    burp_rr.save()

                for endpoint in item.unsaved_endpoints:
                    ep, created = Endpoint.objects.get_or_create(
                        protocol=endpoint.protocol,
                        host=endpoint.host,
                        path=endpoint.path,
                        query=endpoint.query,
                        fragment=endpoint.fragment,
                        product=test.engagement.product)

                    item.endpoints.add(ep)

                if endpoint_to_add:
                    item.endpoints.add(endpoint_to_add)

                if item.unsaved_tags is not None:
                    item.tags = item.unsaved_tags

                item.save(push_to_jira=push_to_jira)
                new_findings.append(item)

        except SyntaxError:
            raise Exception('Parser SyntaxError')

        old_findings = []
        if close_old_findings:
            # Close old active findings that are not reported by this scan.
            new_hash_codes = test.finding_set.values('hash_code')

            if test.engagement.deduplication_on_engagement:
                old_findings = Finding.objects.exclude(test=test) \
                                              .exclude(hash_code__in=new_hash_codes) \
                                              .exclude(hash_code__in=skipped_hashcodes) \
                                              .filter(test__engagement=test.engagement,
                                                  test__test_type=test_type,
                                                  active=True)
            else:
                old_findings = Finding.objects.exclude(test=test) \
                                              .exclude(hash_code__in=new_hash_codes) \
                                              .exclude(hash_code__in=skipped_hashcodes) \
                                              .filter(test__engagement__product=test.engagement.product,
                                                  test__test_type=test_type,
                                                  active=True)

            for old_finding in old_findings:
                old_finding.active = False
                old_finding.mitigated = datetime.datetime.combine(
                    test.target_start,
                    timezone.now().time())
                if settings.USE_TZ:
                    old_finding.mitigated = timezone.make_aware(
                        old_finding.mitigated,
                        timezone.get_default_timezone())
                old_finding.mitigated_by = self.context['request'].user
                old_finding.notes.create(author=self.context['request'].user,
                                         entry="This finding has been automatically closed"
                                         " as it is not present anymore in recent scans.")
                Tag.objects.add_tag(old_finding, 'stale')
                old_finding.save()

        title = 'Test created for ' + str(test.engagement.product) + ': ' + str(test.engagement.name) + ': ' + str(test)
        create_notification(event='test_added', title=title, test=test, engagement=test.engagement, product=test.engagement.product,
                            url=reverse('view_test', args=(test.id,)))

        updated_count = len(new_findings) + len(old_findings)
        if updated_count > 0:
            title = 'Created ' + str(updated_count) + " findings for " + str(test.engagement.product) + ': ' + str(test.engagement.name) + ': ' + str(test)
            create_notification(initiator=self.context['request'].user, event='scan_added', title=title, findings_new=new_findings, findings_mitigated=old_findings,
                                finding_count=updated_count, test=test, engagement=test.engagement, product=test.engagement.product,
                                url=reverse('view_test', args=(test.id,)))

        return test

    def validate(self, data):
        scan_type = data.get("scan_type")
        file = data.get("file")
        if not file and requires_file(scan_type):
            raise serializers.ValidationError('Uploading a Report File is required for {}'.format(scan_type))
        return data

    def validate_scan_data(self, value):
        if value.date() > datetime.today().date():
            raise serializers.ValidationError(
                'The date cannot be in the future!')
        return value


class ReImportScanSerializer(TaggitSerializer, serializers.Serializer):
    scan_date = serializers.DateField()
    minimum_severity = serializers.ChoiceField(
        choices=SEVERITY_CHOICES,
        default='Info')
    active = serializers.BooleanField(default=True)
    verified = serializers.BooleanField(default=True)
    scan_type = serializers.ChoiceField(
        choices=ImportScanForm.SCAN_TYPE_CHOICES)
    endpoint_to_add = serializers.PrimaryKeyRelatedField(queryset=Endpoint.objects.all(),
                                                          default=None,
                                                          required=False)
    file = serializers.FileField(required=False)
    test = serializers.PrimaryKeyRelatedField(
        queryset=Test.objects.all())
    push_to_jira = serializers.BooleanField(default=False)

    def save(self, push_to_jira=False):
        data = self.validated_data
        test = data['test']
        scan_type = data['scan_type']
        endpoint_to_add = data['endpoint_to_add']
        min_sev = data['minimum_severity']
        scan_date = data['scan_date']
        scan_date_time = datetime.datetime.combine(scan_date, timezone.now().time())
        if settings.USE_TZ:
            scan_date_time = timezone.make_aware(scan_date_time, timezone.get_default_timezone())
        verified = data['verified']
        active = data['active']

        try:
            parser = import_parser_factory(data.get('file'),
                                           test,
                                           active,
                                           verified,
                                           data['scan_type'],)
        except ValueError:
            raise Exception("Parser ValueError")

        try:
            items = parser.items
            original_items = list(test.finding_set.all())
            new_items = []
            mitigated_count = 0
            finding_count = 0
            finding_added_count = 0
            reactivated_count = 0
            reactivated_items = []
            unchanged_count = 0
            unchanged_items = []

            for item in items:
                sev = item.severity
                if sev == 'Information' or sev == 'Informational':
                    sev = 'Info'

                if (Finding.SEVERITIES[sev] >
                        Finding.SEVERITIES[min_sev]):
                    continue

                if scan_type == 'Veracode Scan' or scan_type == 'Arachni Scan':
                    findings = Finding.objects.filter(
                        title=item.title,
                        test=test,
                        severity=sev,
                        numerical_severity=Finding.get_numerical_severity(sev),
                        description=item.description).all()
                else:
                    findings = Finding.objects.filter(
                        title=item.title,
                        test=test,
                        severity=sev,
                        numerical_severity=Finding.get_numerical_severity(sev)).all()

                if findings:
                    # existing finding found
                    finding = findings[0]
                    if finding.mitigated or finding.is_Mitigated:
                        finding.mitigated = None
                        finding.is_Mitigated = False
                        finding.mitigated_by = None
                        finding.active = True
                        finding.verified = verified
                        finding.save()
                        note = Notes(
                            entry="Re-activated by %s re-upload." % scan_type,
                            author=self.context['request'].user)
                        note.save()
                        finding.notes.add(note)
                        reactivated_items.append(finding)
                        reactivated_count += 1
                    else:
                        unchanged_items.append(finding)
                        unchanged_count += 1
                else:
                    # no existing finding found
                    item.test = test
                    item.date = scan_date
                    item.reporter = self.context['request'].user
                    item.last_reviewed = timezone.now()
                    item.last_reviewed_by = self.context['request'].user
                    item.verified = verified
                    item.active = active
                    item.save(dedupe_option=False)
                    finding_added_count += 1
                    new_items.append(item)
                    finding = item

                    if hasattr(item, 'unsaved_req_resp'):
                        for req_resp in item.unsaved_req_resp:
                            burp_rr = BurpRawRequestResponse(
                                finding=finding,
                                burpRequestBase64=req_resp['req'],
                                burpResponseBase64=req_resp['resp'])
                            burp_rr.clean()
                            burp_rr.save()

                    if item.unsaved_request and item.unsaved_response:
                        burp_rr = BurpRawRequestResponse(
                            finding=finding,
                            burpRequestBase64=item.unsaved_request,
                            burpResponseBase64=item.unsaved_response)
                        burp_rr.clean()
                        burp_rr.save()

                if finding:
                    finding_count += 1
                    for endpoint in item.unsaved_endpoints:
                        ep, created = Endpoint.objects.get_or_create(
                            protocol=endpoint.protocol,
                            host=endpoint.host,
                            path=endpoint.path,
                            query=endpoint.query,
                            fragment=endpoint.fragment,
                            product=test.engagement.product)
                        finding.endpoints.add(ep)
                    if endpoint_to_add:
                        finding.endpoints.add(endpoint_to_add)
                    if item.unsaved_tags:
                        finding.tags = item.unsaved_tags

                    finding.save(push_to_jira=push_to_jira)

            to_mitigate = set(original_items) - set(reactivated_items) - set(unchanged_items)
            mitigated_findings = []
            for finding in to_mitigate:
                if not finding.mitigated or not finding.is_Mitigated:
                    finding.mitigated = scan_date_time
                    finding.is_Mitigated = True
                    finding.mitigated_by = self.context['request'].user
                    finding.active = False
                    finding.save(push_to_jira=push_to_jira)
                    note = Notes(entry="Mitigated by %s re-upload." % scan_type,
                                author=self.context['request'].user)
                    note.save()
                    finding.notes.add(note)
                    mitigated_findings.append(finding)
                    mitigated_count += 1

            untouched = set(unchanged_items) - set(to_mitigate)

            test.updated = max_safe([scan_date_time, test.updated])
            test.engagement.updated = max_safe([scan_date_time, test.engagement.updated])

            if test.engagement.engagement_type == 'CI/CD':
                test.target_end = max_safe([scan_date_time, test.target_end])
                test.engagement.target_end = max_safe([scan_date, test.engagement.target_end])

            test.save()
            test.engagement.save()

            print(len(new_items))
            print(reactivated_count)
            print(mitigated_count)
            print(unchanged_count - mitigated_count)

            updated_count = mitigated_count + reactivated_count + len(new_items)
<<<<<<< HEAD
            if updated_count > 0:
=======
            if updated_count > 0 or True:
>>>>>>> 571cd633
                # new_items = original_items
                title = 'Updated ' + str(updated_count) + " findings for " + str(test.engagement.product) + ': ' + str(test.engagement.name) + ': ' + str(test)
                create_notification(initiator=self.context['request'].user, event='scan_added', title=title, findings_new=new_items, findings_mitigated=mitigated_findings, findings_reactivated=reactivated_items,
                                    finding_count=updated_count, test=test, engagement=test.engagement, product=test.engagement.product, findings_untouched=untouched,
                                    url=reverse('view_test', args=(test.id,)))

        except SyntaxError:
            raise Exception("Parser SyntaxError")

        return test

    def validate(self, data):
        scan_type = data.get("scan_type")
        file = data.get("file")
        if not file and requires_file(scan_type):
            raise serializers.ValidationError('Uploading a Report File is required for {}'.format(scan_type))
        return data

    def validate_scan_data(self, value):
        if value.date() > datetime.today().date():
            raise serializers.ValidationError(
                'The date cannot be in the future!')
        return value


class NoteHistorySerializer(serializers.ModelSerializer):
    current_editor = UserSerializer(read_only=True)

    class Meta:
        model = NoteHistory
        fields = '__all__'


class NoteSerializer(serializers.ModelSerializer):
    author = UserSerializer(
        many=False, read_only=False)
    editor = UserSerializer(
        read_only=False, many=False, allow_null=True)

    history = NoteHistorySerializer(read_only=True, many=True)

    class Meta:
        model = Notes
        fields = '__all__'


class AddNewNoteOptionSerializer(serializers.ModelSerializer):

    class Meta:
        model = Notes
        fields = ['entry', 'private', 'note_type']


class FindingToFindingImagesSerializer(serializers.Serializer):
    finding_id = serializers.PrimaryKeyRelatedField(queryset=Finding.objects.all(), many=False, allow_null=True)
    images = FindingImageSerializer(many=True)


class FindingToNotesSerializer(serializers.Serializer):
    finding_id = serializers.PrimaryKeyRelatedField(queryset=Finding.objects.all(), many=False, allow_null=True)
    notes = NoteSerializer(many=True)


class ReportGenerateOptionSerializer(serializers.Serializer):
    include_finding_notes = serializers.BooleanField(default=False)
    include_finding_images = serializers.BooleanField(default=False)
    include_executive_summary = serializers.BooleanField(default=False)
    include_table_of_contents = serializers.BooleanField(default=False)


class ExecutiveSummarySerializer(serializers.Serializer):
    engagement_name = serializers.CharField(max_length=200)
    engagement_target_start = serializers.DateField()
    engagement_target_end = serializers.DateField()
    test_type_name = serializers.CharField(max_length=200)
    test_target_start = serializers.DateTimeField()
    test_target_end = serializers.DateTimeField()
    test_environment_name = serializers.CharField(max_length=200)
    test_strategy_ref = serializers.URLField(max_length=200, min_length=None, allow_blank=True)
    total_findings = serializers.IntegerField()


class ReportGenerateSerializer(serializers.Serializer):
    executive_summary = ExecutiveSummarySerializer(many=False, allow_null=True)
    product_type = ProductTypeSerializer(many=False, read_only=True)
    product = ProductSerializer(many=False, read_only=True)
    engagement = EngagementSerializer(many=False, read_only=True)
    report_name = serializers.CharField(max_length=200)
    report_info = serializers.CharField(max_length=200)
    test = TestSerializer(many=False, read_only=True)
    endpoint = EndpointSerializer(many=False, read_only=True)
    endpoints = EndpointSerializer(many=True, read_only=True)
    findings = FindingSerializer(many=True, read_only=True)
    user = UserSerializer(many=False, read_only=True)
    team_name = serializers.CharField(max_length=200)
    title = serializers.CharField(max_length=200)
    user_id = serializers.IntegerField()
    host = serializers.CharField(max_length=200)
    finding_images = FindingToFindingImagesSerializer(many=True, allow_null=True)
    finding_notes = FindingToNotesSerializer(many=True, allow_null=True)


class TagSerializer(serializers.Serializer):
    tags = TagListSerializerField(required=True)<|MERGE_RESOLUTION|>--- conflicted
+++ resolved
@@ -942,11 +942,7 @@
             print(unchanged_count - mitigated_count)
 
             updated_count = mitigated_count + reactivated_count + len(new_items)
-<<<<<<< HEAD
             if updated_count > 0:
-=======
-            if updated_count > 0 or True:
->>>>>>> 571cd633
                 # new_items = original_items
                 title = 'Updated ' + str(updated_count) + " findings for " + str(test.engagement.product) + ': ' + str(test.engagement.name) + ': ' + str(test)
                 create_notification(initiator=self.context['request'].user, event='scan_added', title=title, findings_new=new_items, findings_mitigated=mitigated_findings, findings_reactivated=reactivated_items,
