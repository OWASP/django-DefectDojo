from rest_framework import viewsets, mixins
from rest_framework.permissions import DjangoModelPermissions
from django_filters.rest_framework import DjangoFilterBackend

<<<<<<< HEAD
from dojo.models import Product, Product_Type, Engagement, Test, Test_Type, Finding, \
=======
from dojo.models import Product, Product_Type, Engagement, Test, Test_Type, \
>>>>>>> 61a68539
    User, PortscanSettings, Scan, Stub_Finding, Finding_Template, \
    JIRA_Issue, Tool_Product_Settings, Tool_Configuration, Tool_Type, \
    Endpoint, JIRA_PKey, JIRA_Conf, DojoMeta, Development_Environment, \
    Finding

from dojo.api_v2 import serializers, permissions


class EndPointViewSet(mixins.ListModelMixin,
                      mixins.RetrieveModelMixin,
                      mixins.UpdateModelMixin,
                      mixins.DestroyModelMixin,
                      mixins.CreateModelMixin,
                      viewsets.GenericViewSet):
    serializer_class = serializers.EndpointSerializer
    queryset = Endpoint.objects.all()
    filter_backends = (DjangoFilterBackend,)
    filter_fields = ('id', 'host', 'product')


class EngagementViewSet(mixins.ListModelMixin,
                        mixins.RetrieveModelMixin,
                        mixins.UpdateModelMixin,
                        mixins.DestroyModelMixin,
                        mixins.CreateModelMixin,
                        viewsets.GenericViewSet):
    serializer_class = serializers.EngagementSerializer
    queryset = Engagement.objects.all()
    filter_backends = (DjangoFilterBackend,)
    filter_fields = ('id', 'active', 'eng_type', 'target_start',
                     'target_end', 'requester', 'report_type',
                     'updated', 'threat_model', 'api_test',
                     'pen_test', 'status', 'product')


class FindingTemplatesViewSet(mixins.ListModelMixin,
                              mixins.RetrieveModelMixin,
                              mixins.UpdateModelMixin,
                              mixins.CreateModelMixin,
                              viewsets.GenericViewSet):
    serializer_class = serializers.FindingTemplateSerializer
    queryset = Finding_Template.objects.all()
    filter_backends = (DjangoFilterBackend,)
    filter_fields = ('id', 'title', 'cwe', 'severity', 'description',
                     'mitigation')


class FindingViewSet(mixins.ListModelMixin,
                     mixins.RetrieveModelMixin,
                     mixins.UpdateModelMixin,
                     mixins.DestroyModelMixin,
                     mixins.CreateModelMixin,
                     viewsets.GenericViewSet):
    serializer_class = serializers.FindingSerializer
    queryset = Finding.objects.all()
    filter_backends = (DjangoFilterBackend,)
    filter_fields = ('id', 'title', 'date', 'severity', 'description',
                     'mitigated', 'endpoints', 'test', 'active', 'verified',
                     'false_p', 'reporter', 'url', 'out_of_scope',
                     'duplicate', 'test__engagement__product',
                     'test__engagement')

    def get_serializer_class(self):
        if self.request.method == 'POST':
            return serializers.FindingCreateSerializer
        else:
            return serializers.FindingSerializer


class JiraConfigurationsViewSet(mixins.ListModelMixin,
                                mixins.RetrieveModelMixin,
                                mixins.DestroyModelMixin,
                                mixins.UpdateModelMixin,
                                mixins.CreateModelMixin,
                                viewsets.GenericViewSet):
    serializer_class = serializers.JIRAConfSerializer
    queryset = JIRA_Conf.objects.all()
    filter_backends = (DjangoFilterBackend,)
    filter_fields = ('id', 'url')


class JiraIssuesViewSet(mixins.ListModelMixin,
                        mixins.RetrieveModelMixin,
                        mixins.DestroyModelMixin,
                        mixins.CreateModelMixin,
                        mixins.UpdateModelMixin,
                        viewsets.GenericViewSet):
    serializer_class = serializers.JIRAIssueSerializer
    queryset = JIRA_Issue.objects.all()
    filter_backends = (DjangoFilterBackend,)
    filter_fields = ('id', 'jira_id', 'jira_key')


class JiraViewSet(mixins.ListModelMixin,
                  mixins.RetrieveModelMixin,
                  mixins.DestroyModelMixin,
                  mixins.UpdateModelMixin,
                  mixins.CreateModelMixin,
                  viewsets.GenericViewSet):
    serializer_class = serializers.JIRASerializer
    queryset = JIRA_PKey.objects.all()
    filter_backends = (DjangoFilterBackend,)
    filter_fields = ('id', 'conf', 'product', 'component', 'project_key',
                     'push_all_issues', 'enable_engagement_epic_mapping',
                     'push_notes')


class DojoMetaViewSet(mixins.ListModelMixin,
                     mixins.RetrieveModelMixin,
                     mixins.DestroyModelMixin,
                     mixins.CreateModelMixin,
                     mixins.UpdateModelMixin,
                     viewsets.GenericViewSet):
    serializer_class = serializers.MetaSerializer
    queryset = DojoMeta.objects.all()
    filter_backends = (DjangoFilterBackend,)
    filter_fields = ('id', 'product', 'endpoint', 'name')


class ProductViewSet(mixins.ListModelMixin,
                     mixins.RetrieveModelMixin,
                     mixins.CreateModelMixin,
                     mixins.UpdateModelMixin,
                     viewsets.GenericViewSet):
    serializer_class = serializers.ProductSerializer
    # TODO: prefetch
    queryset = Product.objects.all()
    filter_backends = (DjangoFilterBackend,)
    permission_classes = (permissions.UserHasProductPermission,
                          DjangoModelPermissions)
    # TODO: findings count field
    filter_fields = ('id', 'name', 'prod_type', 'created', 'authorized_users')

    def get_queryset(self):
        if not self.request.user.is_staff:
            return Product.objects.filter(
                authorized_users__in=[self.request.user])
        else:
            return Product.objects.all()


class ProductTypeViewSet(mixins.ListModelMixin,
                         mixins.RetrieveModelMixin,
                         mixins.CreateModelMixin,
                         mixins.UpdateModelMixin,
                         viewsets.GenericViewSet):
    serializer_class = serializers.ProductTypeSerializer
    queryset = Product_Type.objects.all()
    filter_backends = (DjangoFilterBackend,)
    filter_fields = ('id', 'name', 'critical_product', 'key_product', 'created', 'updated')


class ScanSettingsViewSet(mixins.ListModelMixin,
                          mixins.RetrieveModelMixin,
                          mixins.DestroyModelMixin,
                          mixins.UpdateModelMixin,
                          mixins.CreateModelMixin,
                          viewsets.GenericViewSet):
    serializer_class = serializers.ScanSettingsSerializer
    queryset = PortscanSettings.objects.all()
    permission_classes = (permissions.UserHasScanSettingsPermission,
                          DjangoModelPermissions)
    filter_backends = (DjangoFilterBackend,)
    filter_fields = ('id', 'date', 'user', 'frequency', 'product', 'addresses')

    def get_serializer_class(self):
        if self.request.method == 'POST':
            return serializers.ScanSettingsCreateSerializer
        else:
            return serializers.ScanSettingsSerializer

    def get_queryset(self):
        if not self.request.user.is_staff:
            return PortscanSettings.objects.filter(
                product__authorized_users__in=[self.request.user])
        else:
            return PortscanSettings.objects.all()


class ScansViewSet(mixins.ListModelMixin,
                   mixins.RetrieveModelMixin,
                   viewsets.GenericViewSet):
    # TODO: ipscans
    serializer_class = serializers.ScanSerializer
    queryset = Scan.objects.all()
    permission_classes = (permissions.UserHasScanPermission,
                          DjangoModelPermissions)
    filter_backends = (DjangoFilterBackend,)
    filter_fields = ('id', 'date', 'scan_settings')

    def get_queryset(self):
        if not self.request.user.is_staff:
            return Scan.objects.filter(
                scan_settings__product__authorized_users__in=[self.request.user])
        else:
            return Scan.objects.all()


class StubFindingsViewSet(mixins.ListModelMixin,
                          mixins.RetrieveModelMixin,
                          mixins.CreateModelMixin,
                          mixins.UpdateModelMixin,
                          viewsets.GenericViewSet):
    serializer_class = serializers.StubFindingSerializer
    queryset = Stub_Finding.objects.all()
    filter_backends = (DjangoFilterBackend,)
    filter_fields = ('id', 'title', 'date', 'severity', 'description')

    def get_serializer_class(self):
        if self.request.method == 'POST':
            return serializers.StubFindingCreateSerializer
        else:
            return serializers.StubFindingSerializer


class DevelopmentEnvironmentViewSet(mixins.ListModelMixin,
                                    mixins.RetrieveModelMixin,
                                    mixins.CreateModelMixin,
                                    mixins.UpdateModelMixin,
                                    viewsets.GenericViewSet):
    serializer_class = serializers.DevelopmentEnvironmentSerializer
    queryset = Development_Environment.objects.all()
    filter_backends = (DjangoFilterBackend,)


class TestsViewSet(mixins.ListModelMixin,
                   mixins.RetrieveModelMixin,
                   mixins.UpdateModelMixin,
                   mixins.DestroyModelMixin,
                   mixins.CreateModelMixin,
                   viewsets.GenericViewSet):
    serializer_class = serializers.TestSerializer
    queryset = Test.objects.all()
    filter_backends = (DjangoFilterBackend,)
    filter_fields = ('id', 'test_type', 'target_start', 'target_end', 'notes',
                     'percent_complete', 'actual_time', 'engagement')

    def get_serializer_class(self):
        if self.request.method == 'POST':
            return serializers.TestCreateSerializer
        else:
            return serializers.TestSerializer


class TestTypesViewSet(mixins.ListModelMixin,
                       mixins.RetrieveModelMixin,
                       mixins.UpdateModelMixin,
                       mixins.CreateModelMixin,
                       viewsets.GenericViewSet):
    serializer_class = serializers.TestTypeSerializer
    queryset = Test_Type.objects.all()
    filter_backends = (DjangoFilterBackend,)


class ToolConfigurationsViewSet(mixins.ListModelMixin,
                                mixins.RetrieveModelMixin,
                                mixins.CreateModelMixin,
                                mixins.UpdateModelMixin,
                                mixins.DestroyModelMixin,
                                viewsets.GenericViewSet):
    serializer_class = serializers.ToolConfigurationSerializer
    queryset = Tool_Configuration.objects.all()
    filter_backends = (DjangoFilterBackend,)
    filter_fields = ('id', 'name', 'tool_type', 'url', 'authentication_type')


class ToolProductSettingsViewSet(mixins.ListModelMixin,
                                 mixins.RetrieveModelMixin,
                                 mixins.DestroyModelMixin,
                                 mixins.CreateModelMixin,
                                 mixins.UpdateModelMixin,
                                 viewsets.GenericViewSet):
    serializer_class = serializers.ToolProductSettingsSerializer
    queryset = Tool_Product_Settings.objects.all()
    filter_backends = (DjangoFilterBackend,)
    filter_fields = ('id', 'name', 'product', 'tool_configuration',
                     'tool_project_id', 'url')


class ToolTypesViewSet(mixins.ListModelMixin,
                       mixins.RetrieveModelMixin,
                       mixins.DestroyModelMixin,
                       mixins.CreateModelMixin,
                       mixins.UpdateModelMixin,
                       viewsets.GenericViewSet):
    serializer_class = serializers.ToolTypeSerializer
    queryset = Tool_Type.objects.all()
    filter_backends = (DjangoFilterBackend,)
    filter_fields = ('id', 'name', 'description')


class UsersViewSet(mixins.ListModelMixin,
                   mixins.RetrieveModelMixin,
                   viewsets.GenericViewSet):
    serializer_class = serializers.UserSerializer
    queryset = User.objects.all()
    filter_backends = (DjangoFilterBackend,)
    filter_fields = ('id', 'username', 'first_name', 'last_name')


class ImportScanView(mixins.CreateModelMixin,
                     viewsets.GenericViewSet):
    serializer_class = serializers.ImportScanSerializer
    queryset = Test.objects.all()


class ReImportScanView(mixins.CreateModelMixin,
                       viewsets.GenericViewSet):
    serializer_class = serializers.ReImportScanSerializer
    queryset = Test.objects.all()<|MERGE_RESOLUTION|>--- conflicted
+++ resolved
@@ -2,11 +2,7 @@
 from rest_framework.permissions import DjangoModelPermissions
 from django_filters.rest_framework import DjangoFilterBackend
 
-<<<<<<< HEAD
 from dojo.models import Product, Product_Type, Engagement, Test, Test_Type, Finding, \
-=======
-from dojo.models import Product, Product_Type, Engagement, Test, Test_Type, \
->>>>>>> 61a68539
     User, PortscanSettings, Scan, Stub_Finding, Finding_Template, \
     JIRA_Issue, Tool_Product_Settings, Tool_Configuration, Tool_Type, \
     Endpoint, JIRA_PKey, JIRA_Conf, DojoMeta, Development_Environment, \
