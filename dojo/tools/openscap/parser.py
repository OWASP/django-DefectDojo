--- conflicted
+++ resolved
@@ -99,23 +99,6 @@
                         find.references = finding.references
                     find.unsaved_endpoints.extend(finding.unsaved_endpoints)
                 else:
-<<<<<<< HEAD
-                    dupes[dupe_key] = True
-
-                    finding = Finding(title=title,
-                                    test=test,
-                                    cve=cve,
-                                    description=description,
-                                    severity=severity,
-                                    numerical_severity=Finding.get_numerical_severity(
-                                        severity),
-                                    mitigation=mitigation,
-                                    impact=impact,
-                                    references=references,
-                                    dynamic_finding=True)
-
-=======
->>>>>>> e4f219ad
                     dupes[dupe_key] = finding
 
         return list(dupes.values())
