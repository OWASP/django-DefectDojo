
import json
import dateutil.parser

from dojo.models import Finding


class BanditParser(object):

    def get_scan_types(self):
        return ["Bandit Scan"]

    def get_label_for_scan_types(self, scan_type):
        return "Bandit Scan"

    def get_description_for_scan_types(self, scan_type):
        return "JSON report format"

    def get_findings(self, filename, test):
        data = json.load(filename)

        dupes = dict()
        if "generated_at" in data:
            find_date = dateutil.parser.parse(data["generated_at"])

        for item in data["results"]:

            findingdetail = "\n".join([
                "**Test Name:** `" + item["test_name"] + "`",
                "**Test ID:** `" + item["test_id"] + "`",
                "**Filename:** `" + item["filename"] + "`",
                "**Line number:** `" + str(item["line_number"]) + "`",
                "**Issue Confidence:** `" + item["issue_confidence"] + "`",
                "**Code:**",
                "```\n" + str(item.get("code")).replace('```', '\\`\\`\\`') + "\n```",
            ])

            sev = item["issue_severity"].title()

            find = Finding(
                title=item["issue_text"],
                test=test,
                description=findingdetail,
                severity=sev,
                numerical_severity=Finding.get_numerical_severity(sev),
                file_path=item["filename"],
                line=item["line_number"],
                date=find_date,
                static_finding=True,
                dynamic_finding=False,
                vuln_id_from_tool=":".join([item["test_name"], item["test_id"]]),
                nb_occurences=1,
            )
            # manage confidence
            confidence = self.convert_confidence(item.get('issue_confidence'))
            if confidence:
                find.scanner_confidence = confidence

            dupe_key = item["issue_text"] + item["filename"] + str(item["line_number"])

            if dupe_key in dupes:
                find = dupes[dupe_key]
                find.nb_occurences += find.nb_occurences
            else:
<<<<<<< HEAD
=======
                dupes[dupe_key] = True

                find = Finding(title=title,
                               test=test,
                               description=findingdetail,
                               severity=sev.title(),
                               mitigation=mitigation,
                               impact=impact,
                               references=references,
                               file_path=item["filename"],
                               line=item["line_number"],
                               url='N/A',
                               date=find_date,
                               static_finding=True,
                               dynamic_finding=False)
                logging.debug(f"Bandit parser {find}")
>>>>>>> 3957c7d7
                dupes[dupe_key] = find

        return list(dupes.values())

    def convert_confidence(self, value):
        if "high" == value.lower():
            return 2
        elif "medium" == value.lower():
            return 3
        elif "low" == value.lower():
            return 6
        else:
            return None<|MERGE_RESOLUTION|>--- conflicted
+++ resolved
@@ -42,7 +42,6 @@
                 test=test,
                 description=findingdetail,
                 severity=sev,
-                numerical_severity=Finding.get_numerical_severity(sev),
                 file_path=item["filename"],
                 line=item["line_number"],
                 date=find_date,
@@ -62,25 +61,6 @@
                 find = dupes[dupe_key]
                 find.nb_occurences += find.nb_occurences
             else:
-<<<<<<< HEAD
-=======
-                dupes[dupe_key] = True
-
-                find = Finding(title=title,
-                               test=test,
-                               description=findingdetail,
-                               severity=sev.title(),
-                               mitigation=mitigation,
-                               impact=impact,
-                               references=references,
-                               file_path=item["filename"],
-                               line=item["line_number"],
-                               url='N/A',
-                               date=find_date,
-                               static_finding=True,
-                               dynamic_finding=False)
-                logging.debug(f"Bandit parser {find}")
->>>>>>> 3957c7d7
                 dupes[dupe_key] = find
 
         return list(dupes.values())
