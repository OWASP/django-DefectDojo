--- conflicted
+++ resolved
@@ -87,68 +87,6 @@
             unsaved_req_resp.append({"req": req, "resp": resp})
 
         endpoint = Endpoint(protocol=protocol,
-<<<<<<< HEAD
-                            host=host + (":" + str(port)) if port is not None else "",
-                            query=query,
-                            fragment=fragment,
-                            path=path,
-                            product=test.engagement.product)
-    else:
-        endpoint = dupe_endpoint
-
-    if not dupe_endpoint:
-        endpoints = [endpoint]
-    else:
-        endpoints = [endpoint, dupe_endpoint]
-
-    background = item_node['description'] if 'description' in item_node else None
-    if background:
-        background = html2text.html2text(background)
-
-    remediation = item_node['remedy_guidance'] if 'remedy_guidance' in item_node else 'n/a'
-    if remediation:
-        remediation = html2text.html2text(remediation)
-
-    references = list(item_node['references'].values()) if 'references' in item_node else None
-    references = '<br/><br/>'.join(reference for reference in references)
-
-    if references:
-        references = html2text.html2text(references)
-
-    severity = item_node['severity'].capitalize() if 'severity' in item_node else 'Info'
-
-    if severity == 'Informational':
-        severity == 'Info'
-
-    cwe = item_node['cwe'] if 'cwe' in item_node else None
-
-    tags = item_node['tags'] if 'tags' in item_node else None
-
-    if tags:
-        tags = ', '.join(tag for tag in tags)
-
-    digest = item_node['digest']
-    # Finding and Endpoint objects returned have not been saved to the database
-    finding = Finding(title=item_node['name'] + " (" + str(digest) + ")",
-                      url=url,
-                      test=test,
-                      severity=severity,
-                      description=background + "\n\n",
-                      mitigation=remediation,
-                      references=references,
-                      false_p=False,
-                      duplicate=False,
-                      out_of_scope=False,
-                      mitigated=None,
-                      impact="No impact provided",
-                      numerical_severity=Finding.get_numerical_severity(severity),
-                      cwe=cwe)
-    finding.unsaved_endpoints = endpoints
-    finding.unsaved_req_resp = unsaved_req_resp
-    finding.unsaved_tags = tags
-
-    return finding
-=======
                                 host=host,
                                 port=port,
                                 query=query,
@@ -188,5 +126,4 @@
         finding.unsaved_req_resp = unsaved_req_resp
         finding.unsaved_tags = item_node.get('tags')
 
-        return finding
->>>>>>> 605ad011
+        return finding