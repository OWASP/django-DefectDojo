__author__ = 'Aaron Weaver'

from dojo.models import Finding
from datetime import datetime
import json
from django.utils.text import Truncator
from django.utils.html import strip_tags


class AWSScout2Parser(object):
    item_data = ""
    pdepth = 0

    def __init__(self, filename, test):
<<<<<<< HEAD
        raw_data = filename.read()  # noqa
        raw_data = raw_data.replace("aws_info =", "")
=======
        #filename is instance of class 'django.core.files.uploadedfile.TemporaryUploadedFile'>
        with open(filename.temporary_file_path(), "r") as fileobj:
            raw_data = fileobj.read()
            raw_data = raw_data.replace("aws_info =", "")
>>>>>>> e63aa682
        data = json.loads(raw_data)
        find_date = datetime.now()
        dupes = {}

        test_description = ""
        aws_account_id = data["aws_account_id"]
        test_description = "%s  **AWS Account:** %s\n" % (test_description, aws_account_id)
        last_run = data["last_run"]
        test_description = "%s  **Ruleset:** %s\n" % (test_description, last_run["ruleset_name"])
        test_description = "%s  **Ruleset Description:** %s\n" % (test_description, last_run["ruleset_about"])
        test_description = "%s  **Command:** %s\n" % (test_description, last_run["cmd"])

        # Summary for AWS Services
        test_description = "%s\n**AWS Services** \n\n" % (test_description)
        for service, items in list(last_run["summary"].items()):
            test_description = "%s\n**%s** \n" % (test_description, service.upper())
            test_description = "%s\n* **Checked Items:** %s\n" % (test_description, items["checked_items"])
            test_description = "%s* **Flagged Items:** %s\n" % (test_description, items["flagged_items"])
            test_description = "%s* **Max Level:** %s\n" % (test_description, items["max_level"])
            test_description = "%s* **Resource Count:** %s\n" % (test_description, items["resources_count"])
            test_description = "%s* **Rules Count:** %s\n\n" % (test_description, items["rules_count"])
        test.description = test_description
        test.save()

        scout2_findings = []

        # Configured AWS Services
        for service in list(data["services"].items()):
            for service_item in service:
                if "findings" in service_item:
                    for name, finding in list(service_item["findings"].items()):
                        if finding["items"]:
                            description_text = ""
                            for name in finding["items"]:
                                description_text = description_text + "**Location:** " + name + "\n\n---\n"
                                description_text = description_text + "\n"
                                key = name.split('.')
                                i = 1
                                lookup = service_item
                                while i < len(key):
                                    if key[i] in lookup:
                                        if (type(lookup[key[i]]) is dict):
                                            lookup = lookup[key[i]]
                                            if (key[i - 1] == "security_groups" or key[i - 1] == "PolicyDocument"):
                                                break
                                    i = i + 1

                                self.recursive_print(lookup)
                                description_text = description_text + self.item_data
                                self.item_data = ""

                            mobsf_item = {
                                "category": "Mobile Permissions",
                                "title": finding["description"],
                                "severity": finding["level"],
                                "description": description_text
                            }
                            scout2_findings.append(mobsf_item)

        for scout2_finding in scout2_findings:
            title = strip_tags(scout2_finding["title"])
            sev = self.getCriticalityRating(scout2_finding["severity"])
            description = scout2_finding["description"]
            dupe_key = sev + title
            if dupe_key in dupes:
                find = dupes[dupe_key]
                if description is not None:
                    find.description += description
            else:
                find = Finding(title=Truncator(title).words(6),
                               cwe=1032,  # Security Configuration Weaknesses, would like to fine tune
                               test=test,
                               active=False,
                               verified=False,
                               description="**AWS Account:** " + aws_account_id + "\n" + description,
                               severity=sev,
                               numerical_severity=Finding.get_numerical_severity(sev),
                               references=None,
                               date=find_date,
                               dynamic_finding=True)
                dupes[dupe_key] = find
        self.items = list(dupes.values())

    def formatview(self, depth):
        if depth > 1:
            return "* "
            # print("depth hit")
        else:
            return ""

    def recursive_print(self, src, depth=0, key=''):
        tabs = lambda n: ' ' * n * 2
        if isinstance(src, dict):
            for key, value in src.items():
                if isinstance(src, str):
                    self.item_data = self.item_data + key + "\n"
                self.recursive_print(value, depth + 1, key)
        elif isinstance(src, list):
            for litem in src:
                self.recursive_print(litem, depth + 2)
        else:
            if self.pdepth != depth:
                self.item_data = self.item_data + "\n"
            if key:
                self.item_data = self.item_data + self.formatview(depth) + '**%s:** %s\n\n' % (key.title(), src)
            else:
                self.item_data = self.item_data + self.formatview(depth) + '%s\n' % src
            self.pdepth = depth

    # Criticality rating
    def getCriticalityRating(self, rating):
        criticality = "Info"
        if rating == "warning":
            criticality = "Medium"
        elif rating == "danger":
            criticality = "Critical"

        return criticality<|MERGE_RESOLUTION|>--- conflicted
+++ resolved
@@ -12,15 +12,10 @@
     pdepth = 0
 
     def __init__(self, filename, test):
-<<<<<<< HEAD
-        raw_data = filename.read()  # noqa
-        raw_data = raw_data.replace("aws_info =", "")
-=======
-        #filename is instance of class 'django.core.files.uploadedfile.TemporaryUploadedFile'>
+        # filename is instance of class 'django.core.files.uploadedfile.TemporaryUploadedFile'>
         with open(filename.temporary_file_path(), "r") as fileobj:
             raw_data = fileobj.read()
             raw_data = raw_data.replace("aws_info =", "")
->>>>>>> e63aa682
         data = json.loads(raw_data)
         find_date = datetime.now()
         dupes = {}
