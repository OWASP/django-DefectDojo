--- conflicted
+++ resolved
@@ -94,7 +94,6 @@
                     find.unsaved_endpoints.extend(finding.unsaved_endpoints)
                     find.nb_occurences += finding.nb_occurences
                 else:
-<<<<<<< HEAD
                     dupes[dupe_key] = True
 
                     finding = Finding(title=title,
@@ -112,8 +111,6 @@
                         finding.unique_id_from_tool = issue.attrib.get("id")
                     # manage endpoint
                     finding.unsaved_endpoints.append(endpoint)
-=======
->>>>>>> e4f219ad
                     dupes[dupe_key] = finding
 
         return list(dupes.values())
