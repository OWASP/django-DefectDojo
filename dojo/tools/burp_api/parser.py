import json
import logging
import base64
from urllib.parse import urlparse

from dojo.models import Endpoint, Finding

logger = logging.getLogger(__name__)


DESCRIPTION_TEMPLATE = """**{title}**
**Serial Number**: {serial_number}
**Type Index**: {type_index}
**Confidence**: {confidence}
**Description**: {description_text}
"""


class BurpApiParser(object):
    """Parser that can load data from Burp API"""

    def get_scan_types(self):
        return ["Burp REST API"]

    def get_label_for_scan_types(self, scan_type):
        return "Burp REST API"

    def get_description_for_scan_types(self, scan_type):
        return "Import Burp REST API scan data in JSON format (/scan/[task_id] endpoint)."

    def get_findings(self, file, test):
        # API export is a JSON file
        tree = json.load(file)

        items = []
        # for each issue found
        for issue_event in tree.get("issue_events", list()):
            if "issue_found" == issue_event.get("type") and "issue" in issue_event:
                issue = issue_event.get("issue")

                title = issue.get("name", "Burp issue")
                severity = convert_severity(issue)
                description_formated = DESCRIPTION_TEMPLATE.format(
                    title=title,
                    serial_number=issue.get("serial_number", "<None>"),
                    type_index=issue.get("type_index", "<None>"),
                    confidence=issue.get("confidence", "<None>"),
                    description_text=issue.get("description", "<None>"),
                )
                false_p = False
                # manage special case of false positives
                if "false_positive" == issue.get("severity", "undefined"):
                    false_p = True

                finding = Finding(
                    title=title,
                    severity=severity,
                    numerical_severity=Finding.get_numerical_severity(severity),
                    description=description_formated,
                    mitigation="No mitigation provided",
                    references="No references provided",
<<<<<<< HEAD
                    cve=None,
                    cwe=0,
=======
>>>>>>> 605ad011
                    false_p=false_p,
                    impact="No impact provided",
                    static_finding=False,  # by definition
                    dynamic_finding=True,  # by definition
                    unique_id_from_tool=str(
                        issue.get("serial_number", "")
                    ),  # the serial number is a good candidate for this attribute
                    vuln_id_from_tool=str(
                        issue.get("type_index", "")
                    ),  # the type index is a good candidate for this attribute
                )
                # manage confidence
                if convert_confidence(issue) is not None:
                    finding.scanner_confidence = convert_confidence(issue)
                # manage endpoints
                if "origin" in issue and "path" in issue:
                    parts = urlparse(issue.get("origin") + issue.get("path"))
                    finding.unsaved_endpoints = [Endpoint(protocol=parts.scheme,
                                                            host=parts.netloc,
                                                            path=parts.path,
                                                            query=parts.query,
                                                            fragment=parts.fragment)
                                                 ]
                finding.unsaved_req_resp = []
                for evidence in issue.get('evidence', []):
                    if not evidence.get('type') in ['InformationListEvidence', "FirstOrderEvidence"]:
                        continue
                    request = self.get_clean_base64(evidence.get('request_response').get('request'))
                    response = self.get_clean_base64(evidence.get('request_response').get('response'))
                    finding.unsaved_req_resp.append({"req": request, "resp": response})

                items.append(finding)
        return items

    def get_clean_base64(self, value):
        output = ""
        if value is not None:
            for segment in value:
                if segment["type"] == "DataSegment":
                    output += base64.b64decode(segment["data"]).decode()
                elif segment["type"] == "SnipSegment":
                    output += f"\n<...> ({segment['length']} bytes)"
                elif segment["type"] == "HighlightSegment":
                    output += "\n\n------------------------------------------------------------------\n\n"
                else:
                    raise ValueError(f"uncknown segment type in Burp data {segment['type']}")
        return output


def convert_severity(issue):
    """According to OpenAPI definition of the API

    "Severity":{
             "type":"string",
             "enum":[
                "high",
                "medium",
                "low",
                "info",
                "undefined",
                "false_positive"
             ]
          },
    """
    value = issue.get('severity', 'info').lower()
    if value in ["high", "medium", "low", "info"]:
        return value.title()
    return 'Info'


def convert_confidence(issue):
    """According to OpenAPI definition:

    "Confidence":{
             "type":"string",
             "enum":[
                "certain",
                "firm",
                "tentative",
                "undefined"
             ]
          },
    """
    value = issue.get('confidence', 'undefined').lower()
    if "certain" == value:
        return 2
    elif "firm" == value:
        return 3
    elif "tentative" == value:
        return 6
    else:
        return None<|MERGE_RESOLUTION|>--- conflicted
+++ resolved
@@ -59,11 +59,6 @@
                     description=description_formated,
                     mitigation="No mitigation provided",
                     references="No references provided",
-<<<<<<< HEAD
-                    cve=None,
-                    cwe=0,
-=======
->>>>>>> 605ad011
                     false_p=false_p,
                     impact="No impact provided",
                     static_finding=False,  # by definition
