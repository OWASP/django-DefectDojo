--- conflicted
+++ resolved
@@ -95,11 +95,8 @@
 from dojo.tools.kubebench.parser import KubeBenchParser
 from dojo.tools.ort.parser import OrtParser
 from dojo.tools.sarif.parser import SarifParser
-<<<<<<< HEAD
 from dojo.tools.ossindex_devaudit.parser import OssIndexDevauditParser
-=======
 from dojo.tools.scantist.parser import ScantistJSONParser
->>>>>>> a62349e9
 
 
 __author__ = 'Jay Paz'
@@ -309,13 +306,10 @@
         parser = OrtParser(file, test)
     elif scan_type == 'SARIF':
         parser = SarifParser(file, test)
-<<<<<<< HEAD
     elif scan_type == 'OssIndex Devaudit SCA Scan Importer':
         parser = OssIndexDevauditParser(file, test)
-=======
     elif scan_type == 'Scantist Scan':
         parser = ScantistJSONParser(file, test)
->>>>>>> a62349e9
     else:
         raise ValueError('Unknown Test Type')
 
