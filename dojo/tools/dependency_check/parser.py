import hashlib
import logging
import re

from defusedxml import ElementTree

from dojo.models import Finding

logger = logging.getLogger(__name__)

SEVERITY = ['Info', 'Low', 'Medium', 'High', 'Critical']
DESCRIPTION_DEFAULT_MESSAGE = "Description not loaded from DependencyCheck"
MITIGATION_DEFAULT_MESSAGE = "Upgrade the library or remove unused dependencies, " \
    "unnecessary features, components, files, and documentation."
IMPACT_DEFAULT_MESSAGE ="The impact has to be defined for this vulnerability."


class DependencyCheckParser(object):
    def get_field_value(self, parent_node, field_name):
        field_node = parent_node.find(self.namespace + field_name)
        field_value = '' if field_node is None else field_node.text
        return field_value

    def get_filename_from_dependency(self, dependency):
        return self.get_field_value(dependency, 'fileName')

    def get_finding_from_vulnerability(self, vulnerability, filename, test):
        name = self.get_field_value(vulnerability, 'name')
        cwes_node = vulnerability.find(self.namespace + 'cwes')
        if cwes_node is not None:
            cwe_field = self.get_field_value(cwes_node, 'cwe')
        else:
            cwe_field = self.get_field_value(vulnerability, 'cwe')
        description = self.get_field_value(vulnerability, 'description')
        # Force description with any value in case of None
        if description is None:
            description = DESCRIPTION_DEFAULT_MESSAGE

        mitigation= MITIGATION_DEFAULT_MESSAGE
        impact = IMPACT_DEFAULT_MESSAGE
        title = '{0} | {1}'.format(filename, name)
<<<<<<< HEAD
        cve = name[:28]
=======
>>>>>>> 8482f763
        # Use CWE-1035 as fallback
        cwe = 1035  # Vulnerable Third Party Component
        if cwe_field:
            m = re.match(r"^(CWE-)?(\d+)", cwe_field)
            if m:
                cwe = int(m.group(2))
        cvssv2_node = vulnerability.find(self.namespace + 'cvssV2')
        cvssv3_node = vulnerability.find(self.namespace + 'cvssV3')
        if cvssv3_node is not None:
            severity = self.get_field_value(cvssv3_node, 'baseSeverity').lower().capitalize()
        elif cvssv2_node is not None:
            severity = self.get_field_value(cvssv2_node, 'severity').lower().capitalize()
        else:
            severity = self.get_field_value(vulnerability, 'severity').lower().capitalize()
        print("severity: " + severity)
        if severity in SEVERITY:
            severity = severity
        else:
            tag = "Severity is inaccurate : " + str(severity)
            title += " | " + tag
            print("Warning: Inaccurate severity detected. Setting it's severity to Medium level.\n" + "Title is :" + title)
            severity = "Medium"

        reference_detail = None
        references_node = vulnerability.find(self.namespace + 'references')

        if references_node is not None:
            reference_detail = ''
            for reference_node in references_node.findall(self.namespace +
                                                          'reference'):
                name = self.get_field_value(reference_node, 'name')
                source = self.get_field_value(reference_node, 'source')
                url = self.get_field_value(reference_node, 'url')
                reference_detail += 'name: {0}\n' \
                                     'source: {1}\n' \
                                     'url: {2}\n\n'.format(name, source, url)

        return Finding(
            title=title,
            file_path=filename,
            test=test,
            cwe=cwe,
            active=False,
            verified=False,
            description=description,
            mitigation=mitigation,
            severity=severity,
            impact=impact,
            numerical_severity=Finding.get_numerical_severity(severity),
            static_finding=True,
            references=reference_detail)

    def __init__(self, filename, test):
        self.dupes = dict()
        self.items = ()
        self.namespace = ''

        if filename is None:
            return

        content = filename.read()

        if content is None:
            return

        scan = ElementTree.fromstring(content)
        regex = r"{.*}"
        matches = re.match(regex, scan.tag)
        try:
            self.namespace = matches.group(0)
        except:
            self.namespace = ""

        dependencies = scan.find(self.namespace + 'dependencies')

        if dependencies:
            for dependency in dependencies.findall(self.namespace +
                                                   'dependency'):
                dependency_filename = self.get_filename_from_dependency(
                    dependency)
                vulnerabilities = dependency.find(self.namespace +
                                                  'vulnerabilities')
                if vulnerabilities is not None:
                    for vulnerability in vulnerabilities.findall(
                            self.namespace + 'vulnerability'):
                        finding = self.get_finding_from_vulnerability(
                            vulnerability, dependency_filename, test)

                        if finding is not None:
                            key_str = '{}|{}|{}'.format(finding.severity,
                                                         finding.title,
                                                         finding.description)
                            key = hashlib.md5(key_str.encode('utf-8')).hexdigest()

                            if key not in self.dupes:
                                self.dupes[key] = finding

        self.items = list(self.dupes.values())<|MERGE_RESOLUTION|>--- conflicted
+++ resolved
@@ -9,11 +9,7 @@
 logger = logging.getLogger(__name__)
 
 SEVERITY = ['Info', 'Low', 'Medium', 'High', 'Critical']
-DESCRIPTION_DEFAULT_MESSAGE = "Description not loaded from DependencyCheck"
-MITIGATION_DEFAULT_MESSAGE = "Upgrade the library or remove unused dependencies, " \
-    "unnecessary features, components, files, and documentation."
-IMPACT_DEFAULT_MESSAGE ="The impact has to be defined for this vulnerability."
-
+DESCRIPTION_DEFAULT = "Description not loaded from DependencyCheck"
 
 class DependencyCheckParser(object):
     def get_field_value(self, parent_node, field_name):
@@ -32,17 +28,12 @@
         else:
             cwe_field = self.get_field_value(vulnerability, 'cwe')
         description = self.get_field_value(vulnerability, 'description')
-        # Force description with any value in case of None
+        # Use DESCRIPTION_DEFAULT as fallback
         if description is None:
-            description = DESCRIPTION_DEFAULT_MESSAGE
+            description = DESCRIPTION_DEFAULT
 
-        mitigation= MITIGATION_DEFAULT_MESSAGE
-        impact = IMPACT_DEFAULT_MESSAGE
         title = '{0} | {1}'.format(filename, name)
-<<<<<<< HEAD
-        cve = name[:28]
-=======
->>>>>>> 8482f763
+
         # Use CWE-1035 as fallback
         cwe = 1035  # Vulnerable Third Party Component
         if cwe_field:
@@ -88,9 +79,7 @@
             active=False,
             verified=False,
             description=description,
-            mitigation=mitigation,
             severity=severity,
-            impact=impact,
             numerical_severity=Finding.get_numerical_severity(severity),
             static_finding=True,
             references=reference_detail)
