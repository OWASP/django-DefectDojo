--- conflicted
+++ resolved
@@ -896,25 +896,15 @@
     enabled = False
     jform = None
     form = AdHocFindingForm(initial={'date': timezone.now().date()})
-<<<<<<< HEAD
     if get_system_setting('enable_jira') and \
             test.engagement.product.jira_pkey_set.first() is not None:
         enabled = test.engagement.product.jira_pkey_set.first().push_all_issues
         jform = JIRAFindingForm(enabled=enabled, prefix='jiraform')
-
-=======
-    if get_system_setting('enable_jira'):
-        if JIRA_PKey.objects.filter(product=test.engagement.product).count() != 0:
-            enabled = JIRA_PKey.objects.get(product=test.engagement.product).push_all_issues
-            jform = JIRAFindingForm(enabled=enabled, prefix='jiraform')
-    else:
-        jform = None
     if get_system_setting('enable_github'):
         if GITHUB_PKey.objects.filter(product=test.engagement.product).count() != 0:
             gform = GITHUBFindingForm(enabled=enabled, prefix='githubform')
     else:
         gform = None
->>>>>>> 0b808732
     if request.method == 'POST':
         form = AdHocFindingForm(request.POST)
         if (form['active'].value() is False or form['false_p'].value()) and form['duplicate'].value() is False:
@@ -955,13 +945,9 @@
                 jform = JIRAFindingForm(request.POST, prefix='jiraform',
                                         enabled=enabled)
                 if jform.is_valid():
-<<<<<<< HEAD
                     push_to_jira = jform.cleaned_data.get('push_to_jira')
 
-            new_finding.save(push_to_jira=push_to_jira)
-
-=======
-                    add_issue_task.delay(new_finding, 'github')
+
                 messages.add_message(request,
                                      messages.SUCCESS,
                                      'Finding added successfully.',
@@ -974,7 +960,8 @@
                                      messages.SUCCESS,
                                      'Finding added successfully to github.',
                                      extra_tags='alert-success')
->>>>>>> 0b808732
+            new_finding.save(push_to_jira=push_to_jira)
+
             if create_template:
                 templates = Finding_Template.objects.filter(title=new_finding.title)
                 if len(templates) > 0:
