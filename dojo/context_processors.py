--- conflicted
+++ resolved
@@ -6,10 +6,7 @@
     # return the value you want as a dictionnary. you may add multiple values in there.
     return {'GOOGLE_ENABLED': settings.GOOGLE_OAUTH_ENABLED,
             'OKTA_ENABLED': settings.OKTA_OAUTH_ENABLED,
-<<<<<<< HEAD
-=======
             'GITLAB_ENABLED': settings.GITLAB_OAUTH2_ENABLED,
->>>>>>> 94cb77a5
             'AZUREAD_TENANT_OAUTH2_ENABLED': settings.AZUREAD_TENANT_OAUTH2_ENABLED}
 
 
