--- conflicted
+++ resolved
@@ -85,23 +85,15 @@
 
 
 def engagement(request):
-<<<<<<< HEAD
-    products_with_engagements = get_authorized_products(Permissions.Engagement_View)
-    products_with_engagements = products_with_engagements.filter(~Q(engagement=None), engagement__active=True).distinct()
-=======
+    products = get_authorized_products(Permissions.Engagement_View).distinct()
     if request.user.is_staff:
-        products = Product.objects.all()
         engagements = Engagement.objects.all()
     else:
-        products = Product.objects\
-            .filter(Q(authorized_users=request.user) | Q(prod_type__authorized_users=request.user))\
-            .distinct()
         engagements = Engagement.objects\
             .filter(Q(product__authorized_users=request.user) | Q(product__prod_type__authorized_users=request.user))\
             .distinct()
 
     products_with_engagements = products.filter(~Q(engagement=None), engagement__active=True).distinct()
->>>>>>> 14f61ddc
     filtered = EngagementFilter(
         request.GET,
         queryset=products_with_engagements.prefetch_related('engagement_set', 'prod_type', 'engagement_set__lead',
