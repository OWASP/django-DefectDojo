# #  engagements
import logging
import os
from datetime import datetime, timedelta
import operator

from django.contrib.auth.models import User
from django.conf import settings
from django.contrib import messages
from django.contrib.auth.decorators import user_passes_test
from django.core.exceptions import PermissionDenied
from django.core.urlresolvers import reverse
from django.db.models import Q
from django.http import HttpResponseRedirect, StreamingHttpResponse, Http404, HttpResponse
from django.shortcuts import render, get_object_or_404
from django.views.decorators.cache import cache_page
from pytz import timezone

from dojo.filters import EngagementFilter
from dojo.forms import CheckForm, \
    UploadThreatForm, UploadRiskForm, NoteForm, DoneForm, \
    EngForm2, TestForm, ReplaceRiskAcceptanceForm, AddFindingsRiskAcceptanceForm, DeleteEngagementForm, ImportScanForm, \
    JIRAFindingForm, CredMappingForm
from dojo.models import Finding, Product, Engagement, Test, \
    Check_List, Test_Type, Notes, \
    Risk_Acceptance, Development_Environment, BurpRawRequestResponse, Endpoint, \
<<<<<<< HEAD
    JIRA_PKey, JIRA_Conf, JIRA_Issue, Cred_User, Cred_Mapping, Notifications, Dojo_User
=======
    JIRA_PKey, JIRA_Conf, JIRA_Issue, Cred_User, Cred_Mapping, Dojo_User
>>>>>>> fa21f322
from dojo.tools.factory import import_parser_factory
from dojo.utils import get_page_items, add_breadcrumb, handle_uploaded_threat, \
    FileIterWrapper, get_cal_event, message, get_system_setting, create_notification
from dojo.tasks import update_epic_task, add_epic_task, close_epic_task
localtz = timezone(get_system_setting('time_zone'))

logging.basicConfig(
    level=logging.DEBUG,
    format='[%(asctime)s] %(levelname)s [%(name)s:%(lineno)d] %(message)s',
    datefmt='%d/%b/%Y %H:%M:%S',
    filename=settings.DOJO_ROOT + '/../django_app.log',
)
logger = logging.getLogger(__name__)


@user_passes_test(lambda u: u.is_staff)
@cache_page(60 * 5)  # cache for 5 minutes
def engagement_calendar(request):
    if not 'lead' in request.GET or '0' in request.GET.getlist('lead'):
        engagements = Engagement.objects.all()
    else:
        filters = []
        leads = request.GET.getlist('lead','')
        if '-1' in request.GET.getlist('lead'):
            leads.remove('-1')
            filters.append(Q(lead__isnull=True))
        filters.append(Q(lead__in=leads))
        engagements = Engagement.objects.filter(reduce(operator.or_, filters))

    add_breadcrumb(title="Engagement Calendar", top_level=True, request=request)
    return render(request, 'dojo/calendar.html', {
        'caltype': 'engagements',
        'leads': request.GET.getlist('lead', ''),
        'engagements': engagements,
        'users': Dojo_User.objects.all()})


@user_passes_test(lambda u: u.is_staff)
def engagement(request):
    filtered = EngagementFilter(request.GET, queryset=Product.objects.filter(
        ~Q(engagement=None),
        engagement__active=True, ).distinct())
    prods = get_page_items(request, filtered.qs, 25)
    name_words = [product.name for product in
                  Product.objects.filter(
                      ~Q(engagement=None),
                      engagement__active=True, ).distinct()]
    eng_words = [engagement.name for product in
                 Product.objects.filter(
                     ~Q(engagement=None),
                     engagement__active=True, ).distinct()
                 for engagement in product.engagement_set.all()]

    add_breadcrumb(title="Active Engagements", top_level=not len(request.GET), request=request)

    return render(request, 'dojo/engagement.html',
                  {'products': prods,
                   'filtered': filtered,
                   'name_words': sorted(set(name_words)),
                   'eng_words': sorted(set(eng_words)),
                   })


@user_passes_test(lambda u: u.is_staff)
def new_engagement(request):
    if request.method == 'POST':
        form = EngForm2(request.POST)
        if form.is_valid():
            new_eng = form.save()
            new_eng.lead = request.user
            new_eng.save()
            tags = request.POST.getlist('tags')
            t = ", ".join(tags)
            new_eng.tags = t
            messages.add_message(request,
                                 messages.SUCCESS,
                                 'Engagement added successfully.',
                                 extra_tags='alert-success')
            if "_Add Tests" in request.POST:
                return HttpResponseRedirect(reverse('add_tests', args=(new_eng.id,)))
            else:
                return HttpResponseRedirect(reverse('view_engagement', args=(new_eng.id,)))
    else:
        form = EngForm2()

    add_breadcrumb(title="New Engagement", top_level=False, request=request)
    return render(request, 'dojo/new_eng.html',
                  {'form': form,
                   })


@user_passes_test(lambda u: u.is_staff)
def edit_engagement(request, eid):
    eng = Engagement.objects.get(pk=eid)
    jform = None
    if request.method == 'POST':
        form = EngForm2(request.POST, instance=eng)
        if 'jiraform-push_to_jira' in request.POST:
            jform = JIRAFindingForm(request.POST, prefix='jiraform', enabled=True)
        if form.is_valid():
            if 'jiraform-push_to_jira' in request.POST:
                try:
                    jissue = JIRA_Issue.objects.get(engagement=eng)
                    update_epic_task.delay(eng, jform.cleaned_data.get('push_to_jira'))
                    enabled = True
                except:
                    enabled = False
                    add_epic_task.delay(eng, jform.cleaned_data.get('push_to_jira'))
                    pass
            form.save()
            tags = request.POST.getlist('tags')
            t = ", ".join(tags)
            eng.tags = t
            messages.add_message(request,
                                 messages.SUCCESS,
                                 'Engagement updated successfully.',
                                 extra_tags='alert-success')
            if '_Add Tests' in request.POST:
                return HttpResponseRedirect(reverse('add_tests', args=(eng.id,)))
            else:
                return HttpResponseRedirect(reverse('view_engagement', args=(eng.id,)))
    else:
        form = EngForm2(instance=eng)
        try:
            jissue = JIRA_Issue.objects.get(engagement=eng)
            enabled = True
        except:
            enabled = False
            pass

        if get_system_setting('enable_jira') and JIRA_PKey.objects.filter(product=eng.product).count() != 0:
            jform = JIRAFindingForm(prefix='jiraform', enabled=enabled)
        else:
            jform = None

    form.initial['tags'] = [tag.name for tag in eng.tags]
    add_breadcrumb(parent=eng, title="Edit Engagement", top_level=False, request=request)
    return render(request, 'dojo/new_eng.html',
                  {'form': form, 'edit': True, 'jform': jform
                   })


@user_passes_test(lambda u: u.is_staff)
def delete_engagement(request, eid):
    engagement = get_object_or_404(Engagement, pk=eid)
    product = engagement.product
    form = DeleteEngagementForm(instance=engagement)

    from django.contrib.admin.utils import NestedObjects
    from django.db import DEFAULT_DB_ALIAS

    collector = NestedObjects(using=DEFAULT_DB_ALIAS)
    collector.collect([engagement])
    rels = collector.nested()

    if request.method == 'POST':
        if 'id' in request.POST and str(engagement.id) == request.POST['id']:
            form = DeleteEngagementForm(request.POST, instance=engagement)
            if form.is_valid():
                del engagement.tags
                engagement.delete()
                messages.add_message(request,
                                     messages.SUCCESS,
                                     'Engagement and relationships removed.',
                                     extra_tags='alert-success')
                return HttpResponseRedirect(reverse('view_product', args=(product.id,)))

    add_breadcrumb(parent=engagement, title="Delete", top_level=False, request=request)

    return render(request, 'dojo/delete_engagement.html',
                  {'engagement': engagement,
                   'form': form,
                   'rels': rels,
                   })


@user_passes_test(lambda u: u.is_staff)
def view_engagement(request, eid):
    eng = Engagement.objects.get(id=eid)
    tests = Test.objects.filter(engagement=eng)
    risks_accepted = eng.risk_acceptance.all()
    try:
        jissue = JIRA_Issue.objects.get(engagement=eng)
    except:
        jissue = None
        pass
    try:
        jconf = JIRA_PKey.objects.get(product=eng.product).conf
    except:
        jconf = None
        pass
    exclude_findings = [finding.id for ra in eng.risk_acceptance.all()
                        for finding in ra.accepted_findings.all()]
    eng_findings = Finding.objects.filter(test__in=eng.test_set.all()) \
        .exclude(id__in=exclude_findings).order_by('title')

    try:
        check = Check_List.objects.get(engagement=eng)
    except:
        check = None
        pass
    form = DoneForm()
    if request.method == 'POST':
        eng.progress = 'check_list'
        eng.save()

    creds = Cred_Mapping.objects.filter(product=eng.product).select_related('cred_id').order_by('cred_id')
    cred_eng = Cred_Mapping.objects.filter(engagement=eng.id).select_related('cred_id').order_by('cred_id')

    add_breadcrumb(parent=eng, top_level=False, request=request)
    if hasattr(settings, 'ENABLE_DEDUPLICATION'):
        if settings.ENABLE_DEDUPLICATION:
            enabled = True
            findings = Finding.objects.filter(test__engagement=eng, duplicate=False)
        else:
            enabled = False
            findings = None
    else:
        enabled = False
        findings = None

    if findings is not None:
        fpage = get_page_items(request, findings, 15)
    else:
        fpage = None

    # ----------

    try:
        start_date = Finding.objects.filter(test__engagement__product=eng.product).order_by('date')[:1][0].date
    except:
        start_date = localtz.localize(datetime.today())

    end_date = localtz.localize(datetime.today())

    risk_acceptances = Risk_Acceptance.objects.filter(engagement__in=Engagement.objects.filter(product=eng.product))

    accepted_findings = [finding for ra in risk_acceptances
                         for finding in ra.accepted_findings.all()]

    week_date = end_date - timedelta(days=7)  # seven days and /newer are considered "new"

    new_verified_findings = Finding.objects.filter(test__engagement__product=eng.product,
                                                   date__range=[week_date, end_date],
                                                   false_p=False,
                                                   verified=True,
                                                   duplicate=False,
                                                   out_of_scope=False).order_by("date")

    open_findings = Finding.objects.filter(test__engagement__product=eng.product,
                                           date__range=[start_date, end_date],
                                           false_p=False,
                                           verified=True,
                                           duplicate=False,
                                           out_of_scope=False,
                                           active=True,
                                           mitigated__isnull=True)

    closed_findings = Finding.objects.filter(test__engagement__product=eng.product,
                                             date__range=[start_date, end_date],
                                             false_p=False,
                                             verified=True,
                                             duplicate=False,
                                             out_of_scope=False,
                                             mitigated__isnull=False)

    return render(request, 'dojo/view_eng.html',
                  {'eng': eng, 'tests': tests,
                   'findings': fpage, 'enabled': enabled,
                   'check': check, 'threat': eng.tmodel_path,
                   'risk': eng.risk_path, 'form': form,
                   'risks_accepted': risks_accepted,
                   'can_add_risk': len(eng_findings),
                   'jissue': jissue, 'jconf': jconf,
                   'open_findings': open_findings,
                   'closed_findings': closed_findings,
                   'accepted_findings': accepted_findings,
                   'new_findings': new_verified_findings,
                   'start_date': start_date,
                   'creds': creds,
                   'cred_eng': cred_eng
                   })


@user_passes_test(lambda u: u.is_staff)
def add_tests(request, eid):
    eng = Engagement.objects.get(id=eid)
    cred_form = CredMappingForm()
    cred_form.fields["cred_user"].queryset = Cred_Mapping.objects.filter(engagement=eng).order_by('cred_id')

    if request.method == 'POST':
        form = TestForm(request.POST)
        cred_form = CredMappingForm(request.POST)
        cred_form.fields["cred_user"].queryset = Cred_Mapping.objects.filter(engagement=eng).order_by('cred_id')
        if form.is_valid():
            new_test = form.save(commit=False)
            new_test.engagement = eng
	    try:
            	new_test.lead = User.objects.get(id=form['lead'].value())
	    except:
		new_test.lead = None
		pass
            new_test.save()
            tags = request.POST.getlist('tags')
            t = ", ".join(tags)
            new_test.tags = t

            #Save the credential to the test
            if cred_form.is_valid():
                if cred_form.cleaned_data['cred_user']:
                    #Select the credential mapping object from the selected list and only allow if the credential is associated with the product
                    cred_user = Cred_Mapping.objects.filter(pk=cred_form.cleaned_data['cred_user'].id, engagement=eid).first()

                    new_f = cred_form.save(commit=False)
                    new_f.test = new_test
                    new_f.cred_id = cred_user.cred_id
                    new_f.save()

            messages.add_message(request,
                                 messages.SUCCESS,
                                 'Test added successfully.',
                                 extra_tags='alert-success')

            create_notification(event='test_added', title='Test added', test=new_test, engagement=eng, url=request.build_absolute_uri(reverse('view_engagement', args=(eng.id,))))

            if '_Add Another Test' in request.POST:
                return HttpResponseRedirect(reverse('add_tests', args=(eng.id,)))
            elif '_Add Findings' in request.POST:
                return HttpResponseRedirect(reverse('add_findings', args=(new_test.id,)))
            elif '_Finished' in request.POST:
                return HttpResponseRedirect(reverse('view_engagement', args=(eng.id,)))
    else:
        form = TestForm()
	form.initial['target_start'] = eng.target_start
	form.initial['target_end'] = eng.target_end
    add_breadcrumb(parent=eng, title="Add Tests", top_level=False, request=request)
    return render(request, 'dojo/add_tests.html',
                  {'form': form,
                  'cred_form': cred_form,
                  'eid': eid
                  })


@user_passes_test(lambda u: u.is_staff)
def import_scan_results(request, eid):
    engagement = get_object_or_404(Engagement, id=eid)
    finding_count = 0
    form = ImportScanForm()
    cred_form = CredMappingForm()
    cred_form.fields["cred_user"].queryset = Cred_Mapping.objects.filter(engagement=engagement).order_by('cred_id')

    if request.method == "POST":
        form = ImportScanForm(request.POST, request.FILES)
        cred_form = CredMappingForm(request.POST)
        cred_form.fields["cred_user"].queryset = Cred_Mapping.objects.filter(engagement=engagement).order_by('cred_id')
        if form.is_valid():
            file = request.FILES['file']
            scan_date = form.cleaned_data['scan_date']
            min_sev = form.cleaned_data['minimum_severity']
            active = form.cleaned_data['active']
            verified = form.cleaned_data['verified']

            scan_type = request.POST['scan_type']
            if not any(scan_type in code for code in ImportScanForm.SCAN_TYPE_CHOICES):
                raise Http404()

            tt, t_created = Test_Type.objects.get_or_create(name=scan_type)
            # will save in development environment
            environment, env_created = Development_Environment.objects.get_or_create(name="Development")
            t = Test(engagement=engagement, test_type=tt, target_start=scan_date,
                     target_end=scan_date, environment=environment, percent_complete=100)
            t.lead = request.user
            t.full_clean()
            t.save()
            tags = request.POST.getlist('tags')
            ts = ", ".join(tags)
            t.tags = ts

            #Save the credential to the test
            if cred_form.is_valid():
                if cred_form.cleaned_data['cred_user']:
                    #Select the credential mapping object from the selected list and only allow if the credential is associated with the product
                    cred_user = Cred_Mapping.objects.filter(pk=cred_form.cleaned_data['cred_user'].id, engagement=eid).first()

                    new_f = cred_form.save(commit=False)
                    new_f.test = t
                    new_f.cred_id = cred_user.cred_id
                    new_f.save()

            try:
                parser = import_parser_factory(file, t)
            except ValueError:
                raise Http404()

            try:
                for item in parser.items:
                    sev = item.severity
                    if sev == 'Information' or sev == 'Informational':
                        sev = 'Info'

                    item.severity = sev

                    if Finding.SEVERITIES[sev] > Finding.SEVERITIES[min_sev]:
                        continue

                    item.test = t
                    item.date = t.target_start
                    item.reporter = request.user
                    item.last_reviewed = datetime.now(tz=localtz)
                    item.last_reviewed_by = request.user
                    item.active = active
                    item.verified = verified
                    item.save()

                    if hasattr(item, 'unsaved_req_resp') and len(item.unsaved_req_resp) > 0:
                        for req_resp in item.unsaved_req_resp:
                            burp_rr = BurpRawRequestResponse(finding=item,
                                                             burpRequestBase64=req_resp["req"],
                                                             burpResponseBase64=req_resp["resp"],
                                                             )
                            burp_rr.clean()
                            burp_rr.save()

                    if item.unsaved_request is not None and item.unsaved_response is not None:
                        burp_rr = BurpRawRequestResponse(finding=item,
                                                         burpRequestBase64=item.unsaved_request,
                                                         burpResponseBase64=item.unsaved_response,
                                                         )
                        burp_rr.clean()
                        burp_rr.save()

                    for endpoint in item.unsaved_endpoints:
                        ep, created = Endpoint.objects.get_or_create(protocol=endpoint.protocol,
                                                                     host=endpoint.host,
                                                                     path=endpoint.path,
                                                                     query=endpoint.query,
                                                                     fragment=endpoint.fragment,
                                                                     product=t.engagement.product)

                        item.endpoints.add(ep)

                    if item.unsaved_tags is not None:
                        item.tags = item.unsaved_tags

                    finding_count += 1

                messages.add_message(request,
                                     messages.SUCCESS,
                                     scan_type + ' processed, a total of ' + message(finding_count, 'finding',
                                                                                     'processed'),
                                     extra_tags='alert-success')

                create_notification(event='results_added', title='Results added', finding_count=finding_count, test=t, engagement=engagement, url=request.build_absolute_uri(reverse('view_test', args=(t.id,))))

                return HttpResponseRedirect(reverse('view_test', args=(t.id,)))
            except SyntaxError:
                messages.add_message(request,
                                     messages.ERROR,
                                     'There appears to be an error in the XML report, please check and try again.',
                                     extra_tags='alert-danger')

    add_breadcrumb(parent=engagement, title="Import Scan Results", top_level=False, request=request)
    return render(request,
                  'dojo/import_scan_results.html',
                  {'form': form,
                   'eid': engagement.id,
                   'cred_form': cred_form,
                   })


@user_passes_test(lambda u: u.is_staff)
def close_eng(request, eid):
    eng = Engagement.objects.get(id=eid)
    eng.active = False
    eng.status = 'Completed'
    eng.save()
    jpkey_set = JIRA_PKey.objects.filter(product=eng.product)
    if jpkey_set.count() >= 1:
        close_epic_task(eng, True)
    messages.add_message(request,
                         messages.SUCCESS,
                         'Engagement closed successfully.',
                         extra_tags='alert-success')
    return HttpResponseRedirect(reverse('view_product', args=(eng.product.id,)))


@user_passes_test(lambda u: u.is_staff)
def reopen_eng(request, eid):
    eng = Engagement.objects.get(id=eid)
    eng.active = True
    eng.status = 'In Progress'
    eng.save()
    messages.add_message(request,
                         messages.SUCCESS,
                         'Engagement reopened successfully.',
                         extra_tags='alert-success')
    return HttpResponseRedirect(reverse('view_engagement', args=(eid,)))


"""
Greg:
status: in production
method to complete checklists from the engagement view
"""


@user_passes_test(lambda u: u.is_staff)
def complete_checklist(request, eid):
    eng = get_object_or_404(Engagement, id=eid)
    add_breadcrumb(parent=eng, title="Complete checklist", top_level=False, request=request)
    if request.method == 'POST':
        tests = Test.objects.filter(engagement=eng)
        findings = Finding.objects.filter(test__in=tests).all()
        form = CheckForm(request.POST, findings=findings)
        if form.is_valid():
            cl = form.save(commit=False)
            try:
                check_l = Check_List.objects.get(engagement=eng)
                cl.id = check_l.id
                cl.save()
                form.save_m2m()
            except:

                cl.engagement = eng
                cl.save()
                form.save_m2m()
                pass
            messages.add_message(request,
                                 messages.SUCCESS,
                                 'Checklist saved.',
                                 extra_tags='alert-success')
            return HttpResponseRedirect(reverse('view_engagement', args=(eid,)))
    else:
        tests = Test.objects.filter(engagement=eng)
        findings = Finding.objects.filter(test__in=tests).all()
        form = CheckForm(findings=findings)

    return render(request,
                  'dojo/checklist.html',
                  {'form': form,
                   'eid': eng.id,
                   'findings': findings,
                   })


"""
Greg
status: in produciton
upload accepted risk at the engagement
"""


@user_passes_test(lambda u: u.is_staff)
def upload_risk(request, eid):
    eng = Engagement.objects.get(id=eid)
    # exclude the findings already accepted
    exclude_findings = [finding.id for ra in eng.risk_acceptance.all()
                        for finding in ra.accepted_findings.all()]
    eng_findings = Finding.objects.filter(test__in=eng.test_set.all()) \
        .exclude(id__in=exclude_findings).order_by('title')

    if request.method == 'POST':
        form = UploadRiskForm(request.POST, request.FILES)
        if form.is_valid():
            findings = form.cleaned_data['accepted_findings']
            for finding in findings:
                finding.active = False
                finding.save()
            risk = form.save(commit=False)
            risk.reporter = form.cleaned_data['reporter']
            risk.path = form.cleaned_data['path']
            risk.save()  # have to save before findings can be added
            risk.accepted_findings = findings
            if form.cleaned_data['notes']:
                notes = Notes(entry=form.cleaned_data['notes'],
                              author=request.user,
                              date=localtz.localize(datetime.today()))
                notes.save()
                risk.notes.add(notes)

            risk.save()  # saving notes and findings
            eng.risk_acceptance.add(risk)
            eng.save()
            messages.add_message(request,
                                 messages.SUCCESS,
                                 'Risk acceptance saved.',
                                 extra_tags='alert-success')
            return HttpResponseRedirect(reverse('view_engagement', args=(eid,)))
    else:
        form = UploadRiskForm(initial={'reporter': request.user})

    form.fields["accepted_findings"].queryset = eng_findings
    add_breadcrumb(parent=eng, title="Upload Risk Acceptance", top_level=False, request=request)
    return render(request, 'dojo/up_risk.html',
                  {'eng': eng, 'form': form})


def view_risk(request, eid, raid):
    risk_approval = get_object_or_404(Risk_Acceptance, pk=raid)
    eng = get_object_or_404(Engagement, pk=eid)
    if (request.user.is_staff or
                request.user in eng.product.authorized_users.all()):
        pass
    else:
        raise PermissionDenied

    a_file = risk_approval.path

    if request.method == 'POST':
        note_form = NoteForm(request.POST)
        if note_form.is_valid():
            new_note = note_form.save(commit=False)
            new_note.author = request.user
            new_note.date = datetime.now(tz=localtz)
            new_note.save()
            risk_approval.notes.add(new_note)
            messages.add_message(request,
                                 messages.SUCCESS,
                                 'Note added successfully.',
                                 extra_tags='alert-success')

        if 'delete_note' in request.POST:
            note = get_object_or_404(Notes, pk=request.POST['delete_note_id'])
            if note.author.username == request.user.username:
                risk_approval.notes.remove(note)
                note.delete()
                messages.add_message(request,
                                     messages.SUCCESS,
                                     'Note deleted successfully.',
                                     extra_tags='alert-success')
            else:
                messages.add_message(
                    request,
                    messages.ERROR,
                    "Since you are not the note's author, it was not deleted.",
                    extra_tags='alert-danger')

        if 'remove_finding' in request.POST:
            finding = get_object_or_404(Finding,
                                        pk=request.POST['remove_finding_id'])
            risk_approval.accepted_findings.remove(finding)
            finding.active = True
            finding.save()
            messages.add_message(request,
                                 messages.SUCCESS,
                                 'Finding removed successfully.',
                                 extra_tags='alert-success')
        if 'replace_file' in request.POST:
            replace_form = ReplaceRiskAcceptanceForm(
                request.POST,
                request.FILES,
                instance=risk_approval)
            if replace_form.is_valid():
                risk_approval.path.delete(save=False)
                risk_approval.path = replace_form.cleaned_data['path']
                risk_approval.save()
                messages.add_message(request,
                                     messages.SUCCESS,
                                     'File replaced successfully.',
                                     extra_tags='alert-success')
        if 'add_findings' in request.POST:
            add_findings_form = AddFindingsRiskAcceptanceForm(
                request.POST,
                request.FILES,
                instance=risk_approval)
            if add_findings_form.is_valid():
                findings = add_findings_form.cleaned_data[
                    'accepted_findings']
                for finding in findings:
                    finding.active = False
                    finding.save()
                    risk_approval.accepted_findings.add(finding)
                risk_approval.save()
                messages.add_message(
                    request,
                    messages.SUCCESS,
                    'Finding%s added successfully.' % ('s'
                                                       if len(findings) > 1 else ''),
                    extra_tags='alert-success')

    note_form = NoteForm()
    replace_form = ReplaceRiskAcceptanceForm()
    add_findings_form = AddFindingsRiskAcceptanceForm()
    exclude_findings = [finding.id for ra in eng.risk_acceptance.all()
                        for finding in ra.accepted_findings.all()]
    findings = Finding.objects.filter(test__in=eng.test_set.all()) \
        .exclude(id__in=exclude_findings).order_by("title")

    add_fpage = get_page_items(request, findings, 10, 'apage')
    add_findings_form.fields[
        "accepted_findings"].queryset = add_fpage.object_list

    fpage = get_page_items(request, risk_approval.accepted_findings.order_by(
        'numerical_severity'), 15)

    authorized = (request.user == risk_approval.reporter.username
                  or request.user.is_staff)

    add_breadcrumb(parent=risk_approval, top_level=False, request=request)

    return render(request, 'dojo/view_risk.html',
                  {'risk_approval': risk_approval,
                   'accepted_findings': fpage,
                   'notes': risk_approval.notes.all(),
                   'a_file': a_file,
                   'eng': eng,
                   'note_form': note_form,
                   'replace_form': replace_form,
                   'add_findings_form': add_findings_form,
                   'show_add_findings_form': len(findings),
                   'request': request,
                   'add_findings': add_fpage,
                   'authorized': authorized,
                   })


@user_passes_test(lambda u: u.is_staff)
def delete_risk(request, eid, raid):
    risk_approval = get_object_or_404(Risk_Acceptance, pk=raid)
    eng = get_object_or_404(Engagement, pk=eid)

    for finding in risk_approval.accepted_findings.all():
        finding.active = True
        finding.save()

    risk_approval.accepted_findings.clear()
    eng.risk_acceptance.remove(risk_approval)
    eng.save()

    for note in risk_approval.notes.all():
        note.delete()

    risk_approval.path.delete()
    risk_approval.delete()
    messages.add_message(request,
                         messages.SUCCESS,
                         'Risk acceptance deleted successfully.',
                         extra_tags='alert-success')
    return HttpResponseRedirect(reverse("view_engagement", args=(eng.id,)))


def download_risk(request, eid, raid):
    import mimetypes

    mimetypes.init()

    risk_approval = get_object_or_404(Risk_Acceptance, pk=raid)
    en = get_object_or_404(Engagement, pk=eid)
    if (request.user.is_staff
        or request.user in en.product.authorized_users.all()):
        pass
    else:
        raise PermissionDenied

    response = StreamingHttpResponse(
        FileIterWrapper(open(
            settings.MEDIA_ROOT + "/" + risk_approval.path.name)))
    response['Content-Disposition'] = 'attachment; filename="%s"' \
                                      % risk_approval.filename()
    mimetype, encoding = mimetypes.guess_type(risk_approval.path.name)
    response['Content-Type'] = mimetype
    return response


"""
Greg
status: in production
Upload a threat model at the engagement level. Threat models are stored
under media folder
"""


@user_passes_test(lambda u: u.is_staff)
def upload_threatmodel(request, eid):
    eng = Engagement.objects.get(id=eid)
    add_breadcrumb(parent=eng, title="Upload a threat model", top_level=False, request=request)

    if request.method == 'POST':
        form = UploadThreatForm(request.POST, request.FILES)
        if form.is_valid():
            handle_uploaded_threat(request.FILES['file'], eng)
            eng.progress = 'other'
            eng.threat_model = True
            eng.save()
            messages.add_message(request,
                                 messages.SUCCESS,
                                 'Threat model saved.',
                                 extra_tags='alert-success')
            return HttpResponseRedirect(reverse('view_engagement', args=(eid,)))
    else:
        form = UploadThreatForm()
    return render(request,
                  'dojo/up_threat.html',
                  {'form': form,
                   'eng': eng,
                   })


@user_passes_test(lambda u: u.is_staff)
def view_threatmodel(request, eid):
    import mimetypes

    mimetypes.init()
    eng = get_object_or_404(Engagement, pk=eid)
    mimetype, encoding = mimetypes.guess_type(eng.tmodel_path)
    response = StreamingHttpResponse(FileIterWrapper(open(eng.tmodel_path)))
    fileName, fileExtension = os.path.splitext(eng.tmodel_path)
    response['Content-Disposition'] = 'attachment; filename=threatmodel' + fileExtension
    response['Content-Type'] = mimetype

    return response


@user_passes_test(lambda u: u.is_staff)
def engagement_ics(request, eid):
    eng = get_object_or_404(Engagement, id=eid)
    start_date = datetime.combine(eng.target_start, datetime.min.time())
    end_date = datetime.combine(eng.target_end, datetime.max.time())
    uid = "dojo_eng_%d_%d" % (eng.id, eng.product.id)
    cal = get_cal_event(start_date,
                        end_date,
                        "Engagement: %s (%s)" % (eng.name, eng.product.name),
                        "Set aside for engagement %s, on product %s.  Additional detail can be found at %s" % (
                            eng.name, eng.product.name,
                            request.build_absolute_uri((reverse("view_engagement", args=(eng.id,))))),
                        uid)
    output = cal.serialize()
    response = HttpResponse(content=output)
    response['Content-Type'] = 'text/calendar'
    response['Content-Disposition'] = 'attachment; filename=%s.ics' % eng.name
    return response<|MERGE_RESOLUTION|>--- conflicted
+++ resolved
@@ -24,11 +24,7 @@
 from dojo.models import Finding, Product, Engagement, Test, \
     Check_List, Test_Type, Notes, \
     Risk_Acceptance, Development_Environment, BurpRawRequestResponse, Endpoint, \
-<<<<<<< HEAD
     JIRA_PKey, JIRA_Conf, JIRA_Issue, Cred_User, Cred_Mapping, Notifications, Dojo_User
-=======
-    JIRA_PKey, JIRA_Conf, JIRA_Issue, Cred_User, Cred_Mapping, Dojo_User
->>>>>>> fa21f322
 from dojo.tools.factory import import_parser_factory
 from dojo.utils import get_page_items, add_breadcrumb, handle_uploaded_threat, \
     FileIterWrapper, get_cal_event, message, get_system_setting, create_notification
