from django.test import TestCase
import datetime
from dojo.utils import set_duplicate
from dojo.management.commands.fix_loop_duplicates import fix_loop_duplicates
from dojo.models import Finding
import logging
logger = logging.getLogger(__name__)


class TestDuplicationReopen(TestCase):
    fixtures = ['dojo_testdata.json']

    def setUp(self):
        self.finding_a = Finding.objects.get(id=2)
        self.finding_a.pk = None
        self.finding_a.duplicate = False
        self.finding_a.mitigated = datetime.date(1970, 1, 1)
        self.finding_a.is_mitigated = True
        self.finding_a.false_p = True
        self.finding_a.active = False
        self.finding_a.duplicate_finding = None
        self.finding_a.save()
        self.finding_b = Finding.objects.get(id=3)
        self.finding_b.pk = None
        self.finding_a.active = True
        self.finding_b.duplicate = False
        self.finding_b.duplicate_finding = None
        self.finding_b.save()

        self.finding_c = Finding.objects.get(id=4)
        self.finding_c.duplicate = False
        self.finding_c.out_of_scope = True
        self.finding_c.active = False
        self.finding_c.duplicate_finding = None
        self.finding_c.pk = None
        logger.debug('creating finding_c')
        self.finding_c.save()
        self.finding_d = Finding.objects.get(id=5)
        self.finding_d.duplicate = False
        self.finding_d.duplicate_finding = None
        self.finding_d.pk = None
        logger.debug('creating finding_d')
        self.finding_d.save()

    def tearDown(self):
        if self.finding_a.id:
            self.finding_a.delete()
        if self.finding_b.id:
            self.finding_b.delete()
        if self.finding_c.id:
            self.finding_c.delete()
        if self.finding_d.id:
            self.finding_d.delete()

    def test_false_positive_reopen(self):
        self.finding_a.active = False
        self.finding_a.verified = False  # in the gui, a FP can not be true
        set_duplicate(self.finding_b, self.finding_a)
        self.finding_b.duplicate = True
        self.finding_b.duplicate_finding = self.finding_a

        super(Finding, self.finding_a).save()
        super(Finding, self.finding_b).save()

        fix_loop_duplicates()

        candidates = Finding.objects.filter(duplicate_finding__isnull=False, original_finding__isnull=False).count()
        self.assertEqual(candidates, 0)

        # Get latest status
        self.finding_a = Finding.objects.get(id=self.finding_a.id)
        self.finding_b = Finding.objects.get(id=self.finding_b.id)

        self.assertTrue(self.finding_a.false_p)
        self.assertTrue(self.finding_a.is_mitigated)
        self.assertFalse(self.finding_a.active)
        self.assertFalse(self.finding_a.verified)

        self.assertFalse(self.finding_b.false_p)
        self.assertFalse(self.finding_b.is_mitigated)
        self.assertFalse(self.finding_b.active)
        self.assertFalse(self.finding_b.verified)

    def test_out_of_scope_reopen(self):
        logger.debug('c: is_mitigated1: %s', self.finding_c.is_Mitigated)
        logger.debug('d: is_mitigated1: %s', self.finding_d.is_Mitigated)
        self.finding_c.active = False
        self.finding_c.verified = False

        logger.debug('set_duplicate(d,c)')
        set_duplicate(self.finding_d, self.finding_c)

        logger.debug('c: is_mitigated2: %s', self.finding_c.is_Mitigated)
        logger.debug('d: is_mitigated2: %s', self.finding_d.is_Mitigated)

        # self.finding_d.duplicate = True
        # self.finding_d.duplicate_finding = self.finding_c

        logger.debug('saving finding_c')
        super(Finding, self.finding_c).save()
        logger.debug('saving finding_d')
        super(Finding, self.finding_d).save()

        logger.debug('c: is_mitigated3: %s', self.finding_c.is_Mitigated)
        logger.debug('d: is_mitigated3: %s', self.finding_d.is_Mitigated)

        candidates = Finding.objects.filter(duplicate_finding__isnull=False, original_finding__isnull=False).count()
        self.assertEqual(candidates, 0)

        # Get latest status
        self.finding_c = Finding.objects.get(id=self.finding_c.id)
        self.finding_d = Finding.objects.get(id=self.finding_d.id)

        self.assertTrue(self.finding_c.out_of_scope)
<<<<<<< HEAD
        self.assertFalse(self.finding_c.is_mitigated)
=======
        self.assertTrue(self.finding_c.is_Mitigated)
>>>>>>> f0e8d050
        self.assertFalse(self.finding_c.active)
        self.assertFalse(self.finding_c.verified)

        self.assertFalse(self.finding_d.out_of_scope)
        self.assertFalse(self.finding_d.is_mitigated)
        self.assertFalse(self.finding_d.active)
        self.assertFalse(self.finding_d.verified)
<|MERGE_RESOLUTION|>--- conflicted
+++ resolved
@@ -1,126 +1,122 @@
-from django.test import TestCase
-import datetime
-from dojo.utils import set_duplicate
-from dojo.management.commands.fix_loop_duplicates import fix_loop_duplicates
-from dojo.models import Finding
-import logging
-logger = logging.getLogger(__name__)
-
-
-class TestDuplicationReopen(TestCase):
-    fixtures = ['dojo_testdata.json']
-
-    def setUp(self):
-        self.finding_a = Finding.objects.get(id=2)
-        self.finding_a.pk = None
-        self.finding_a.duplicate = False
-        self.finding_a.mitigated = datetime.date(1970, 1, 1)
-        self.finding_a.is_mitigated = True
-        self.finding_a.false_p = True
-        self.finding_a.active = False
-        self.finding_a.duplicate_finding = None
-        self.finding_a.save()
-        self.finding_b = Finding.objects.get(id=3)
-        self.finding_b.pk = None
-        self.finding_a.active = True
-        self.finding_b.duplicate = False
-        self.finding_b.duplicate_finding = None
-        self.finding_b.save()
-
-        self.finding_c = Finding.objects.get(id=4)
-        self.finding_c.duplicate = False
-        self.finding_c.out_of_scope = True
-        self.finding_c.active = False
-        self.finding_c.duplicate_finding = None
-        self.finding_c.pk = None
-        logger.debug('creating finding_c')
-        self.finding_c.save()
-        self.finding_d = Finding.objects.get(id=5)
-        self.finding_d.duplicate = False
-        self.finding_d.duplicate_finding = None
-        self.finding_d.pk = None
-        logger.debug('creating finding_d')
-        self.finding_d.save()
-
-    def tearDown(self):
-        if self.finding_a.id:
-            self.finding_a.delete()
-        if self.finding_b.id:
-            self.finding_b.delete()
-        if self.finding_c.id:
-            self.finding_c.delete()
-        if self.finding_d.id:
-            self.finding_d.delete()
-
-    def test_false_positive_reopen(self):
-        self.finding_a.active = False
-        self.finding_a.verified = False  # in the gui, a FP can not be true
-        set_duplicate(self.finding_b, self.finding_a)
-        self.finding_b.duplicate = True
-        self.finding_b.duplicate_finding = self.finding_a
-
-        super(Finding, self.finding_a).save()
-        super(Finding, self.finding_b).save()
-
-        fix_loop_duplicates()
-
-        candidates = Finding.objects.filter(duplicate_finding__isnull=False, original_finding__isnull=False).count()
-        self.assertEqual(candidates, 0)
-
-        # Get latest status
-        self.finding_a = Finding.objects.get(id=self.finding_a.id)
-        self.finding_b = Finding.objects.get(id=self.finding_b.id)
-
-        self.assertTrue(self.finding_a.false_p)
-        self.assertTrue(self.finding_a.is_mitigated)
-        self.assertFalse(self.finding_a.active)
-        self.assertFalse(self.finding_a.verified)
-
-        self.assertFalse(self.finding_b.false_p)
-        self.assertFalse(self.finding_b.is_mitigated)
-        self.assertFalse(self.finding_b.active)
-        self.assertFalse(self.finding_b.verified)
-
-    def test_out_of_scope_reopen(self):
-        logger.debug('c: is_mitigated1: %s', self.finding_c.is_Mitigated)
-        logger.debug('d: is_mitigated1: %s', self.finding_d.is_Mitigated)
-        self.finding_c.active = False
-        self.finding_c.verified = False
-
-        logger.debug('set_duplicate(d,c)')
-        set_duplicate(self.finding_d, self.finding_c)
-
-        logger.debug('c: is_mitigated2: %s', self.finding_c.is_Mitigated)
-        logger.debug('d: is_mitigated2: %s', self.finding_d.is_Mitigated)
-
-        # self.finding_d.duplicate = True
-        # self.finding_d.duplicate_finding = self.finding_c
-
-        logger.debug('saving finding_c')
-        super(Finding, self.finding_c).save()
-        logger.debug('saving finding_d')
-        super(Finding, self.finding_d).save()
-
-        logger.debug('c: is_mitigated3: %s', self.finding_c.is_Mitigated)
-        logger.debug('d: is_mitigated3: %s', self.finding_d.is_Mitigated)
-
-        candidates = Finding.objects.filter(duplicate_finding__isnull=False, original_finding__isnull=False).count()
-        self.assertEqual(candidates, 0)
-
-        # Get latest status
-        self.finding_c = Finding.objects.get(id=self.finding_c.id)
-        self.finding_d = Finding.objects.get(id=self.finding_d.id)
-
-        self.assertTrue(self.finding_c.out_of_scope)
-<<<<<<< HEAD
-        self.assertFalse(self.finding_c.is_mitigated)
-=======
-        self.assertTrue(self.finding_c.is_Mitigated)
->>>>>>> f0e8d050
-        self.assertFalse(self.finding_c.active)
-        self.assertFalse(self.finding_c.verified)
-
-        self.assertFalse(self.finding_d.out_of_scope)
-        self.assertFalse(self.finding_d.is_mitigated)
-        self.assertFalse(self.finding_d.active)
-        self.assertFalse(self.finding_d.verified)
+from django.test import TestCase
+import datetime
+from dojo.utils import set_duplicate
+from dojo.management.commands.fix_loop_duplicates import fix_loop_duplicates
+from dojo.models import Finding
+import logging
+logger = logging.getLogger(__name__)
+
+
+class TestDuplicationReopen(TestCase):
+    fixtures = ['dojo_testdata.json']
+
+    def setUp(self):
+        self.finding_a = Finding.objects.get(id=2)
+        self.finding_a.pk = None
+        self.finding_a.duplicate = False
+        self.finding_a.mitigated = datetime.date(1970, 1, 1)
+        self.finding_a.is_mitigated = True
+        self.finding_a.false_p = True
+        self.finding_a.active = False
+        self.finding_a.duplicate_finding = None
+        self.finding_a.save()
+        self.finding_b = Finding.objects.get(id=3)
+        self.finding_b.pk = None
+        self.finding_a.active = True
+        self.finding_b.duplicate = False
+        self.finding_b.duplicate_finding = None
+        self.finding_b.save()
+
+        self.finding_c = Finding.objects.get(id=4)
+        self.finding_c.duplicate = False
+        self.finding_c.out_of_scope = True
+        self.finding_c.active = False
+        self.finding_c.duplicate_finding = None
+        self.finding_c.pk = None
+        logger.debug('creating finding_c')
+        self.finding_c.save()
+        self.finding_d = Finding.objects.get(id=5)
+        self.finding_d.duplicate = False
+        self.finding_d.duplicate_finding = None
+        self.finding_d.pk = None
+        logger.debug('creating finding_d')
+        self.finding_d.save()
+
+    def tearDown(self):
+        if self.finding_a.id:
+            self.finding_a.delete()
+        if self.finding_b.id:
+            self.finding_b.delete()
+        if self.finding_c.id:
+            self.finding_c.delete()
+        if self.finding_d.id:
+            self.finding_d.delete()
+
+    def test_false_positive_reopen(self):
+        self.finding_a.active = False
+        self.finding_a.verified = False  # in the gui, a FP can not be true
+        set_duplicate(self.finding_b, self.finding_a)
+        self.finding_b.duplicate = True
+        self.finding_b.duplicate_finding = self.finding_a
+
+        super(Finding, self.finding_a).save()
+        super(Finding, self.finding_b).save()
+
+        fix_loop_duplicates()
+
+        candidates = Finding.objects.filter(duplicate_finding__isnull=False, original_finding__isnull=False).count()
+        self.assertEqual(candidates, 0)
+
+        # Get latest status
+        self.finding_a = Finding.objects.get(id=self.finding_a.id)
+        self.finding_b = Finding.objects.get(id=self.finding_b.id)
+
+        self.assertTrue(self.finding_a.false_p)
+        self.assertTrue(self.finding_a.is_mitigated)
+        self.assertFalse(self.finding_a.active)
+        self.assertFalse(self.finding_a.verified)
+
+        self.assertFalse(self.finding_b.false_p)
+        self.assertFalse(self.finding_b.is_mitigated)
+        self.assertFalse(self.finding_b.active)
+        self.assertFalse(self.finding_b.verified)
+
+    def test_out_of_scope_reopen(self):
+        logger.debug('c: is_mitigated1: %s', self.finding_c.is_mitigated)
+        logger.debug('d: is_mitigated1: %s', self.finding_d.is_mitigated)
+        self.finding_c.active = False
+        self.finding_c.verified = False
+
+        logger.debug('set_duplicate(d,c)')
+        set_duplicate(self.finding_d, self.finding_c)
+
+        logger.debug('c: is_mitigated2: %s', self.finding_c.is_mitigated)
+        logger.debug('d: is_mitigated2: %s', self.finding_d.is_mitigated)
+
+        # self.finding_d.duplicate = True
+        # self.finding_d.duplicate_finding = self.finding_c
+
+        logger.debug('saving finding_c')
+        super(Finding, self.finding_c).save()
+        logger.debug('saving finding_d')
+        super(Finding, self.finding_d).save()
+
+        logger.debug('c: is_mitigated3: %s', self.finding_c.is_mitigated)
+        logger.debug('d: is_mitigated3: %s', self.finding_d.is_mitigated)
+
+        candidates = Finding.objects.filter(duplicate_finding__isnull=False, original_finding__isnull=False).count()
+        self.assertEqual(candidates, 0)
+
+        # Get latest status
+        self.finding_c = Finding.objects.get(id=self.finding_c.id)
+        self.finding_d = Finding.objects.get(id=self.finding_d.id)
+
+        self.assertTrue(self.finding_c.out_of_scope)
+        self.assertTrue(self.finding_c.is_mitigated)
+        self.assertFalse(self.finding_c.active)
+        self.assertFalse(self.finding_c.verified)
+
+        self.assertFalse(self.finding_d.out_of_scope)
+        self.assertFalse(self.finding_d.is_mitigated)
+        self.assertFalse(self.finding_d.active)
+        self.assertFalse(self.finding_d.verified)