--- conflicted
+++ resolved
@@ -10,22 +10,6 @@
 
 
 def create_notification(event=None, *args, **kwargs):
-<<<<<<< HEAD
-    # System notifications
-    try:
-        system_notifications = Notifications.objects.get(user=None)
-    except Exception:
-        system_notifications = Notifications()
-
-    logger.debug('creating system notifications')
-
-    # send system notifications to all admin users
-    admin_users = Dojo_User.objects.filter(is_staff=True)
-    for admin_user in admin_users:
-        system_notifications.user = admin_user
-        process_notifications(event, system_notifications, *args, **kwargs)
-=======
->>>>>>> 11c715a0
 
     if 'recipients' in kwargs:
         # mimic existing code so that when recipients is specified, no other system or personal notifications are sent.
@@ -94,11 +78,7 @@
         notification = render_to_string(template, kwargs)
     except Exception as e:
         logger.debug('template not found or not implemented yet: %s', template)
-<<<<<<< HEAD
-=======
         kwargs["description"] = create_description(event, *args, **kwargs)
->>>>>>> 11c715a0
-        create_description(event, *args, **kwargs)
         notification = render_to_string('notifications/other.tpl', kwargs)
 
     return notification
@@ -150,30 +130,8 @@
 
 def send_slack_notification(event, user=None, *args, **kwargs):
     from dojo.utils import get_system_setting, get_slack_user_id
-<<<<<<< HEAD
-    try:
-        if user is not None:
-            if hasattr(user, 'usercontactinfo') and user.usercontactinfo.slack_username is not None:
-                slack_user_id = user.usercontactinfo.slack_user_id
-                if user.usercontactinfo.slack_user_id is None:
-                    # Lookup the slack userid
-                    slack_user_id = get_slack_user_id(
-                        user.usercontactinfo.slack_username)
-                    slack_user_save = UserContactInfo.objects.get(user_id=user.id)
-                    slack_user_save.slack_user_id = slack_user_id
-                    slack_user_save.save()
-
-                channel = '@%s' % slack_user_id
-            else:
-                # user has no slack username, skip
-                return
-        else:
-            channel = get_system_setting('slack_channel')
-
-=======
 
     def _post_slack_message(channel):
->>>>>>> 11c715a0
         res = requests.request(
             method='POST',
             url='https://slack.com/api/chat.postMessage',
