#!/usr/bin/env python

from setuptools import setup

setup(
    name='DefectDojo',
    version='1.0.5',
    author='Greg Anderson',
    description="Tool for managing vulnerability engagements",
    install_requires=[
        'Django==1.11.2',
        'MySQL-python',
        'Pillow==4.1.1',
        'django-secure>1.0',
        'django-tastypie>=0.12.2',
        'django-tastypie-swagger',
        'gunicorn>=19.1.1',
        'python-nmap>=0.3.4',
        'pytz>=2013.9',
        'requests>=2.2.1',
        'wsgiref>=0.1.2',
        'django-filter==1.0.4',
        'supervisor',
        'humanize',
        'django-bower',
        'django-auditlog==0.3.3',
        'vobject',
        'html2text',
        'django-watson==1.3.1',
        'celery==3.1.24',
        'kombu==3.0.37',
        'sqlalchemy',
        'django-polymorphic==1.2',
        'pdfkit==0.5.0',
        'django-overextends',
        'defusedxml',
        'django-tagging',
        'django-custom-field',
        'django-imagekit',
        'jira',
        'pycrypto',
        'lxml',
<<<<<<< HEAD
        'psycopg2'],
=======
        'django-multiselectfield'],
>>>>>>> 5c251dff
    dependency_links=[
        "https://github.com/grendel513/python-pdfkit/tarball/master#egg=pdfkit-0.5.0",
    ],
    url='https://github.com/owasp/django-DefectDojo'
)<|MERGE_RESOLUTION|>--- conflicted
+++ resolved
@@ -40,11 +40,9 @@
         'jira',
         'pycrypto',
         'lxml',
-<<<<<<< HEAD
-        'psycopg2'],
-=======
+        'psycopg2',
         'django-multiselectfield'],
->>>>>>> 5c251dff
+
     dependency_links=[
         "https://github.com/grendel513/python-pdfkit/tarball/master#egg=pdfkit-0.5.0",
     ],
