--- conflicted
+++ resolved
@@ -23,21 +23,6 @@
 
     def check_nb_duplicates(self, expected_number_of_duplicates):
         print("checking duplicates...")
-<<<<<<< HEAD
-        driver = self.login_page()
-        driver.get(self.base_url + "finding")
-        dupe_count = 0
-        # Wait 10 seconds for the dedup-job
-        wait_time = 10
-        print("waiting %d seconds for deduplication job" % wait_time)
-        time.sleep(wait_time)
-        # iterate over the rows of the findings table and concatenates all columns into td.text
-        trs = driver.find_elements_by_xpath('//*[@id="open_findings"]/tbody/tr')
-        for row in trs:
-            concatRow = ' '.join([td.text for td in row.find_elements_by_xpath(".//td")])
-            if '(DUPE)' and 'Duplicate' in concatRow:
-                dupe_count += 1
-=======
         retries = 0
         for i in range(0, 3):
             time.sleep(5)  # wait bit for celery dedupe task which can be slow on travis
@@ -56,7 +41,6 @@
             else:
                 break
 
->>>>>>> f3553817
         self.assertEqual(dupe_count, expected_number_of_duplicates)
 
     def test_enable_deduplication(self):
