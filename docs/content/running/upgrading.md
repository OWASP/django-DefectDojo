--- conflicted
+++ resolved
@@ -111,28 +111,22 @@
 
 > `pip install --upgrade celery`
 
-<<<<<<< HEAD
+
 Upgrading to DefectDojo Version 1.15.x
 --------------------------------------
 - See release notes: https://github.com/DefectDojo/django-DefectDojo/releases/tag/1.15.0
-- Hashcode calculation logic has changed in #4134, to update existing findings run:
-
-    `./manage.py dedupe --hash_code_only`
-
-If you're using docker:
-
-    `docker-compose exec uwsgi ./manage.py dedupe --hash_code_only`
-
-This can take a while depeneding on your instance size.
-=======
-
-Upgrading to DefectDojo Version 1.15.x
---------------------------------------
-- See release notes: https://github.com/DefectDojo/django-DefectDojo/releases/tag/1.13.0
 - If you have made changes to JIRA templates or the template config in the JIRA Project config for instances/products/engagements:
 The jira template settings introduced in 1.13 have been changed. You now have to select a subfolder instead of a sinlge template file. If you have chosen a non-default template here, you have to reapply that to all products / engagements. Also you have to move your custom templates into the correct subfolder in `dojo/templates/issue-trackers/`.
-
->>>>>>> f4174e34
+- Hashcode calculation logic has changed in #4134, to update existing findings run:
+
+    `./manage.py dedupe --hash_code_only`
+
+If you're using docker:
+
+    `docker-compose exec uwsgi ./manage.py dedupe --hash_code_only`
+
+This can take a while depeneding on your instance size.
+
 
 
 Upgrading to DefectDojo Version 1.14.x
